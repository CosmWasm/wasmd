version: 2.1

executors:
  golang:
    docker:
      - image: circleci/golang:1.14
    working_directory: /go/src/github.com/cosmwasm/wasmd
  mac:
    macos:
      xcode: "10.3.0"
    working_directory: /Users/distiller/project/src/github.com/cosmwasm/wasmd
    environment:
      GO_VERSION: "1.14"
  docs:
    docker:
      - image: tendermintdev/jq_curl
    environment:
      AWS_REGION: us-east-1

commands:
  make:
    parameters:
      description:
        type: string
      target:
        type: string
    steps:
      - attach_workspace:
          at: /tmp/bin
      - restore_cache:
          name: "Restore source code cache"
          keys:
            - go-src-v1-{{ .Revision }}
      - checkout
      - restore_cache:
          name: "Restore go modules cache"
          keys:
            - go-mod-v1-{{ checksum "go.sum" }}
      - run:
          name: << parameters.description >>
          command: |
            export BINDIR=/tmp/bin
            make << parameters.target >>
  mac_set_env:
    steps:
      - run:
          name: "Set environment"
          command: |
            echo 'export PATH=$PATH:$HOME/go/bin' >> $BASH_ENV
            echo 'export GOPATH=$HOME/project' >> $BASH_ENV
            echo 'export PATH=$PATH:$HOME/go/bin:$GOPATH/bin' >> $BASH_ENV
            echo 'export GO111MODULE=on'

jobs:
  setup-dependencies:
    executor: golang
    steps:
      - checkout
      - restore_cache:
          name: "Restore go modules cache"
          keys:
            - go-mod-v1-{{ checksum "go.sum" }}
      - run:
          name: Cache go modules
          command: make go-mod-cache
      - run:
          name: Build
          command: make build
      - run:
          name: "Git garbage collection"
          command: git gc
      - run:
          name: "Build tools binaries"
          command: |
            make tools
      - save_cache:
          name: "Save go modules cache"
          key: go-mod-v1-{{ checksum "go.sum" }}
          paths:
            - "/go/pkg/mod"
      - save_cache:
          name: "Save source code cache"
          key: go-src-v1-{{ .Revision }}
          paths:
            - ".git"
      - run:
          command: |
            mkdir -p /tmp/bin
            cp -r /go/bin/* /tmp/bin
      - persist_to_workspace:
          root: "/tmp/bin"
          paths:
            - "."

<<<<<<< HEAD
  integration-tests:
    executor: golang
    steps:
      - checkout
      - restore_cache:
          keys:
            - go-mod-v1-{{ checksum "go.sum" }}
      - run:
          name: Test CLI integration
          command: |
            export BUILDDIR=`pwd`/build
            make test-build
=======
  test-sim-multi-seed-long:
    executor: golang
    steps:
      - make:
          target: test-sim-multi-seed-long
          description: "Test Gaia multi-seed simulation (long-lived)"
>>>>>>> 3f4572d3

  test-cover:
    executor: golang
    parallelism: 4
    steps:
      - checkout
      - restore_cache:
          keys:
            - go-mod-v1-{{ checksum "go.sum" }}
      - run:
          name: Run tests with coverage
          command: |
            export VERSION="$(git describe --tags --long | sed 's/v\(.*\)/\1/')"
            export GO111MODULE=on
            mkdir -p /tmp/logs /tmp/workspace/profiles
            for pkg in $(go list ./... | grep -v '/simulation' | circleci tests split); do
              id=$(echo "$pkg" | sed 's|[/.]|_|g')
              go test -mod=readonly -timeout 8m -race -coverprofile=/tmp/workspace/profiles/$id.out -covermode=atomic -tags='ledger test_ledger_mock' "$pkg" | tee "/tmp/logs/$id-$RANDOM.log"
            done
      - persist_to_workspace:
          root: /tmp/workspace
          paths:
            - "profiles/*"
      - store_artifacts:
          path: /tmp/logs

  upload-coverage:
    executor: golang
    steps:
      - attach_workspace:
          at: /tmp/workspace
      - checkout
      - run:
          name: gather
          command: |
            set -ex

            echo "--> Concatenating profiles:"
            ls /tmp/workspace/profiles/
            echo "mode: atomic" > coverage.txt
            for prof in $(ls /tmp/workspace/profiles/); do
              tail -n +2 /tmp/workspace/profiles/"$prof" >> coverage.txt
            done
      - run:
          name: filter out DONTCOVER
          command: |
            excludelist="$(find . -type f -name '*.go' | xargs grep -l 'DONTCOVER')"
            for filename in ${excludelist}; do
              filename=$(echo $filename | sed 's/^./github.com\/cosmos\/gaia/g')
              echo "Excluding ${filename} from coverage report..."
              sed -i.bak "/$(echo $filename | sed 's/\//\\\//g')/d" coverage.txt
            done
      - run:
          name: upload
          command: bash <(curl -s https://codecov.io/bash) -f coverage.txt

  localnet:
    working_directory: /home/circleci/.go_workspace/src/github.com/cosmwasm/wasmd
    machine:
      image: circleci/classic:latest
    environment:
      GOPATH: /home/circleci/.go_workspace/
      GOOS: linux
      GOARCH: amd64
      GO_VERSION: "1.14"
    parallelism: 1
    steps:
      - checkout
      - run:
          name: Run a localnet and test liveness
          command: |
            pushd /tmp
            wget https://dl.google.com/go/go$GO_VERSION.linux-amd64.tar.gz
            sudo tar -xvf go$GO_VERSION.linux-amd64.tar.gz
            sudo rm -rf /usr/local/go
            sudo mv go /usr/local
            popd
            set -x
            make clean localnet-start
            ./contrib/localnet-blocks-test.sh 100 5 50 localhost



  docker-image:
    executor: golang
    steps:
      - attach_workspace:
          at: /tmp/workspace
      - checkout
      - setup_remote_docker
      - run:
          name: Build Docker artifact - demo
          command: docker build --pull -t "cosmwasm/wasmd-demo:${CIRCLE_SHA1}" .
      - run:
          name: Push application Docker image to docker hub
          command: |
            if [ "${CIRCLE_BRANCH}" = "master" ]; then
              docker tag "cosmwasm/wasmd-demo:${CIRCLE_SHA1}" cosmwasm/wasmd-demo:latest
              docker login --password-stdin -u "$DOCKER_USER" \<<<"$DOCKER_PASS"
              docker push cosmwasm/wasmd-demo:latest
              docker logout
            fi

  docker-tagged:
    executor: golang
    steps:
      - attach_workspace:
          at: /tmp/workspace
      - checkout
      - setup_remote_docker
      - run:
          name: Build Docker artifact - demo
          command: docker build --pull -t "cosmwasm/wasmd-demo:${CIRCLE_TAG}" .
      - run:
          name: Push application Docker image to docker hub
          command: |
            docker login --password-stdin -u "$DOCKER_USER" \<<<"$DOCKER_PASS"
            docker push "cosmwasm/wasmd-demo:${CIRCLE_TAG}"
            docker logout

  reproducible-builds:
    executor: golang
    steps:
      - attach_workspace:
          at: /tmp/workspace
      - checkout
      - setup_remote_docker
      - run:
          name: Build gaia
          no_output_timeout: 20m
          command: |
            sudo apt-get install -y ruby
<<<<<<< HEAD
            bash -x ./contrib/gitian-build.sh all
            for os in darwin linux windows; do
              cp gitian-build-${os}/result/gaia-${os}-res.yml .
              rm -rf gitian-build-${os}/
            done
      - store_artifacts:
          path: /go/src/github.com/cosmwasm/wasmd/gaia-darwin-res.yml
      - store_artifacts:
          path: /go/src/github.com/cosmwasm/wasmd/gaia-linux-res.yml
      - store_artifacts:
          path: /go/src/github.com/cosmwasm/wasmd/gaia-windows-res.yml
=======
            bash -x ./contrib/gitian-build.sh multi
            cp gitian-build-multi/result/gaia-multi-res.yml .
            rm -rf gitian-build-multi/
      - store_artifacts:
          path: /go/src/github.com/cosmos/gaia/gaia-multi-res.yml
>>>>>>> 680bb19

# FIXME: The `setup-contract-tests-data` make target is broken as it completely
# overrides the .wasmd directory.
#
#  contract_tests:
#    executor: golang
#    steps:
#      - attach_workspace:
#          at: /tmp/workspace
#      - checkout
#      - setup_remote_docker:
#          docker_layer_caching: true
#      - run:
#          name: Get Node.js and test REST implementation against swagger documentation at  https://cosmos.network/rpc/
#          command: |
#            go get github.com/snikch/goodman/cmd/goodman
#            make build
#            make build-contract-tests-hooks
#            make setup-contract-tests-data
#            export PATH=~/.local/bin:$PATH
#            ./contrib/get_node.sh && make contract-tests

workflows:
  version: 2
  test-suite:
    jobs:
      - docker-image:
          requires:
            - setup-dependencies
      - docker-tagged:
          filters:
            tags:
              only:
                - /^v.*/
            branches:
              ignore:
                - /.*/
          requires:
            - setup-dependencies
<<<<<<< HEAD
=======
      - macos-ci:
          filters:
            branches:
              only:
                - master
      - deploy-docs:
          context: gaia-docs-deployment-staging
          filters:
            branches:
              only:
                - docs-update
      - deploy-docs:
          context: gaia-docs-deployment
          filters:
            branches:
              only:
                - master
>>>>>>> 3f4572d3
      - setup-dependencies:
          # filters here are needed to enable this job also for tags
          filters:
            tags:
              only:
                - /^v.*/
<<<<<<< HEAD
      # - integration-tests:
      #     requires:
      #       - setup-dependencies
=======
      - test-sim-multi-seed-long:
          requires:
            - setup-dependencies
          # These filters ensure that the long sim only runs during release
          filters:
            branches:
              ignore: /.*/
            tags:
              only:
                - /^v.*/
>>>>>>> 3f4572d3
      - test-cover:
          requires:
            - setup-dependencies
      - upload-coverage:
          requires:
            - test-cover
      # - reproducible-builds:
      #     filters:
      #       branches:
      #         only:
      #           - master
      #     requires:
      #       - setup-dependencies
#      - contract_tests:
#          requires:
#            - setup-dependencies<|MERGE_RESOLUTION|>--- conflicted
+++ resolved
@@ -92,27 +92,12 @@
           paths:
             - "."
 
-<<<<<<< HEAD
-  integration-tests:
-    executor: golang
-    steps:
-      - checkout
-      - restore_cache:
-          keys:
-            - go-mod-v1-{{ checksum "go.sum" }}
-      - run:
-          name: Test CLI integration
-          command: |
-            export BUILDDIR=`pwd`/build
-            make test-build
-=======
   test-sim-multi-seed-long:
     executor: golang
     steps:
       - make:
           target: test-sim-multi-seed-long
           description: "Test Gaia multi-seed simulation (long-lived)"
->>>>>>> 3f4572d3
 
   test-cover:
     executor: golang
@@ -245,25 +230,11 @@
           no_output_timeout: 20m
           command: |
             sudo apt-get install -y ruby
-<<<<<<< HEAD
-            bash -x ./contrib/gitian-build.sh all
-            for os in darwin linux windows; do
-              cp gitian-build-${os}/result/gaia-${os}-res.yml .
-              rm -rf gitian-build-${os}/
-            done
-      - store_artifacts:
-          path: /go/src/github.com/cosmwasm/wasmd/gaia-darwin-res.yml
-      - store_artifacts:
-          path: /go/src/github.com/cosmwasm/wasmd/gaia-linux-res.yml
-      - store_artifacts:
-          path: /go/src/github.com/cosmwasm/wasmd/gaia-windows-res.yml
-=======
             bash -x ./contrib/gitian-build.sh multi
             cp gitian-build-multi/result/gaia-multi-res.yml .
             rm -rf gitian-build-multi/
       - store_artifacts:
-          path: /go/src/github.com/cosmos/gaia/gaia-multi-res.yml
->>>>>>> 680bb19
+          path: /go/src/github.com/cosmwasm/wasmd/gaia-multi-res.yml
 
 # FIXME: The `setup-contract-tests-data` make target is broken as it completely
 # overrides the .wasmd directory.
@@ -303,48 +274,39 @@
                 - /.*/
           requires:
             - setup-dependencies
-<<<<<<< HEAD
-=======
-      - macos-ci:
-          filters:
-            branches:
-              only:
-                - master
-      - deploy-docs:
-          context: gaia-docs-deployment-staging
-          filters:
-            branches:
-              only:
-                - docs-update
-      - deploy-docs:
-          context: gaia-docs-deployment
-          filters:
-            branches:
-              only:
-                - master
->>>>>>> 3f4572d3
+      # - macos-ci:
+      #     filters:
+      #       branches:
+      #         only:
+      #           - master
+      # - deploy-docs:
+      #     context: gaia-docs-deployment-staging
+      #     filters:
+      #       branches:
+      #         only:
+      #           - docs-update
+      # - deploy-docs:
+      #     context: gaia-docs-deployment
+      #     filters:
+      #       branches:
+      #         only:
+      #           - master
       - setup-dependencies:
           # filters here are needed to enable this job also for tags
           filters:
             tags:
               only:
                 - /^v.*/
-<<<<<<< HEAD
-      # - integration-tests:
+      # - test-sim-multi-seed-long:
       #     requires:
       #       - setup-dependencies
-=======
-      - test-sim-multi-seed-long:
-          requires:
-            - setup-dependencies
-          # These filters ensure that the long sim only runs during release
-          filters:
-            branches:
-              ignore: /.*/
-            tags:
-              only:
-                - /^v.*/
->>>>>>> 3f4572d3
+      #     # These filters ensure that the long sim only runs during release
+      #     filters:
+      #       branches:
+      #         ignore: /.*/
+      #       tags:
+      #         only:
+      #           - /^v.*/
       - test-cover:
           requires:
             - setup-dependencies
