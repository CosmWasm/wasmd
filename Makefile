#!/usr/bin/make -f

PACKAGES_SIMTEST=$(shell go list ./... | grep '/simulation')
VERSION := $(shell echo $(shell git describe --tags) | sed 's/^v//')
COMMIT := $(shell git log -1 --format='%H')
LEDGER_ENABLED ?= true
SDK_PACK := $(shell go list -m github.com/line/lbm-sdk | sed  's/ /\@/g')
BINDIR ?= $(GOPATH)/bin
SIMAPP = ./app

# for dockerized protobuf tools
DOCKER := $(shell which docker)
BUF_IMAGE=bufbuild/buf@sha256:3cb1f8a4b48bd5ad8f09168f10f607ddc318af202f5c057d52a45216793d85e5 #v1.4.0
DOCKER_BUF := $(DOCKER) run --rm -v $(CURDIR):/workspace --workdir /workspace $(BUF_IMAGE)
HTTPS_GIT := https://github.com/line/wasmd.git

export GO111MODULE = on

# process build tags

build_tags = netgo
ifeq ($(LEDGER_ENABLED),true)
  ifeq ($(OS),Windows_NT)
    GCCEXE = $(shell where gcc.exe 2> NUL)
    ifeq ($(GCCEXE),)
      $(error gcc.exe not installed for ledger support, please install or set LEDGER_ENABLED=false)
    else
      build_tags += ledger
    endif
  else
    UNAME_S = $(shell uname -s)
    ifeq ($(UNAME_S),OpenBSD)
      $(warning OpenBSD detected, disabling ledger support (https://github.com/cosmos/cosmos-sdk/issues/1988))
    else
      GCC = $(shell command -v gcc 2> /dev/null)
      ifeq ($(GCC),)
        $(error gcc not installed for ledger support, please install or set LEDGER_ENABLED=false)
      else
        build_tags += ledger
      endif
    endif
  endif
endif

ifeq ($(WITH_CLEVELDB),yes)
  build_tags += gcc
endif
build_tags += $(BUILD_TAGS)
build_tags := $(strip $(build_tags))

whitespace :=
empty = $(whitespace) $(whitespace)
comma := ,
build_tags_comma_sep := $(subst $(empty),$(comma),$(build_tags))

# process linker flags

ldflags = -X github.com/line/lbm-sdk/version.Name=wasm \
		  -X github.com/line/lbm-sdk/version.AppName=wasmd \
		  -X github.com/line/lbm-sdk/version.Version=$(VERSION) \
		  -X github.com/line/lbm-sdk/version.Commit=$(COMMIT) \
		  -X github.com/line/wasmd/app.Bech32Prefix=wasm \
		  -X "github.com/line/lbm-sdk/version.BuildTags=$(build_tags_comma_sep)"

ifeq ($(WITH_CLEVELDB),yes)
  ldflags += -X github.com/line/lbm-sdk/types.DBBackend=cleveldb
endif
ifeq ($(LINK_STATICALLY),true)
	ldflags += -linkmode=external -extldflags "-Wl,-z,muldefs -static"
endif
ldflags += $(LDFLAGS)
ldflags := $(strip $(ldflags))

BUILD_FLAGS := -tags "$(build_tags_comma_sep)" -ldflags '$(ldflags)' -trimpath

# The below include contains the tools and runsim targets.
include contrib/devtools/Makefile

all: install lint test

build: go.sum
ifeq ($(OS),Windows_NT)
	exit 1
else
	go build -mod=readonly $(BUILD_FLAGS) -o build/wasmd ./cmd/wasmd
endif

build-contract-tests-hooks:
ifeq ($(OS),Windows_NT)
	go build -mod=readonly $(BUILD_FLAGS) -o build/contract_tests.exe ./cmd/contract_tests
else
	go build -mod=readonly $(BUILD_FLAGS) -o build/contract_tests ./cmd/contract_tests
endif

install: go.sum
	go install -mod=readonly $(BUILD_FLAGS) ./cmd/wasmd

########################################
### Tools & dependencies

go-mod-cache: go.sum
	@echo "--> Download go modules to local cache"
	@go mod download

go.sum: go.mod
	@echo "--> Ensure dependencies have not been modified"
	@go mod verify

draw-deps:
	@# requires brew install graphviz or apt-get install graphviz
	go install github.com/RobotsAndPencils/goviz@latest
	@goviz -i ./cmd/wasmd -d 2 | dot -Tpng -o dependency-graph.png

clean:
	rm -rf snapcraft-local.yaml build/

distclean: clean
	rm -rf vendor/

########################################
### Testing


test: test-unit
test-all: check test-race test-cover

test-unit:
	@VERSION=$(VERSION) go test -mod=readonly -tags='ledger test_ledger_mock' ./...

test-race:
	@VERSION=$(VERSION) go test -mod=readonly -race -tags='ledger test_ledger_mock' ./...

test-cover:
	@go test -mod=readonly -timeout 30m -race -coverprofile=coverage.txt -covermode=atomic -tags='ledger test_ledger_mock' ./...

benchmark:
	@go test -mod=readonly -bench=. ./...

test-sim-import-export: runsim
	@echo "Running application import/export simulation. This may take several minutes..."
	@$(BINDIR)/runsim -Jobs=4 -SimAppPkg=$(SIMAPP) -ExitOnFail 50 5 TestAppImportExport

test-sim-multi-seed-short: runsim
	@echo "Running short multi-seed application simulation. This may take awhile!"
	@$(BINDIR)/runsim -Jobs=4 -SimAppPkg=$(SIMAPP) -ExitOnFail 50 10 TestFullAppSimulation

###############################################################################
###                                Linting                                  ###
###############################################################################

format-tools:
	go install mvdan.cc/gofumpt@v0.3.1
	go install github.com/client9/misspell/cmd/misspell@v0.3.4

lint: format-tools
	golangci-lint run --tests=false
	find . -name '*.go' -type f -not -path "./vendor*" -not -path "*.git*" -not -path "*_test.go" | xargs gofumpt -d -s

format: format-tools
	find . -name '*.go' -type f -not -path "./vendor*" -not -path "*.git*" -not -path "./client/lcd/statik/statik.go" | xargs gofumpt -w -s
	find . -name '*.go' -type f -not -path "./vendor*" -not -path "*.git*" -not -path "./client/lcd/statik/statik.go" | xargs misspell -w
	find . -name '*.go' -type f -not -path "./vendor*" -not -path "*.git*" -not -path "./client/lcd/statik/statik.go" | xargs goimports -w -local github.com/line/wasmd


###############################################################################
###                                Protobuf                                 ###
###############################################################################
<<<<<<< HEAD
PROTO_VERSION=v0.2
PROTO_BUILDER_IMAGE=tendermintdev/sdk-proto-gen@sha256:372dce7be2f465123e26459973ca798fc489ff2c75aeecd814c0ca8ced24faca
=======
PROTO_BUILDER_IMAGE=tendermintdev/sdk-proto-gen:v0.7
>>>>>>> d8ebe640
PROTO_FORMATTER_IMAGE=tendermintdev/docker-build-proto@sha256:aabcfe2fc19c31c0f198d4cd26393f5e5ca9502d7ea3feafbfe972448fee7cae
PROTO_GEN_SWAGGER_IMAGE=cosmos-sdk-proto-gen-swagger-$(PROTO_VERSION)

proto-all: proto-format proto-lint proto-gen format

proto-gen:
	@echo "Generating Protobuf files"
	$(DOCKER) run --rm -v $(CURDIR):/workspace --workdir /workspace $(PROTO_BUILDER_IMAGE) sh ./scripts/protocgen.sh

proto-format:
	@echo "Formatting Protobuf files"
	$(DOCKER) run --rm -v $(CURDIR):/workspace \
	--workdir /workspace $(PROTO_FORMATTER_IMAGE) \
	find ./ -name *.proto -exec clang-format -i {} \;

proto-swagger-gen:
	@echo "Generating Protobuf Swagger"
	@if $(DOCKER) ps -a --format '{{.Names}}' | grep -Eq "^${PROTO_GEN_SWAGGER_IMAGE}$$"; then $(DOCKER) start -a $(PROTO_GEN_SWAGGER_IMAGE); else $(DOCKER) run --name $(PROTO_GEN_SWAGGER_IMAGE) -v $(CURDIR):/workspace --workdir /workspace $(PROTO_BUILDER_IMAGE) \
		sh ./scripts/protoc-swagger-gen.sh; fi

proto-lint:
	@$(DOCKER_BUF) lint --error-format=json

proto-check-breaking:
	@$(DOCKER_BUF) breaking --against $(HTTPS_GIT)#branch=main

.PHONY: all install install-debug \
	go-mod-cache draw-deps clean build format \
	test test-all test-build test-cover test-unit test-race \
	test-sim-import-export \<|MERGE_RESOLUTION|>--- conflicted
+++ resolved
@@ -165,12 +165,8 @@
 ###############################################################################
 ###                                Protobuf                                 ###
 ###############################################################################
-<<<<<<< HEAD
 PROTO_VERSION=v0.2
-PROTO_BUILDER_IMAGE=tendermintdev/sdk-proto-gen@sha256:372dce7be2f465123e26459973ca798fc489ff2c75aeecd814c0ca8ced24faca
-=======
-PROTO_BUILDER_IMAGE=tendermintdev/sdk-proto-gen:v0.7
->>>>>>> d8ebe640
+PROTO_BUILDER_IMAGE=tendermintdev/sdk-proto-gen:$(PROTO_VERSION)
 PROTO_FORMATTER_IMAGE=tendermintdev/docker-build-proto@sha256:aabcfe2fc19c31c0f198d4cd26393f5e5ca9502d7ea3feafbfe972448fee7cae
 PROTO_GEN_SWAGGER_IMAGE=cosmos-sdk-proto-gen-swagger-$(PROTO_VERSION)
 
@@ -184,7 +180,7 @@
 	@echo "Formatting Protobuf files"
 	$(DOCKER) run --rm -v $(CURDIR):/workspace \
 	--workdir /workspace $(PROTO_FORMATTER_IMAGE) \
-	find ./ -name *.proto -exec clang-format -i {} \;
+	find ./ -not -path "./third_party/*" -name *.proto -exec clang-format -i {} \;
 
 proto-swagger-gen:
 	@echo "Generating Protobuf Swagger"
