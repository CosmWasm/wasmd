<<<<<<< HEAD
# Simple usage with a mounted data directory:
# > docker build -t gaia .
# > docker run -it -p 46657:46657 -p 46656:46656 -v ~/.wasmd:/root/.wasmd -v ~/.wasmcli:/root/.wasmcli gaia wasmd init
# > docker run -it -p 46657:46657 -p 46656:46656 -v ~/.wasmd:/root/.wasmd -v ~/.wasmcli:/root/.wasmcli gaia wasmd start
FROM golang:1.13-buster AS build-env

# Install minimum necessary dependencies, build Cosmos SDK, remove packages
RUN apt update
RUN apt install -y curl git build-essential
# debug: for live editting in the image
RUN apt install -y vim

# Set working directory for the build
WORKDIR /go/src/github.com/CosmWasm/wasmd

# Add source files
COPY . .
#
RUN make tools
RUN make install

# Install libgo_cosmwasm.so to a shared directory where it is readable by all users
# See https://github.com/CosmWasm/wasmd/issues/43#issuecomment-608366314
# Note that CosmWasm gets turned into !cosm!wasm in the pkg/mod cache
RUN cp /go/pkg/mod/github.com/\!cosm\!wasm/go-cosmwasm@v*/api/libgo_cosmwasm.so /lib/x86_64-linux-gnu
=======
# docker build . -t cosmwasm/wasm:latest
# docker run --rm -it cosmwasm/wasm:latest /bin/sh
FROM cosmwasm/go-ext-builder:0.8.2-alpine AS builder

RUN apk add git
# without this, build with LEDGER_ENABLED=false
RUN apk add libusb-dev linux-headers

# copy all code into /code
WORKDIR /code
COPY . /code

# download all deps
RUN go mod download
# TODO: how to use this instead of hardcoding GO_COSMWASM
RUN basename $(ls -d /go/pkg/mod/github.com/\!cosm\!wasm/go-cosmwasm@v*)

ENV GO_COSMWASM="v0.9.0-alpha2"

# build go-cosmwasm *.a and install it
WORKDIR /go/pkg/mod/github.com/\!cosm\!wasm/go-cosmwasm@${GO_COSMWASM}
RUN cargo build --release --features backtraces --example muslc
RUN mv /go/pkg/mod/github.com/\!cosm\!wasm/go-cosmwasm@${GO_COSMWASM}/target/release/examples/libmuslc.a /lib/libgo_cosmwasm_muslc.a
# I got errors from go mod verify (called from make build) if I didn't clean this up
RUN rm -rf /go/pkg/mod/github.com/\!cosm\!wasm/go-cosmwasm@${GO_COSMWASM}/target

# build the go wasm binary
WORKDIR /code

# force it to use static lib (from above) not standard libgo_cosmwasm.so file
RUN BUILD_TAGS=muslc make build

FROM alpine:3.12

COPY --from=builder /code/build/wasmd /usr/bin/wasmd
COPY --from=builder /code/build/wasmcli /usr/bin/wasmcli
>>>>>>> 1fd91928

COPY docker/* /opt/
RUN chmod +x /opt/*.sh

WORKDIR /opt

# rest server
EXPOSE 1317
# tendermint p2p
EXPOSE 26656
# tendermint rpc
EXPOSE 26657

CMD ["/usr/bin/wasmd version"]<|MERGE_RESOLUTION|>--- conflicted
+++ resolved
@@ -1,30 +1,3 @@
-<<<<<<< HEAD
-# Simple usage with a mounted data directory:
-# > docker build -t gaia .
-# > docker run -it -p 46657:46657 -p 46656:46656 -v ~/.wasmd:/root/.wasmd -v ~/.wasmcli:/root/.wasmcli gaia wasmd init
-# > docker run -it -p 46657:46657 -p 46656:46656 -v ~/.wasmd:/root/.wasmd -v ~/.wasmcli:/root/.wasmcli gaia wasmd start
-FROM golang:1.13-buster AS build-env
-
-# Install minimum necessary dependencies, build Cosmos SDK, remove packages
-RUN apt update
-RUN apt install -y curl git build-essential
-# debug: for live editting in the image
-RUN apt install -y vim
-
-# Set working directory for the build
-WORKDIR /go/src/github.com/CosmWasm/wasmd
-
-# Add source files
-COPY . .
-#
-RUN make tools
-RUN make install
-
-# Install libgo_cosmwasm.so to a shared directory where it is readable by all users
-# See https://github.com/CosmWasm/wasmd/issues/43#issuecomment-608366314
-# Note that CosmWasm gets turned into !cosm!wasm in the pkg/mod cache
-RUN cp /go/pkg/mod/github.com/\!cosm\!wasm/go-cosmwasm@v*/api/libgo_cosmwasm.so /lib/x86_64-linux-gnu
-=======
 # docker build . -t cosmwasm/wasm:latest
 # docker run --rm -it cosmwasm/wasm:latest /bin/sh
 FROM cosmwasm/go-ext-builder:0.8.2-alpine AS builder
@@ -61,7 +34,6 @@
 
 COPY --from=builder /code/build/wasmd /usr/bin/wasmd
 COPY --from=builder /code/build/wasmcli /usr/bin/wasmcli
->>>>>>> 1fd91928
 
 COPY docker/* /opt/
 RUN chmod +x /opt/*.sh
