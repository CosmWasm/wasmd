--- conflicted
+++ resolved
@@ -31,11 +31,7 @@
 	//   with an ics-20 channel established
 	// when an ics-29 fee is attached to an ibc package
 	// then the relayer's payee is receiving the fee(s) on success
-<<<<<<< HEAD
-	marshaler := app.MakeEncodingConfig(t).Codec
-=======
 	codec := app.MakeEncodingConfig(t).Codec
->>>>>>> 2161113c
 	coord := wasmibctesting.NewCoordinator(t, 2)
 	chainA := coord.GetChain(wasmibctesting.GetChainID(1))
 	chainB := coord.GetChain(wasmibctesting.GetChainID(2))
@@ -120,11 +116,7 @@
 	//   and an ibc channel established
 	// when an ics-29 fee is attached to an ibc package
 	// then the relayer's payee is receiving the fee(s) on success
-<<<<<<< HEAD
-	marshaler := app.MakeEncodingConfig(t).Codec
-=======
 	codec := app.MakeEncodingConfig(t).Codec
->>>>>>> 2161113c
 	coord := wasmibctesting.NewCoordinator(t, 2)
 	chainA := coord.GetChain(wasmibctesting.GetChainID(1))
 	chainB := coord.GetChain(ibctesting.GetChainID(2))
