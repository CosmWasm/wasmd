package e2e_test

import (
	"encoding/json"
	"testing"
	"time"

	wasmvmtypes "github.com/CosmWasm/wasmvm/v3/types"
	ibctransfertypes "github.com/cosmos/ibc-go/v10/modules/apps/transfer/types"
	channeltypes "github.com/cosmos/ibc-go/v10/modules/core/04-channel/types"
	ibctesting "github.com/cosmos/ibc-go/v10/testing"
	mockv2 "github.com/cosmos/ibc-go/v10/testing/mock/v2"
	"github.com/stretchr/testify/require"

	wasmibctesting "github.com/CosmWasm/wasmd/tests/wasmibctesting"
	wasmkeeper "github.com/CosmWasm/wasmd/x/wasm/keeper"
)

// QueryMsg is used to encode query messages to ibc2 contract
type QueryMsg struct {
	QueryState struct{} `json:"query_state"`
}

// ibc2 contract response type
type State struct {
<<<<<<< HEAD
	IBC2PacketAckCounter     uint32 `json:"ibc2_packet_ack_counter"`
	IBC2PacketReceiveCounter uint32 `json:"ibc2_packet_receive_counter"`
	IBC2PacketTimeoutCounter uint32 `json:"ibc2_packet_timeout_counter"`
	LastChannelID            string `json:"last_channel_id"`
	LastPacketSeq            uint64 `json:"last_packet_seq"`
=======
	IBC2PacketReceiveCounter uint32                         `json:"ibc2_packet_receive_counter"`
	IBC2PacketTimeoutCounter uint32                         `json:"ibc2_packet_timeout_counter"`
	LastChannelID            string                         `json:"last_channel_id"`
	LastPacketSeq            uint64                         `json:"last_packet_seq"`
	LastPacketSent           *wasmvmtypes.IBC2PacketSendMsg `json:"last_packet_sent"`
>>>>>>> adea2f98
}

// Message sent to the ibc2 contract over IBCv2 channel
type IbcPayload struct {
	ResponseWithoutAck     bool `json:"response_without_ack"`
	SendAsyncAckForPrevMsg bool `json:"send_async_ack_for_prev_msg"`
}

func TestIBC2AckMsg(t *testing.T) {
	coord := wasmibctesting.NewCoordinator(t, 2)
	chainA := wasmibctesting.NewWasmTestChain(coord.GetChain(ibctesting.GetChainID(1)))
	chainB := wasmibctesting.NewWasmTestChain(coord.GetChain(ibctesting.GetChainID(2)))
	contractCodeA := chainA.StoreCodeFile("./testdata/ibc2.wasm").CodeID
	contractAddrA := chainA.InstantiateContract(contractCodeA, []byte(`{}`))
	contractPortA := wasmkeeper.PortIDForContractV2(contractAddrA)
	require.NotEmpty(t, contractAddrA)

	contractCodeB := chainB.StoreCodeFile("./testdata/ibc2.wasm").CodeID
	// Skip initial contract address to not overlap with ChainA
	_ = chainB.InstantiateContract(contractCodeB, []byte(`{}`))
	contractAddrB := chainB.InstantiateContract(contractCodeB, []byte(`{}`))
	contractPortB := wasmkeeper.PortIDForContractV2(contractAddrB)
	require.NotEmpty(t, contractAddrB)

	path := wasmibctesting.NewWasmPath(chainA, chainB)
	path.EndpointA.ChannelConfig = &ibctesting.ChannelConfig{
		PortID:  contractPortA,
		Version: ibctransfertypes.V1,
		Order:   channeltypes.UNORDERED,
	}
	path.EndpointB.ChannelConfig = &ibctesting.ChannelConfig{
		PortID:  contractPortB,
		Version: ibctransfertypes.V1,
		Order:   channeltypes.UNORDERED,
	}

	path.Path.SetupV2()

	// IBC v2 Payload from contract on Chain B to contract on Chain A
	payload := mockv2.NewMockPayload(contractPortB, contractPortA)
	var err error
	payload.Value, err = json.Marshal(IbcPayload{ResponseWithoutAck: false, SendAsyncAckForPrevMsg: false})
	require.NoError(t, err)

	// Message timeout
	timeoutTimestamp := uint64(chainB.GetContext().BlockTime().Add(time.Minute * 5).Unix())

	_, err = path.EndpointB.MsgSendPacket(timeoutTimestamp, payload)
	require.NoError(t, err)

	// First message send through test
	err = wasmibctesting.RelayPendingPacketsV2(path)
	require.NoError(t, err)

	// Check if counter was incremented in the recv entry point
	var response State

	err = chainB.SmartQuery(contractAddrB.String(), QueryMsg{QueryState: struct{}{}}, &response)
	require.NoError(t, err)
	require.Equal(t, uint32(1), response.IBC2PacketAckCounter)
}

func TestIBC2SendReceiveMsg(t *testing.T) {
	coord := wasmibctesting.NewCoordinator(t, 2)
	chainA := wasmibctesting.NewWasmTestChain(coord.GetChain(ibctesting.GetChainID(1)))
	chainB := wasmibctesting.NewWasmTestChain(coord.GetChain(ibctesting.GetChainID(2)))
	contractCodeA := chainA.StoreCodeFile("./testdata/ibc2.wasm").CodeID
	contractAddrA := chainA.InstantiateContract(contractCodeA, []byte(`{}`))
	contractPortA := wasmkeeper.PortIDForContractV2(contractAddrA)
	require.NotEmpty(t, contractAddrA)

	contractCodeB := chainB.StoreCodeFile("./testdata/ibc2.wasm").CodeID
	// Skip initial contract address to not overlap with ChainA
	_ = chainB.InstantiateContract(contractCodeB, []byte(`{}`))
	contractAddrB := chainB.InstantiateContract(contractCodeB, []byte(`{}`))
	contractPortB := wasmkeeper.PortIDForContractV2(contractAddrB)
	require.NotEmpty(t, contractAddrB)

	path := wasmibctesting.NewWasmPath(chainA, chainB)
	path.EndpointA.ChannelConfig = &ibctesting.ChannelConfig{
		PortID:  contractPortA,
		Version: ibctransfertypes.V1,
		Order:   channeltypes.UNORDERED,
	}
	path.EndpointB.ChannelConfig = &ibctesting.ChannelConfig{
		PortID:  contractPortB,
		Version: ibctransfertypes.V1,
		Order:   channeltypes.UNORDERED,
	}

	path.Path.SetupV2()

	// IBC v2 Payload from contract on Chain B to contract on Chain A
	payload := mockv2.NewMockPayload(contractPortB, contractPortA)
	var err error
	payload.Value, err = json.Marshal(IbcPayload{ResponseWithoutAck: false, SendAsyncAckForPrevMsg: false})
	require.NoError(t, err)

	// Message timeout
	timeoutTimestamp := uint64(chainB.GetContext().BlockTime().Add(time.Minute * 5).Unix())

	_, err = path.EndpointB.MsgSendPacket(timeoutTimestamp, payload)
	require.NoError(t, err)

	// First message send through test
	err = wasmibctesting.RelayPendingPacketsV2(path)
	require.NoError(t, err)

	// Check if counter was incremented in the recv entry point
	var response State

	err = chainA.SmartQuery(contractAddrA.String(), QueryMsg{QueryState: struct{}{}}, &response)
	require.NoError(t, err)
	require.Equal(t, uint32(1), response.IBC2PacketReceiveCounter)

	// The counters on both Chains are both incremented in every iteration of the loop,
	// because once the first relaying loop in `RelayPendingPacketsV2` the array of
	// pending packets on the other chain is updated with new packet send from the contract.
	for i := 1; i <= 100; i++ {
		// Relay message sent by contract
		err = wasmibctesting.RelayPendingPacketsV2(path)
		require.NoError(t, err)

		// Check counter in contract A
		err = chainA.SmartQuery(contractAddrA.String(), QueryMsg{QueryState: struct{}{}}, &response)
		require.NoError(t, err)
		require.Equal(t, uint32(i+1), response.IBC2PacketReceiveCounter)

		// Check counter in contract B
		err = chainB.SmartQuery(contractAddrB.String(), QueryMsg{QueryState: struct{}{}}, &response)
		require.NoError(t, err)
		require.Equal(t, uint32(i), response.IBC2PacketReceiveCounter)
	}
}

func TestIBC2TimeoutMsg(t *testing.T) {
	coord := wasmibctesting.NewCoordinator(t, 2)
	chainA := wasmibctesting.NewWasmTestChain(coord.GetChain(ibctesting.GetChainID(1)))
	chainB := wasmibctesting.NewWasmTestChain(coord.GetChain(ibctesting.GetChainID(2)))
	contractCodeA := chainA.StoreCodeFile("./testdata/ibc2.wasm").CodeID
	contractAddrA := chainA.InstantiateContract(contractCodeA, []byte(`{}`))
	contractPortA := wasmkeeper.PortIDForContractV2(contractAddrA)
	require.NotEmpty(t, contractAddrA)

	contractCodeB := chainB.StoreCodeFile("./testdata/ibc2.wasm").CodeID
	// Skip initial contract address to not overlap with ChainA
	_ = chainB.InstantiateContract(contractCodeB, []byte(`{}`))
	contractAddrB := chainB.InstantiateContract(contractCodeB, []byte(`{}`))
	contractPortB := wasmkeeper.PortIDForContractV2(contractAddrB)
	require.NotEmpty(t, contractAddrB)

	path := wasmibctesting.NewWasmPath(chainA, chainB)
	path.EndpointA.ChannelConfig = &ibctesting.ChannelConfig{
		PortID:  contractPortA,
		Version: ibctransfertypes.V1,
		Order:   channeltypes.UNORDERED,
	}
	path.EndpointB.ChannelConfig = &ibctesting.ChannelConfig{
		PortID:  contractPortB,
		Version: ibctransfertypes.V1,
		Order:   channeltypes.UNORDERED,
	}

	path.Path.SetupV2()

	// IBC v2 Payload from contract on Chain B to contract on Chain A
	payload := mockv2.NewMockPayload(contractPortB, contractPortA)
	var err error
	payload.Value, err = json.Marshal(IbcPayload{ResponseWithoutAck: false, SendAsyncAckForPrevMsg: false})
	require.NoError(t, err)

	// Message timeout
	timeoutTimestamp := uint64(chainB.GetContext().BlockTime().Add(time.Minute).Unix())

	_, err = path.EndpointB.MsgSendPacket(timeoutTimestamp, payload)
	require.NoError(t, err)

	// First message send through test.
	// Contract replies back with the IbcPayload response.
	err = wasmibctesting.RelayPendingPacketsV2(path)
	require.NoError(t, err)

	// Send timeout on the packet sent by the contract
	err = wasmibctesting.TimeoutPendingPacketsV2(coord, path)
	require.NoError(t, err)

	// Check that timeout message was sent to the contract
	var response State
	err = chainA.SmartQuery(contractAddrA.String(), QueryMsg{QueryState: struct{}{}}, &response)
	require.NoError(t, err)
	require.Equal(t, uint32(1), response.IBC2PacketTimeoutCounter)
}

func TestIBC2SendMsg(t *testing.T) {
	coord := wasmibctesting.NewCoordinator(t, 2)
	chainA := wasmibctesting.NewWasmTestChain(coord.GetChain(ibctesting.GetChainID(1)))
	chainB := wasmibctesting.NewWasmTestChain(coord.GetChain(ibctesting.GetChainID(2)))
	contractCodeA := chainA.StoreCodeFile("./testdata/ibc2.wasm").CodeID
	contractAddrA := chainA.InstantiateContract(contractCodeA, []byte(`{}`))
	contractPortA := wasmkeeper.PortIDForContractV2(contractAddrA)
	require.NotEmpty(t, contractAddrA)

	contractCodeB := chainB.StoreCodeFile("./testdata/ibc2.wasm").CodeID
	// Skip initial contract address to not overlap with ChainA
	_ = chainB.InstantiateContract(contractCodeB, []byte(`{}`))
	contractAddrB := chainB.InstantiateContract(contractCodeB, []byte(`{}`))
	contractPortB := wasmkeeper.PortIDForContractV2(contractAddrB)
	require.NotEmpty(t, contractAddrB)

	path := wasmibctesting.NewWasmPath(chainA, chainB)
	path.EndpointA.ChannelConfig = &ibctesting.ChannelConfig{
		PortID:  contractPortA,
		Version: ibctransfertypes.V1,
		Order:   channeltypes.UNORDERED,
	}
	path.EndpointB.ChannelConfig = &ibctesting.ChannelConfig{
		PortID:  contractPortB,
		Version: ibctransfertypes.V1,
		Order:   channeltypes.UNORDERED,
	}

	path.Path.SetupV2()

	// IBC v2 Payload from contract on Chain B to contract on Chain A
	payload := mockv2.NewMockPayload(contractPortB, contractPortA)
	var err error
	payload.Value, err = json.Marshal(IbcPayload{ResponseWithoutAck: false, SendAsyncAckForPrevMsg: false})
	require.NoError(t, err)

	// Message timeout
	timeoutTimestamp := uint64(chainB.GetContext().BlockTime().Add(time.Minute).Unix())

	_, err = path.EndpointB.MsgSendPacket(timeoutTimestamp, payload)
	require.NoError(t, err)

	// First message send through test.
	// Contract replies back with the IbcPayload response.
	err = wasmibctesting.RelayPendingPacketsV2(path)
	require.NoError(t, err)

	// Check that send message was sent to the contract
	var response State
	err = chainA.SmartQuery(contractAddrA.String(), QueryMsg{QueryState: struct{}{}}, &response)
	require.NoError(t, err)
	require.Equal(t, &wasmvmtypes.IBC2PacketSendMsg{
		Payload: wasmvmtypes.IBC2Payload{
			SourcePort:      wasmkeeper.PortIDForContractV2(contractAddrA),
			DestinationPort: wasmkeeper.PortIDForContractV2(contractAddrB),
			Version:         "mock-version",
			Encoding:        "application/x-protobuf",
			Value:           []byte(`{"response_without_ack":false,"send_async_ack_for_prev_msg":false}`),
		},
		SourceClient:      "07-tendermint-0",
		DestinationClient: "07-tendermint-0",
		PacketSequence:    1,
		Signer:            contractAddrA.String(),
	}, response.LastPacketSent)
}<|MERGE_RESOLUTION|>--- conflicted
+++ resolved
@@ -23,19 +23,12 @@
 
 // ibc2 contract response type
 type State struct {
-<<<<<<< HEAD
-	IBC2PacketAckCounter     uint32 `json:"ibc2_packet_ack_counter"`
-	IBC2PacketReceiveCounter uint32 `json:"ibc2_packet_receive_counter"`
-	IBC2PacketTimeoutCounter uint32 `json:"ibc2_packet_timeout_counter"`
-	LastChannelID            string `json:"last_channel_id"`
-	LastPacketSeq            uint64 `json:"last_packet_seq"`
-=======
+	IBC2PacketAckCounter     uint32                         `json:"ibc2_packet_ack_counter"`
 	IBC2PacketReceiveCounter uint32                         `json:"ibc2_packet_receive_counter"`
 	IBC2PacketTimeoutCounter uint32                         `json:"ibc2_packet_timeout_counter"`
 	LastChannelID            string                         `json:"last_channel_id"`
 	LastPacketSeq            uint64                         `json:"last_packet_seq"`
 	LastPacketSent           *wasmvmtypes.IBC2PacketSendMsg `json:"last_packet_sent"`
->>>>>>> adea2f98
 }
 
 // Message sent to the ibc2 contract over IBCv2 channel
