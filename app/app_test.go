--- conflicted
+++ resolved
@@ -21,40 +21,27 @@
 	require.NoError(t, err)
 
 	// Making a new app object with the db, so that initchain hasn't been called
-<<<<<<< HEAD
 	newGapp := NewWasmApp(log.NewTMLogger(log.NewSyncWriter(os.Stdout)), db, nil, true, 0, map[int64]bool{}, "")
-	_, _, err = newGapp.ExportAppStateAndValidators(false, []string{})
-=======
-	newGapp := NewGaiaApp(log.NewTMLogger(log.NewSyncWriter(os.Stdout)), db, nil, true, 0, map[int64]bool{}, "")
 	_, _, _, err = newGapp.ExportAppStateAndValidators(false, []string{})
->>>>>>> 20a071cf
 	require.NoError(t, err, "ExportAppStateAndValidators should not have an error")
 }
 
 // ensure that black listed addresses are properly set in bank keeper
 func TestBlackListedAddrs(t *testing.T) {
 	db := db.NewMemDB()
-<<<<<<< HEAD
 	gapp := NewWasmApp(log.NewTMLogger(log.NewSyncWriter(os.Stdout)), db, nil, true, 0, map[int64]bool{}, "")
-=======
-	app := NewGaiaApp(log.NewTMLogger(log.NewSyncWriter(os.Stdout)), db, nil, true, 0, map[int64]bool{}, "")
->>>>>>> 20a071cf
 
 	for acc := range maccPerms {
-		require.Equal(t, !allowedReceivingModAcc[acc], app.bankKeeper.BlacklistedAddr(app.accountKeeper.GetModuleAddress(acc)))
+		require.Equal(t, !allowedReceivingModAcc[acc], gapp.bankKeeper.BlacklistedAddr(gapp.accountKeeper.GetModuleAddress(acc)))
 	}
 }
 
-<<<<<<< HEAD
-func setGenesis(gapp *WasmApp) error {
-=======
 func TestGetMaccPerms(t *testing.T) {
 	dup := GetMaccPerms()
 	require.Equal(t, maccPerms, dup, "duplicated module account permissions differed from actual module account permissions")
 }
 
-func setGenesis(gapp *GaiaApp) error {
->>>>>>> 20a071cf
+func setGenesis(gapp *WasmApp) error {
 	genesisState := simapp.NewDefaultGenesisState()
 	stateBytes, err := codec.MarshalJSONIndent(gapp.Codec(), genesisState)
 	if err != nil {
