--- conflicted
+++ resolved
@@ -16,20 +16,12 @@
 
 func TestWasmdExport(t *testing.T) {
 	db := db.NewMemDB()
-<<<<<<< HEAD
-	gapp := NewWasmApp(log.NewTMLogger(log.NewSyncWriter(os.Stdout)), db, nil, true, 0)
-=======
-	gapp := NewGaiaApp(log.NewTMLogger(log.NewSyncWriter(os.Stdout)), db, nil, true, 0, map[int64]bool{})
->>>>>>> 090c5453
+	gapp := NewWasmApp(log.NewTMLogger(log.NewSyncWriter(os.Stdout)), db, nil, true, 0, map[int64]bool{})
 	err := setGenesis(gapp)
 	require.NoError(t, err)
 
 	// Making a new app object with the db, so that initchain hasn't been called
-<<<<<<< HEAD
-	newGapp := NewWasmApp(log.NewTMLogger(log.NewSyncWriter(os.Stdout)), db, nil, true, 0)
-=======
-	newGapp := NewGaiaApp(log.NewTMLogger(log.NewSyncWriter(os.Stdout)), db, nil, true, 0, map[int64]bool{})
->>>>>>> 090c5453
+	newGapp := NewWasmApp(log.NewTMLogger(log.NewSyncWriter(os.Stdout)), db, nil, true, 0, map[int64]bool{})
 	_, _, err = newGapp.ExportAppStateAndValidators(false, []string{})
 	require.NoError(t, err, "ExportAppStateAndValidators should not have an error")
 }
@@ -37,11 +29,7 @@
 // ensure that black listed addresses are properly set in bank keeper
 func TestBlackListedAddrs(t *testing.T) {
 	db := db.NewMemDB()
-<<<<<<< HEAD
-	gapp := NewWasmApp(log.NewTMLogger(log.NewSyncWriter(os.Stdout)), db, nil, true, 0)
-=======
-	gapp := NewGaiaApp(log.NewTMLogger(log.NewSyncWriter(os.Stdout)), db, nil, true, 0, map[int64]bool{})
->>>>>>> 090c5453
+	gapp := NewWasmApp(log.NewTMLogger(log.NewSyncWriter(os.Stdout)), db, nil, true, 0, map[int64]bool{})
 
 	for acc := range maccPerms {
 		require.True(t, gapp.bankKeeper.BlacklistedAddr(gapp.supplyKeeper.GetModuleAddress(acc)))
