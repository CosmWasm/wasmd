package app

import (
	"bytes"
	"context"
	"encoding/hex"
	"encoding/json"
	"fmt"
	"path/filepath"
	"strconv"
	"testing"
	"time"

<<<<<<< HEAD
=======
	"github.com/cosmos/cosmos-sdk/crypto/keys/secp256k1"
	bankkeeper "github.com/cosmos/cosmos-sdk/x/bank/keeper"
	minttypes "github.com/cosmos/cosmos-sdk/x/mint/types"
	"github.com/stretchr/testify/require"
	abci "github.com/tendermint/tendermint/abci/types"
	"github.com/tendermint/tendermint/libs/log"
	tmproto "github.com/tendermint/tendermint/proto/tendermint/types"
	tmtypes "github.com/tendermint/tendermint/types"
	dbm "github.com/tendermint/tm-db"

	"github.com/CosmWasm/wasmd/x/wasm"

	wasmtypes "github.com/CosmWasm/wasmd/x/wasm/types"
>>>>>>> 0ca3896e
	bam "github.com/cosmos/cosmos-sdk/baseapp"
	"github.com/cosmos/cosmos-sdk/client"
	codectypes "github.com/cosmos/cosmos-sdk/codec/types"
	cryptocodec "github.com/cosmos/cosmos-sdk/crypto/codec"
	"github.com/cosmos/cosmos-sdk/crypto/keys/ed25519"
	cryptotypes "github.com/cosmos/cosmos-sdk/crypto/types"
	"github.com/cosmos/cosmos-sdk/simapp/helpers"
	"github.com/cosmos/cosmos-sdk/snapshots"
	sdk "github.com/cosmos/cosmos-sdk/types"
	"github.com/cosmos/cosmos-sdk/types/errors"
	authtypes "github.com/cosmos/cosmos-sdk/x/auth/types"
	bankkeeper "github.com/cosmos/cosmos-sdk/x/bank/keeper"
	banktypes "github.com/cosmos/cosmos-sdk/x/bank/types"
	minttypes "github.com/cosmos/cosmos-sdk/x/mint/types"
	stakingtypes "github.com/cosmos/cosmos-sdk/x/staking/types"
	"github.com/stretchr/testify/require"
	abci "github.com/tendermint/tendermint/abci/types"
	"github.com/tendermint/tendermint/libs/log"
	tmproto "github.com/tendermint/tendermint/proto/tendermint/types"
	tmtypes "github.com/tendermint/tendermint/types"
	dbm "github.com/tendermint/tm-db"

	"github.com/CosmWasm/wasmd/x/wasm"
)

// DefaultConsensusParams defines the default Tendermint consensus params used in
// WasmApp testing.
var DefaultConsensusParams = &tmproto.ConsensusParams{
	Block: &tmproto.BlockParams{
		MaxBytes: 8000000,
		MaxGas:   1234000000,
	},
	Evidence: &tmproto.EvidenceParams{
		MaxAgeNumBlocks: 302400,
		MaxAgeDuration:  504 * time.Hour, // 3 weeks is the max duration
		MaxBytes:        10000,
	},
	Validator: &tmproto.ValidatorParams{
		PubKeyTypes: []string{
			tmtypes.ABCIPubKeyTypeEd25519,
		},
	},
}

func setup(t testing.TB, withGenesis bool, invCheckPeriod uint, opts ...wasm.Option) (*WasmApp, GenesisState) {
	nodeHome := t.TempDir()
	snapshotDir := filepath.Join(nodeHome, "data", "snapshots")
	snapshotDB, err := sdk.NewLevelDB("metadata", snapshotDir)
	require.NoError(t, err)
	snapshotStore, err := snapshots.NewStore(snapshotDB, snapshotDir)
	require.NoError(t, err)
	baseAppOpts := []func(*bam.BaseApp){bam.SetSnapshotStore(snapshotStore), bam.SetSnapshotKeepRecent(2)}
	db := dbm.NewMemDB()
	app := NewWasmApp(log.NewNopLogger(), db, nil, true, map[int64]bool{}, nodeHome, invCheckPeriod, MakeEncodingConfig(), wasm.EnableAllProposals, EmptyBaseAppOptions{}, opts, baseAppOpts...)
	if withGenesis {
		return app, NewDefaultGenesisState()
	}
	return app, GenesisState{}
}

<<<<<<< HEAD
=======
// Setup initializes a new SimApp. A Nop logger is set in SimApp.
func Setup(isCheckTx bool) *WasmApp {

	privVal := wasmtypes.NewPV()
	pubKey, err := privVal.GetPubKey(context.TODO())
	if err != nil {
		panic(err)
	}

	// create validator set with single validator
	validator := tmtypes.NewValidator(pubKey, 1)
	valSet := tmtypes.NewValidatorSet([]*tmtypes.Validator{validator})

	// generate genesis account
	senderPrivKey := secp256k1.GenPrivKey()
	acc := authtypes.NewBaseAccount(senderPrivKey.PubKey().Address().Bytes(), senderPrivKey.PubKey(), 0, 0)
	balance := banktypes.Balance{
		Address: acc.GetAddress().String(),
		Coins:   sdk.NewCoins(sdk.NewCoin(sdk.DefaultBondDenom, sdk.NewInt(100000000000000))),
	}

	app := SetupWithGenesisValSet(valSet, []authtypes.GenesisAccount{acc}, nil, balance)

	return app
}

func NewValSet() *tmtypes.ValidatorSet {
	privVal := wasmtypes.NewPV()
	pubKey, err := privVal.GetPubKey(context.TODO())
	if err != nil {
		panic(err)
	}

	// create validator set with single validator
	validator := tmtypes.NewValidator(pubKey, 1)
	valSet := tmtypes.NewValidatorSet([]*tmtypes.Validator{validator})
	return valSet
}

>>>>>>> 0ca3896e
// SetupWithGenesisValSet initializes a new WasmApp with a validator set and genesis accounts
// that also act as delegators. For simplicity, each validator is bonded with a delegation
// of one consensus engine unit (10^6) in the default token of the WasmApp from first genesis
// account. A Nop logger is set in WasmApp.
<<<<<<< HEAD
func SetupWithGenesisValSet(t *testing.T, valSet *tmtypes.ValidatorSet, genAccs []authtypes.GenesisAccount, opts []wasm.Option, balances ...banktypes.Balance) *WasmApp {
	app, genesisState := setup(t, true, 5, opts...)
=======
func SetupWithGenesisValSet(valSet *tmtypes.ValidatorSet, genAccs []authtypes.GenesisAccount, opts []wasm.Option, balances ...banktypes.Balance) *WasmApp {
	app, genesisState := setup(true, 5, opts...)
>>>>>>> 0ca3896e
	// set genesis accounts
	authGenesis := authtypes.NewGenesisState(authtypes.DefaultParams(), genAccs)
	genesisState[authtypes.ModuleName] = app.appCodec.MustMarshalJSON(authGenesis)

	validators := make([]stakingtypes.Validator, 0, len(valSet.Validators))
	delegations := make([]stakingtypes.Delegation, 0, len(valSet.Validators))

	bondAmt := sdk.DefaultPowerReduction

	for _, val := range valSet.Validators {
		pk, err := cryptocodec.FromTmPubKeyInterface(val.PubKey)
		if err != nil {
			panic(err)
		}
		pkAny, err := codectypes.NewAnyWithValue(pk)
		if err != nil {
			panic(err)
		}
		validator := stakingtypes.Validator{
			OperatorAddress:   sdk.ValAddress(val.Address).String(),
			ConsensusPubkey:   pkAny,
			Jailed:            false,
			Status:            stakingtypes.Bonded,
			Tokens:            bondAmt,
			DelegatorShares:   sdk.OneDec(),
			Description:       stakingtypes.Description{},
			UnbondingHeight:   int64(0),
			UnbondingTime:     time.Unix(0, 0).UTC(),
			Commission:        stakingtypes.NewCommission(sdk.ZeroDec(), sdk.ZeroDec(), sdk.ZeroDec()),
			MinSelfDelegation: sdk.ZeroInt(),
		}
		validators = append(validators, validator)
		delegations = append(delegations, stakingtypes.NewDelegation(genAccs[0].GetAddress(), val.Address.Bytes(), sdk.OneDec()))

	}

	// set validators and delegations
	stakingGenesis := stakingtypes.NewGenesisState(stakingtypes.DefaultParams(), validators, delegations)
	genesisState[stakingtypes.ModuleName] = app.appCodec.MustMarshalJSON(stakingGenesis)

	totalSupply := sdk.NewCoins()
	for _, b := range balances {
		// add genesis acc tokens and delegated tokens to total supply
		totalSupply = totalSupply.Add(b.Coins.Add(sdk.NewCoin(sdk.DefaultBondDenom, bondAmt))...)
	}

	// add bonded amount to bonded pool module account
	balances = append(balances, banktypes.Balance{
		Address: authtypes.NewModuleAddress(stakingtypes.BondedPoolName).String(),
		Coins:   sdk.Coins{sdk.NewCoin(sdk.DefaultBondDenom, bondAmt)},
	})

	// update total supply
	bankGenesis := banktypes.NewGenesisState(banktypes.DefaultGenesisState().Params, balances, totalSupply, []banktypes.Metadata{})
	genesisState[banktypes.ModuleName] = app.appCodec.MustMarshalJSON(bankGenesis)

	stateBytes, err := json.MarshalIndent(genesisState, "", " ")
	if err != nil {
		panic(err)
	}

	// init chain will set the validator set and initialize the genesis accounts
	app.InitChain(
		abci.RequestInitChain{
			Validators:      []abci.ValidatorUpdate{},
			ConsensusParams: DefaultConsensusParams,
			AppStateBytes:   stateBytes,
		},
	)

	// commit genesis changes
	app.Commit()
	app.BeginBlock(abci.RequestBeginBlock{Header: tmproto.Header{
		Height:             app.LastBlockHeight() + 1,
		AppHash:            app.LastCommitID().Hash,
		ValidatorsHash:     valSet.Hash(),
		NextValidatorsHash: valSet.Hash(),
	}})

	return app
}

// SetupWithEmptyStore setup a wasmd app instance with empty DB
func SetupWithEmptyStore(t testing.TB) *WasmApp {
	app, _ := setup(t, false, 0)
	return app
}

type GenerateAccountStrategy func(int) []sdk.AccAddress

// createRandomAccounts is a strategy used by addTestAddrs() in order to generated addresses in random order.
func createRandomAccounts(accNum int) []sdk.AccAddress {
	testAddrs := make([]sdk.AccAddress, accNum)
	for i := 0; i < accNum; i++ {
		pk := ed25519.GenPrivKey().PubKey()
		testAddrs[i] = sdk.AccAddress(pk.Address())
	}

	return testAddrs
}

// createIncrementalAccounts is a strategy used by addTestAddrs() in order to generated addresses in ascending order.
func createIncrementalAccounts(accNum int) []sdk.AccAddress {
	addresses := make([]sdk.AccAddress, 0, accNum)
	var buffer bytes.Buffer

	// start at 100 so we can make up to 999 test addresses with valid test addresses
	for i := 100; i < (accNum + 100); i++ {
		numString := strconv.Itoa(i)
		buffer.WriteString("A58856F0FD53BF058B4909A21AEC019107BA6") // base address string

		buffer.WriteString(numString) // adding on final two digits to make addresses unique
		res, err := sdk.AccAddressFromHex(buffer.String())
		if err != nil {
			panic(err)
		}
		bech := res.String()
		addr, err := TestAddr(buffer.String(), bech)
		if err != nil {
			panic(err)
		}

		addresses = append(addresses, addr)
		buffer.Reset()
	}

	return addresses
}

// AddTestAddrsFromPubKeys adds the addresses into the WasmApp providing only the public keys.
func AddTestAddrsFromPubKeys(app *WasmApp, ctx sdk.Context, pubKeys []cryptotypes.PubKey, accAmt sdk.Int) {
	initCoins := sdk.NewCoins(sdk.NewCoin(app.StakingKeeper.BondDenom(ctx), accAmt))

	for _, pk := range pubKeys {
		initAccountWithCoins(app, ctx, sdk.AccAddress(pk.Address()), initCoins)
	}
}

// AddTestAddrs constructs and returns accNum amount of accounts with an
// initial balance of accAmt in random order
func AddTestAddrs(app *WasmApp, ctx sdk.Context, accNum int, accAmt sdk.Int) []sdk.AccAddress {
	return addTestAddrs(app, ctx, accNum, accAmt, createRandomAccounts)
}

// AddTestAddrs constructs and returns accNum amount of accounts with an
// initial balance of accAmt in random order
func AddTestAddrsIncremental(app *WasmApp, ctx sdk.Context, accNum int, accAmt sdk.Int) []sdk.AccAddress {
	return addTestAddrs(app, ctx, accNum, accAmt, createIncrementalAccounts)
}

func addTestAddrs(app *WasmApp, ctx sdk.Context, accNum int, accAmt sdk.Int, strategy GenerateAccountStrategy) []sdk.AccAddress {
	testAddrs := strategy(accNum)

	initCoins := sdk.NewCoins(sdk.NewCoin(app.StakingKeeper.BondDenom(ctx), accAmt))

	// fill all the addresses with some coins, set the loose pool tokens simultaneously
	for _, addr := range testAddrs {
		initAccountWithCoins(app, ctx, addr, initCoins)
	}

	return testAddrs
}

func initAccountWithCoins(app *WasmApp, ctx sdk.Context, addr sdk.AccAddress, coins sdk.Coins) {
	err := app.BankKeeper.MintCoins(ctx, minttypes.ModuleName, coins)
	if err != nil {
		panic(err)
	}

	err = app.BankKeeper.SendCoinsFromModuleToAccount(ctx, minttypes.ModuleName, addr, coins)
	if err != nil {
		panic(err)
	}
}

// ConvertAddrsToValAddrs converts the provided addresses to ValAddress.
func ConvertAddrsToValAddrs(addrs []sdk.AccAddress) []sdk.ValAddress {
	valAddrs := make([]sdk.ValAddress, len(addrs))

	for i, addr := range addrs {
		valAddrs[i] = sdk.ValAddress(addr)
	}

	return valAddrs
}

func TestAddr(addr string, bech string) (sdk.AccAddress, error) {
	res, err := sdk.AccAddressFromHex(addr)
	if err != nil {
		return nil, err
	}
	bechexpected := res.String()
	if bech != bechexpected {
		return nil, fmt.Errorf("bech encoding doesn't match reference")
	}

	bechres, err := sdk.AccAddressFromBech32(bech)
	if err != nil {
		return nil, err
	}
	if !bytes.Equal(bechres, res) {
		return nil, err
	}

	return res, nil
}

// CheckBalance checks the balance of an account.
func CheckBalance(t *testing.T, app *WasmApp, addr sdk.AccAddress, balances sdk.Coins) {
	ctxCheck := app.BaseApp.NewContext(true, tmproto.Header{})
	require.True(t, balances.IsEqual(app.BankKeeper.GetAllBalances(ctxCheck, addr)))
}

const DefaultGas = 1200000

// SignCheckDeliver checks a generated signed transaction and simulates a
// block commitment with the given transaction. A test assertion is made using
// the parameter 'expPass' against the result. A corresponding result is
// returned.
func SignCheckDeliver(
	t *testing.T, txCfg client.TxConfig, app *bam.BaseApp, header tmproto.Header, msgs []sdk.Msg,
	chainID string, accNums, accSeqs []uint64, expSimPass, expPass bool, priv ...cryptotypes.PrivKey,
) (sdk.GasInfo, *sdk.Result, error) {
	tx, err := helpers.GenTx(
		txCfg,
		msgs,
		sdk.Coins{sdk.NewInt64Coin(sdk.DefaultBondDenom, 0)},
		2*DefaultGas,
		chainID,
		accNums,
		accSeqs,
		priv...,
	)
	require.NoError(t, err)
	txBytes, err := txCfg.TxEncoder()(tx)
	require.Nil(t, err)

	// Must simulate now as CheckTx doesn't run Msgs anymore
	_, res, err := app.Simulate(txBytes)

	if expSimPass {
		require.NoError(t, err)
		require.NotNil(t, res)
	} else {
		require.Error(t, err)
		require.Nil(t, res)
	}

	// Simulate a sending a transaction and committing a block
	app.BeginBlock(abci.RequestBeginBlock{Header: header})
	gInfo, res, err := app.SimDeliver(txCfg.TxEncoder(), tx)

	if expPass {
		require.NoError(t, err)
		require.NotNil(t, res)
	} else {
		require.Error(t, err)
		require.Nil(t, res)
	}

	app.EndBlock(abci.RequestEndBlock{})
	app.Commit()

	return gInfo, res, err
}

// SignAndDeliver signs and delivers a transaction. No simulation occurs as the
// ibc testing package causes checkState and deliverState to diverge in block time.
func SignAndDeliver(
	t *testing.T, txCfg client.TxConfig, app *bam.BaseApp, header tmproto.Header, msgs []sdk.Msg,
	chainID string, accNums, accSeqs []uint64, expSimPass, expPass bool, priv ...cryptotypes.PrivKey,
) (sdk.GasInfo, *sdk.Result, error) {
	tx, err := helpers.GenTx(
		txCfg,
		msgs,
		sdk.Coins{sdk.NewInt64Coin(sdk.DefaultBondDenom, 0)},
		2*DefaultGas,
		chainID,
		accNums,
		accSeqs,
		priv...,
	)
	require.NoError(t, err)

	// Simulate a sending a transaction and committing a block
	app.BeginBlock(abci.RequestBeginBlock{Header: header})
	gInfo, res, err := app.SimDeliver(txCfg.TxEncoder(), tx)

	if expPass {
		require.NoError(t, err)
		require.NotNil(t, res)
	} else {
		require.Error(t, err)
		require.Nil(t, res)
	}

	app.EndBlock(abci.RequestEndBlock{})
	app.Commit()

	return gInfo, res, err
}

// GenSequenceOfTxs generates a set of signed transactions of messages, such
// that they differ only by having the sequence numbers incremented between
// every transaction.
func GenSequenceOfTxs(txGen client.TxConfig, msgs []sdk.Msg, accNums []uint64, initSeqNums []uint64, numToGenerate int, priv ...cryptotypes.PrivKey) ([]sdk.Tx, error) {
	txs := make([]sdk.Tx, numToGenerate)
	var err error
	for i := 0; i < numToGenerate; i++ {
		txs[i], err = helpers.GenTx(
			txGen,
			msgs,
			sdk.Coins{sdk.NewInt64Coin(sdk.DefaultBondDenom, 0)},
			helpers.DefaultGenTxGas,
			"",
			accNums,
			initSeqNums,
			priv...,
		)
		if err != nil {
			break
		}
		incrementAllSequenceNumbers(initSeqNums)
	}

	return txs, err
}

func incrementAllSequenceNumbers(initSeqNums []uint64) {
	for i := 0; i < len(initSeqNums); i++ {
		initSeqNums[i]++
	}
}

// CreateTestPubKeys returns a total of numPubKeys public keys in ascending order.
func CreateTestPubKeys(numPubKeys int) []cryptotypes.PubKey {
	publicKeys := make([]cryptotypes.PubKey, 0, numPubKeys)
	var buffer bytes.Buffer

	// start at 10 to avoid changing 1 to 01, 2 to 02, etc
	for i := 100; i < (numPubKeys + 100); i++ {
		numString := strconv.Itoa(i)
		buffer.WriteString("0B485CFC0EECC619440448436F8FC9DF40566F2369E72400281454CB552AF") // base pubkey string
		buffer.WriteString(numString)                                                       // adding on final two digits to make pubkeys unique
		publicKeys = append(publicKeys, NewPubKeyFromHex(buffer.String()))
		buffer.Reset()
	}

	return publicKeys
}

// NewPubKeyFromHex returns a PubKey from a hex string.
func NewPubKeyFromHex(pk string) (res cryptotypes.PubKey) {
	pkBytes, err := hex.DecodeString(pk)
	if err != nil {
		panic(err)
	}
	if len(pkBytes) != ed25519.PubKeySize {
		panic(errors.Wrap(errors.ErrInvalidPubKey, "invalid pubkey size"))
	}
	return &ed25519.PubKey{Key: pkBytes}
}

// EmptyBaseAppOptions is a stub implementing AppOptions
type EmptyBaseAppOptions struct{}

// Get implements AppOptions
func (ao EmptyBaseAppOptions) Get(o string) interface{} {
	return nil
}

// FundAccount is a utility function that funds an account by minting and
// sending the coins to the address. This should be used for testing purposes
// only!
//
// Instead of using the mint module account, which has the
// permission of minting, create a "faucet" account. (@fdymylja)
func FundAccount(bankKeeper bankkeeper.Keeper, ctx sdk.Context, addr sdk.AccAddress, amounts sdk.Coins) error {
	if err := bankKeeper.MintCoins(ctx, minttypes.ModuleName, amounts); err != nil {
		return err
	}

	return bankKeeper.SendCoinsFromModuleToAccount(ctx, minttypes.ModuleName, addr, amounts)
}

// FundModuleAccount is a utility function that funds a module account by
// minting and sending the coins to the address. This should be used for testing
// purposes only!
//
// Instead of using the mint module account, which has the
// permission of minting, create a "faucet" account. (@fdymylja)
func FundModuleAccount(bankKeeper bankkeeper.Keeper, ctx sdk.Context, recipientMod string, amounts sdk.Coins) error {
	if err := bankKeeper.MintCoins(ctx, minttypes.ModuleName, amounts); err != nil {
		return err
	}

	return bankKeeper.SendCoinsFromModuleToModule(ctx, minttypes.ModuleName, recipientMod, amounts)
}

func GenesisStateWithValSet(app *WasmApp, genesisState GenesisState,
	valSet *tmtypes.ValidatorSet, genAccs []authtypes.GenesisAccount,
	balances ...banktypes.Balance) GenesisState {
	// set genesis accounts
	authGenesis := authtypes.NewGenesisState(authtypes.DefaultParams(), genAccs)
	genesisState[authtypes.ModuleName] = app.AppCodec().MustMarshalJSON(authGenesis)

	validators := make([]stakingtypes.Validator, 0, len(valSet.Validators))
	delegations := make([]stakingtypes.Delegation, 0, len(valSet.Validators))

	bondAmt := sdk.DefaultPowerReduction

	for _, val := range valSet.Validators {
		pk, err := cryptocodec.FromTmPubKeyInterface(val.PubKey)
		if err != nil {
			panic(err)
		}

		pkAny, err := codectypes.NewAnyWithValue(pk)
		if err != nil {
			panic(err)
		}
		validator := stakingtypes.Validator{
			OperatorAddress:   sdk.ValAddress(val.Address).String(),
			ConsensusPubkey:   pkAny,
			Jailed:            false,
			Status:            stakingtypes.Bonded,
			Tokens:            bondAmt,
			DelegatorShares:   sdk.OneDec(),
			Description:       stakingtypes.Description{},
			UnbondingHeight:   int64(0),
			UnbondingTime:     time.Unix(0, 0).UTC(),
			Commission:        stakingtypes.NewCommission(sdk.ZeroDec(), sdk.ZeroDec(), sdk.ZeroDec()),
			MinSelfDelegation: sdk.ZeroInt(),
		}
		validators = append(validators, validator)
		delegations = append(delegations, stakingtypes.NewDelegation(genAccs[0].GetAddress(), val.Address.Bytes(), sdk.OneDec()))

	}
	// set validators and delegations
	stakingGenesis := stakingtypes.NewGenesisState(stakingtypes.DefaultParams(), validators, delegations)
	genesisState[stakingtypes.ModuleName] = app.AppCodec().MustMarshalJSON(stakingGenesis)

	totalSupply := sdk.NewCoins()
	for _, b := range balances {
		// add genesis acc tokens to total supply
		totalSupply = totalSupply.Add(b.Coins...)
	}

	for range delegations {
		// add delegated tokens to total supply
		totalSupply = totalSupply.Add(sdk.NewCoin(sdk.DefaultBondDenom, bondAmt))
	}

	// add bonded amount to bonded pool module account
	balances = append(balances, banktypes.Balance{
		Address: authtypes.NewModuleAddress(stakingtypes.BondedPoolName).String(),
		Coins:   sdk.Coins{sdk.NewCoin(sdk.DefaultBondDenom, bondAmt)},
	})

	// update total supply
	bankGenesis := banktypes.NewGenesisState(banktypes.DefaultGenesisState().Params, balances, totalSupply, []banktypes.Metadata{})
	genesisState[banktypes.ModuleName] = app.AppCodec().MustMarshalJSON(bankGenesis)

	return genesisState
}<|MERGE_RESOLUTION|>--- conflicted
+++ resolved
@@ -11,8 +11,6 @@
 	"testing"
 	"time"
 
-<<<<<<< HEAD
-=======
 	"github.com/cosmos/cosmos-sdk/crypto/keys/secp256k1"
 	bankkeeper "github.com/cosmos/cosmos-sdk/x/bank/keeper"
 	minttypes "github.com/cosmos/cosmos-sdk/x/mint/types"
@@ -26,7 +24,6 @@
 	"github.com/CosmWasm/wasmd/x/wasm"
 
 	wasmtypes "github.com/CosmWasm/wasmd/x/wasm/types"
->>>>>>> 0ca3896e
 	bam "github.com/cosmos/cosmos-sdk/baseapp"
 	"github.com/cosmos/cosmos-sdk/client"
 	codectypes "github.com/cosmos/cosmos-sdk/codec/types"
@@ -34,7 +31,6 @@
 	"github.com/cosmos/cosmos-sdk/crypto/keys/ed25519"
 	cryptotypes "github.com/cosmos/cosmos-sdk/crypto/types"
 	"github.com/cosmos/cosmos-sdk/simapp/helpers"
-	"github.com/cosmos/cosmos-sdk/snapshots"
 	sdk "github.com/cosmos/cosmos-sdk/types"
 	"github.com/cosmos/cosmos-sdk/types/errors"
 	authtypes "github.com/cosmos/cosmos-sdk/x/auth/types"
@@ -87,8 +83,6 @@
 	return app, GenesisState{}
 }
 
-<<<<<<< HEAD
-=======
 // Setup initializes a new SimApp. A Nop logger is set in SimApp.
 func Setup(isCheckTx bool) *WasmApp {
 
@@ -128,18 +122,12 @@
 	return valSet
 }
 
->>>>>>> 0ca3896e
 // SetupWithGenesisValSet initializes a new WasmApp with a validator set and genesis accounts
 // that also act as delegators. For simplicity, each validator is bonded with a delegation
 // of one consensus engine unit (10^6) in the default token of the WasmApp from first genesis
 // account. A Nop logger is set in WasmApp.
-<<<<<<< HEAD
-func SetupWithGenesisValSet(t *testing.T, valSet *tmtypes.ValidatorSet, genAccs []authtypes.GenesisAccount, opts []wasm.Option, balances ...banktypes.Balance) *WasmApp {
-	app, genesisState := setup(t, true, 5, opts...)
-=======
 func SetupWithGenesisValSet(valSet *tmtypes.ValidatorSet, genAccs []authtypes.GenesisAccount, opts []wasm.Option, balances ...banktypes.Balance) *WasmApp {
 	app, genesisState := setup(true, 5, opts...)
->>>>>>> 0ca3896e
 	// set genesis accounts
 	authGenesis := authtypes.NewGenesisState(authtypes.DefaultParams(), genAccs)
 	genesisState[authtypes.ModuleName] = app.appCodec.MustMarshalJSON(authGenesis)
