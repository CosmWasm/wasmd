--- conflicted
+++ resolved
@@ -303,16 +303,11 @@
 
 // CheckBalance checks the balance of an account.
 func CheckBalance(t *testing.T, app *WasmApp, addr sdk.AccAddress, balances sdk.Coins) {
-<<<<<<< HEAD
 	ctxCheck := app.BaseApp.NewContext(true, ocproto.Header{})
-	require.True(t, balances.IsEqual(app.bankKeeper.GetAllBalances(ctxCheck, addr)))
-=======
-	ctxCheck := app.BaseApp.NewContext(true, tmproto.Header{})
 	require.True(t, balances.IsEqual(app.BankKeeper.GetAllBalances(ctxCheck, addr)))
->>>>>>> d8ebe640
-}
-
-const DefaultGas = 1_500_000
+}
+
+const DefaultGas = 1200000
 
 // SignCheckDeliver checks a generated signed transaction and simulates a
 // block commitment with the given transaction. A test assertion is made using
