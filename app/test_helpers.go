package app

import (
	"bytes"
	"encoding/hex"
	"encoding/json"
	"fmt"
	"math/rand"
	"path/filepath"
	"strconv"
	"testing"
	"time"

	"cosmossdk.io/math"
	bam "github.com/cosmos/cosmos-sdk/baseapp"
	"github.com/cosmos/cosmos-sdk/client"
	codectypes "github.com/cosmos/cosmos-sdk/codec/types"
	cryptocodec "github.com/cosmos/cosmos-sdk/crypto/codec"
	"github.com/cosmos/cosmos-sdk/crypto/keys/ed25519"
	"github.com/cosmos/cosmos-sdk/crypto/keys/secp256k1"
	cryptotypes "github.com/cosmos/cosmos-sdk/crypto/types"
	"github.com/cosmos/cosmos-sdk/simapp/helpers"
	"github.com/cosmos/cosmos-sdk/snapshots"
	snapshottypes "github.com/cosmos/cosmos-sdk/snapshots/types"
	sdk "github.com/cosmos/cosmos-sdk/types"
	"github.com/cosmos/cosmos-sdk/types/errors"
	authtypes "github.com/cosmos/cosmos-sdk/x/auth/types"
	bankkeeper "github.com/cosmos/cosmos-sdk/x/bank/keeper"
	banktypes "github.com/cosmos/cosmos-sdk/x/bank/types"
	minttypes "github.com/cosmos/cosmos-sdk/x/mint/types"
	stakingtypes "github.com/cosmos/cosmos-sdk/x/staking/types"
	"github.com/cosmos/ibc-go/v5/testing/mock"
	"github.com/stretchr/testify/require"
	abci "github.com/tendermint/tendermint/abci/types"
	"github.com/tendermint/tendermint/libs/log"
	tmproto "github.com/tendermint/tendermint/proto/tendermint/types"
	tmtypes "github.com/tendermint/tendermint/types"
	dbm "github.com/tendermint/tm-db"

	"github.com/CosmWasm/wasmd/x/wasm"
)

// DefaultConsensusParams defines the default Tendermint consensus params used in
// WasmApp testing.
var DefaultConsensusParams = &abci.ConsensusParams{
	Block: &abci.BlockParams{
		MaxBytes: 8000000,
		MaxGas:   1234000000,
	},
	Evidence: &tmproto.EvidenceParams{
		MaxAgeNumBlocks: 302400,
		MaxAgeDuration:  504 * time.Hour, // 3 weeks is the max duration
		MaxBytes:        10000,
	},
	Validator: &tmproto.ValidatorParams{
		PubKeyTypes: []string{
			tmtypes.ABCIPubKeyTypeEd25519,
		},
	},
}

func setup(t testing.TB, withGenesis bool, invCheckPeriod uint, opts ...wasm.Option) (*WasmApp, GenesisState) {
	nodeHome := t.TempDir()
	snapshotDir := filepath.Join(nodeHome, "data", "snapshots")
	snapshotDB, err := sdk.NewLevelDB("metadata", snapshotDir) //nolint:staticcheck
	require.NoError(t, err)
	snapshotStore, err := snapshots.NewStore(snapshotDB, snapshotDir)
	require.NoError(t, err)
	baseAppOpts := []func(*bam.BaseApp){
		bam.SetSnapshot(snapshotStore, snapshottypes.NewSnapshotOptions(50000, 2)),
	}
	db := dbm.NewMemDB()
	app := NewWasmApp(log.NewNopLogger(), db, nil, true, map[int64]bool{}, nodeHome, invCheckPeriod, MakeEncodingConfig(), wasm.EnableAllProposals, EmptyBaseAppOptions{}, opts, baseAppOpts...)
	if withGenesis {
		return app, NewDefaultGenesisState()
	}
	return app, GenesisState{}
}

// Setup initializes a new WasmApp with DefaultNodeHome for integration tests
func Setup(isCheckTx bool, opts ...wasm.Option) *WasmApp {
	db := dbm.NewMemDB()
	app := NewWasmApp(log.NewNopLogger(), db, nil, true, map[int64]bool{}, DefaultNodeHome, 5, MakeEncodingConfig(), wasm.EnableAllProposals, EmptyBaseAppOptions{}, opts)

	if !isCheckTx {
		genesisState := NewDefaultGenesisState()
		stateBytes, err := json.MarshalIndent(genesisState, "", " ")
		if err != nil {
			panic(err)
		}

		app.InitChain(
			abci.RequestInitChain{
				Validators:      []abci.ValidatorUpdate{},
				ConsensusParams: DefaultConsensusParams,
				AppStateBytes:   stateBytes,
			},
		)
	}
	return app
}

func SetupWasmAppWithValSet(t *testing.T) *WasmApp {
	// generate validator private/public key
	privVal := mock.NewPV()
	pubKey, err := privVal.GetPubKey()
	require.NoError(t, err)

	// create validator set with single validator
	validator := tmtypes.NewValidator(pubKey, 1)
	valSet := tmtypes.NewValidatorSet([]*tmtypes.Validator{validator})

	// generate genesis account
	senderPrivKey := secp256k1.GenPrivKey()
	acc := authtypes.NewBaseAccount(senderPrivKey.PubKey().Address().Bytes(), senderPrivKey.PubKey(), 0, 0)
	amount, ok := sdk.NewIntFromString("10000000000000000000")
	require.True(t, ok)

	balance := banktypes.Balance{
		Address: acc.GetAddress().String(),
		Coins:   sdk.NewCoins(sdk.NewCoin(sdk.DefaultBondDenom, amount)),
	}
	wasmApp := SetupWithGenesisValSet(t, valSet, []authtypes.GenesisAccount{acc}, nil, balance)
	return wasmApp
}

// SetupWithGenesisValSet initializes a new WasmApp with a validator set and genesis accounts
// that also act as delegators. For simplicity, each validator is bonded with a delegation
// of one consensus engine unit (10^6) in the default token of the WasmApp from first genesis
// account. A Nop logger is set in WasmApp.
func SetupWithGenesisValSet(t *testing.T, valSet *tmtypes.ValidatorSet, genAccs []authtypes.GenesisAccount, chainID string, opts []wasm.Option, balances ...banktypes.Balance) *WasmApp {
	app, genesisState := setup(t, true, 5, opts...)
	// set genesis accounts
	authGenesis := authtypes.NewGenesisState(authtypes.DefaultParams(), genAccs)
	genesisState[authtypes.ModuleName] = app.appCodec.MustMarshalJSON(authGenesis)

	validators := make([]stakingtypes.Validator, 0, len(valSet.Validators))
	delegations := make([]stakingtypes.Delegation, 0, len(valSet.Validators))

	bondAmt := sdk.TokensFromConsensusPower(1, sdk.DefaultPowerReduction)

	for _, val := range valSet.Validators {
		pk, err := cryptocodec.FromTmPubKeyInterface(val.PubKey)
		require.NoError(t, err)
		pkAny, err := codectypes.NewAnyWithValue(pk)
		require.NoError(t, err)
		validator := stakingtypes.Validator{
			OperatorAddress:   sdk.ValAddress(val.Address).String(),
			ConsensusPubkey:   pkAny,
			Jailed:            false,
			Status:            stakingtypes.Bonded,
			Tokens:            bondAmt,
			DelegatorShares:   sdk.OneDec(),
			Description:       stakingtypes.Description{},
			UnbondingHeight:   int64(0),
			UnbondingTime:     time.Unix(0, 0).UTC(),
			Commission:        stakingtypes.NewCommission(sdk.ZeroDec(), sdk.ZeroDec(), sdk.ZeroDec()),
			MinSelfDelegation: sdk.ZeroInt(),
		}

		validators = append(validators, validator)
		delegations = append(delegations, stakingtypes.NewDelegation(genAccs[0].GetAddress(), val.Address.Bytes(), sdk.OneDec()))
	}

	// set validators and delegations
	var stakingGenesis stakingtypes.GenesisState
	app.AppCodec().MustUnmarshalJSON(genesisState[stakingtypes.ModuleName], &stakingGenesis)

	bondDenom := stakingGenesis.Params.BondDenom

	// add bonded amount to bonded pool module account
	balances = append(balances, banktypes.Balance{
		Address: authtypes.NewModuleAddress(stakingtypes.BondedPoolName).String(),
		Coins:   sdk.Coins{sdk.NewCoin(bondDenom, bondAmt.Mul(sdk.NewInt(int64(len(valSet.Validators)))))},
	})

	// set validators and delegations
	stakingGenesis = *stakingtypes.NewGenesisState(stakingGenesis.Params, validators, delegations)
	genesisState[stakingtypes.ModuleName] = app.AppCodec().MustMarshalJSON(&stakingGenesis)

	// update total supply
	bankGenesis := banktypes.NewGenesisState(banktypes.DefaultGenesisState().Params, balances, sdk.NewCoins(), []banktypes.Metadata{})
	genesisState[banktypes.ModuleName] = app.AppCodec().MustMarshalJSON(bankGenesis)

	stateBytes, err := json.MarshalIndent(genesisState, "", " ")
	require.NoError(t, err)

	// init chain will set the validator set and initialize the genesis accounts
	app.InitChain(
		abci.RequestInitChain{
			ChainId:         chainID,
			Validators:      []abci.ValidatorUpdate{},
			ConsensusParams: DefaultConsensusParams,
			AppStateBytes:   stateBytes,
		},
	)

	// commit genesis changes
	app.Commit()
	app.BeginBlock(
		abci.RequestBeginBlock{
			Header: tmproto.Header{
				ChainID:            chainID,
				Height:             app.LastBlockHeight() + 1,
				AppHash:            app.LastCommitID().Hash,
				ValidatorsHash:     valSet.Hash(),
				NextValidatorsHash: valSet.Hash(),
			},
		},
	)

	return app
}

// SetupWithEmptyStore setup a wasmd app instance with empty DB
func SetupWithEmptyStore(t testing.TB) *WasmApp {
	app, _ := setup(t, false, 0)
	return app
}

type GenerateAccountStrategy func(int) []sdk.AccAddress

// createRandomAccounts is a strategy used by addTestAddrs() in order to generated addresses in random order.
func createRandomAccounts(accNum int) []sdk.AccAddress {
	testAddrs := make([]sdk.AccAddress, accNum)
	for i := 0; i < accNum; i++ {
		pk := ed25519.GenPrivKey().PubKey()
		testAddrs[i] = sdk.AccAddress(pk.Address())
	}

	return testAddrs
}

// createIncrementalAccounts is a strategy used by addTestAddrs() in order to generated addresses in ascending order.
func createIncrementalAccounts(accNum int) []sdk.AccAddress {
	addresses := make([]sdk.AccAddress, 0, accNum)
	var buffer bytes.Buffer

	// start at 100 so we can make up to 999 test addresses with valid test addresses
	for i := 100; i < (accNum + 100); i++ {
		numString := strconv.Itoa(i)
		buffer.WriteString("A58856F0FD53BF058B4909A21AEC019107BA6") // base address string

		buffer.WriteString(numString) // adding on final two digits to make addresses unique
		res, err := sdk.AccAddressFromHexUnsafe(buffer.String())
		if err != nil {
			panic(err)
		}
		bech := res.String()
		addr, err := TestAddr(buffer.String(), bech)
		if err != nil {
			panic(err)
		}

		addresses = append(addresses, addr)
		buffer.Reset()
	}

	return addresses
}

// AddTestAddrsFromPubKeys adds the addresses into the WasmApp providing only the public keys.
func AddTestAddrsFromPubKeys(app *WasmApp, ctx sdk.Context, pubKeys []cryptotypes.PubKey, accAmt math.Int) {
	initCoins := sdk.NewCoins(sdk.NewCoin(app.StakingKeeper.BondDenom(ctx), accAmt))

	for _, pk := range pubKeys {
		initAccountWithCoins(app, ctx, sdk.AccAddress(pk.Address()), initCoins)
	}
}

// AddTestAddrs constructs and returns accNum amount of accounts with an
// initial balance of accAmt in random order
func AddTestAddrs(app *WasmApp, ctx sdk.Context, accNum int, accAmt math.Int) []sdk.AccAddress {
	return addTestAddrs(app, ctx, accNum, accAmt, createRandomAccounts)
}

// AddTestAddrs constructs and returns accNum amount of accounts with an
// initial balance of accAmt in random order
func AddTestAddrsIncremental(app *WasmApp, ctx sdk.Context, accNum int, accAmt math.Int) []sdk.AccAddress {
	return addTestAddrs(app, ctx, accNum, accAmt, createIncrementalAccounts)
}

func addTestAddrs(app *WasmApp, ctx sdk.Context, accNum int, accAmt math.Int, strategy GenerateAccountStrategy) []sdk.AccAddress {
	testAddrs := strategy(accNum)

	initCoins := sdk.NewCoins(sdk.NewCoin(app.StakingKeeper.BondDenom(ctx), accAmt))

	// fill all the addresses with some coins, set the loose pool tokens simultaneously
	for _, addr := range testAddrs {
		initAccountWithCoins(app, ctx, addr, initCoins)
	}

	return testAddrs
}

func initAccountWithCoins(app *WasmApp, ctx sdk.Context, addr sdk.AccAddress, coins sdk.Coins) {
	err := app.BankKeeper.MintCoins(ctx, minttypes.ModuleName, coins)
	if err != nil {
		panic(err)
	}

	err = app.BankKeeper.SendCoinsFromModuleToAccount(ctx, minttypes.ModuleName, addr, coins)
	if err != nil {
		panic(err)
	}
}

// ConvertAddrsToValAddrs converts the provided addresses to ValAddress.
func ConvertAddrsToValAddrs(addrs []sdk.AccAddress) []sdk.ValAddress {
	valAddrs := make([]sdk.ValAddress, len(addrs))

	for i, addr := range addrs {
		valAddrs[i] = sdk.ValAddress(addr)
	}

	return valAddrs
}

func TestAddr(addr string, bech string) (sdk.AccAddress, error) {
	res, err := sdk.AccAddressFromHexUnsafe(addr)
	if err != nil {
		return nil, err
	}
	bechexpected := res.String()
	if bech != bechexpected {
		return nil, fmt.Errorf("bech encoding doesn't match reference")
	}

	bechres, err := sdk.AccAddressFromBech32(bech)
	if err != nil {
		return nil, err
	}
	if !bytes.Equal(bechres, res) {
		return nil, err
	}

	return res, nil
}

// CheckBalance checks the balance of an account.
func CheckBalance(t *testing.T, app *WasmApp, addr sdk.AccAddress, balances sdk.Coins) {
	ctxCheck := app.BaseApp.NewContext(true, tmproto.Header{})
	require.True(t, balances.IsEqual(app.BankKeeper.GetAllBalances(ctxCheck, addr)))
}

const DefaultGas = 1_500_000

// SignCheckDeliver checks a generated signed transaction and simulates a
// block commitment with the given transaction. A test assertion is made using
// the parameter 'expPass' against the result. A corresponding result is
// returned.
func SignCheckDeliver(
	t *testing.T, txCfg client.TxConfig, app *bam.BaseApp, header tmproto.Header, msgs []sdk.Msg,
	chainID string, accNums, accSeqs []uint64, expSimPass, expPass bool, priv ...cryptotypes.PrivKey,
) (sdk.GasInfo, *sdk.Result, error) {
	tx, err := helpers.GenSignedMockTx(
		rand.New(rand.NewSource(time.Now().UnixNano())),
		txCfg,
		msgs,
		sdk.Coins{sdk.NewInt64Coin(sdk.DefaultBondDenom, 0)},
		helpers.DefaultGenTxGas,
		chainID,
		accNums,
		accSeqs,
		priv...,
	)
	require.NoError(t, err)
	txBytes, err := txCfg.TxEncoder()(tx)
	require.Nil(t, err)

	// Must simulate now as CheckTx doesn't run Msgs anymore
	_, res, err := app.Simulate(txBytes)

	if expSimPass {
		require.NoError(t, err)
		require.NotNil(t, res)
	} else {
		require.Error(t, err)
		require.Nil(t, res)
	}

	// Simulate a sending a transaction and committing a block
	app.BeginBlock(abci.RequestBeginBlock{Header: header})
	gInfo, res, err := app.SimDeliver(txCfg.TxEncoder(), tx)

	if expPass {
		require.NoError(t, err)
		require.NotNil(t, res)
	} else {
		require.Error(t, err)
		require.Nil(t, res)
	}

	app.EndBlock(abci.RequestEndBlock{})
	app.Commit()

	return gInfo, res, err
}

// SignAndDeliver signs and delivers a transaction. No simulation occurs as the
// ibc testing package causes checkState and deliverState to diverge in block time.
func SignAndDeliver(
	t *testing.T, txCfg client.TxConfig, app *bam.BaseApp, header tmproto.Header, msgs []sdk.Msg,
	chainID string, accNums, accSeqs []uint64, priv ...cryptotypes.PrivKey,
) (sdk.GasInfo, *sdk.Result, error) {
	tx, err := helpers.GenSignedMockTx(
		rand.New(rand.NewSource(time.Now().UnixNano())),
		txCfg,
		msgs,
		sdk.Coins{sdk.NewInt64Coin(sdk.DefaultBondDenom, 0)},
		2*DefaultGas,
		chainID,
		accNums,
		accSeqs,
		priv...,
	)
	require.NoError(t, err)

	// Simulate a sending a transaction and committing a block
	app.BeginBlock(abci.RequestBeginBlock{Header: header})
<<<<<<< HEAD
	gInfo, res, err := app.SimDeliver(txCfg.TxEncoder(), tx)

	if expPass {
		require.NoError(t, err)
		require.NotNil(t, res)
	} else {
		require.Error(t, err)
		require.Nil(t, res)
	}

	app.EndBlock(abci.RequestEndBlock{})
	app.Commit()

=======
	gInfo, res, err := app.Deliver(txCfg.TxEncoder(), tx)
>>>>>>> a347ace2
	return gInfo, res, err
}

// GenSequenceOfTxs generates a set of signed transactions of messages, such
// that they differ only by having the sequence numbers incremented between
// every transaction.
func GenSequenceOfTxs(txGen client.TxConfig, msgs []sdk.Msg, accNums []uint64, initSeqNums []uint64, numToGenerate int, priv ...cryptotypes.PrivKey) ([]sdk.Tx, error) {
	txs := make([]sdk.Tx, numToGenerate)
	var err error
	for i := 0; i < numToGenerate; i++ {
		txs[i], err = helpers.GenSignedMockTx(
			rand.New(rand.NewSource(time.Now().UnixNano())),
			txGen,
			msgs,
			sdk.Coins{sdk.NewInt64Coin(sdk.DefaultBondDenom, 0)},
			helpers.DefaultGenTxGas,
			"",
			accNums,
			initSeqNums,
			priv...,
		)
		if err != nil {
			break
		}
		incrementAllSequenceNumbers(initSeqNums)
	}

	return txs, err
}

func incrementAllSequenceNumbers(initSeqNums []uint64) {
	for i := 0; i < len(initSeqNums); i++ {
		initSeqNums[i]++
	}
}

// CreateTestPubKeys returns a total of numPubKeys public keys in ascending order.
func CreateTestPubKeys(numPubKeys int) []cryptotypes.PubKey {
	publicKeys := make([]cryptotypes.PubKey, 0, numPubKeys)
	var buffer bytes.Buffer

	// start at 10 to avoid changing 1 to 01, 2 to 02, etc
	for i := 100; i < (numPubKeys + 100); i++ {
		numString := strconv.Itoa(i)
		buffer.WriteString("0B485CFC0EECC619440448436F8FC9DF40566F2369E72400281454CB552AF") // base pubkey string
		buffer.WriteString(numString)                                                       // adding on final two digits to make pubkeys unique
		publicKeys = append(publicKeys, NewPubKeyFromHex(buffer.String()))
		buffer.Reset()
	}

	return publicKeys
}

// NewPubKeyFromHex returns a PubKey from a hex string.
func NewPubKeyFromHex(pk string) (res cryptotypes.PubKey) {
	pkBytes, err := hex.DecodeString(pk)
	if err != nil {
		panic(err)
	}
	if len(pkBytes) != ed25519.PubKeySize {
		panic(errors.Wrap(errors.ErrInvalidPubKey, "invalid pubkey size"))
	}
	return &ed25519.PubKey{Key: pkBytes}
}

// EmptyBaseAppOptions is a stub implementing AppOptions
type EmptyBaseAppOptions struct{}

// Get implements AppOptions
func (ao EmptyBaseAppOptions) Get(o string) interface{} {
	return nil
}

// FundAccount is a utility function that funds an account by minting and
// sending the coins to the address. This should be used for testing purposes
// only!
//
// Instead of using the mint module account, which has the
// permission of minting, create a "faucet" account. (@fdymylja)
func FundAccount(bankKeeper bankkeeper.Keeper, ctx sdk.Context, addr sdk.AccAddress, amounts sdk.Coins) error {
	if err := bankKeeper.MintCoins(ctx, minttypes.ModuleName, amounts); err != nil {
		return err
	}

	return bankKeeper.SendCoinsFromModuleToAccount(ctx, minttypes.ModuleName, addr, amounts)
}

// FundModuleAccount is a utility function that funds a module account by
// minting and sending the coins to the address. This should be used for testing
// purposes only!
//
// Instead of using the mint module account, which has the
// permission of minting, create a "faucet" account. (@fdymylja)
func FundModuleAccount(bankKeeper bankkeeper.Keeper, ctx sdk.Context, recipientMod string, amounts sdk.Coins) error {
	if err := bankKeeper.MintCoins(ctx, minttypes.ModuleName, amounts); err != nil {
		return err
	}

	return bankKeeper.SendCoinsFromModuleToModule(ctx, minttypes.ModuleName, recipientMod, amounts)
}<|MERGE_RESOLUTION|>--- conflicted
+++ resolved
@@ -418,23 +418,7 @@
 
 	// Simulate a sending a transaction and committing a block
 	app.BeginBlock(abci.RequestBeginBlock{Header: header})
-<<<<<<< HEAD
 	gInfo, res, err := app.SimDeliver(txCfg.TxEncoder(), tx)
-
-	if expPass {
-		require.NoError(t, err)
-		require.NotNil(t, res)
-	} else {
-		require.Error(t, err)
-		require.Nil(t, res)
-	}
-
-	app.EndBlock(abci.RequestEndBlock{})
-	app.Commit()
-
-=======
-	gInfo, res, err := app.Deliver(txCfg.TxEncoder(), tx)
->>>>>>> a347ace2
 	return gInfo, res, err
 }
 
