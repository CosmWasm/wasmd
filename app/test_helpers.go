--- conflicted
+++ resolved
@@ -205,13 +205,8 @@
 }
 
 // AddTestAddrsFromPubKeys adds the addresses into the WasmApp providing only the public keys.
-<<<<<<< HEAD
 func AddTestAddrsFromPubKeys(app *WasmApp, ctx sdk.Context, pubKeys []cryptotypes.PubKey, accAmt math.Int) {
-	initCoins := sdk.NewCoins(sdk.NewCoin(app.stakingKeeper.BondDenom(ctx), accAmt))
-=======
-func AddTestAddrsFromPubKeys(app *WasmApp, ctx sdk.Context, pubKeys []cryptotypes.PubKey, accAmt sdk.Int) {
 	initCoins := sdk.NewCoins(sdk.NewCoin(app.StakingKeeper.BondDenom(ctx), accAmt))
->>>>>>> 26181298
 
 	for _, pk := range pubKeys {
 		initAccountWithCoins(app, ctx, sdk.AccAddress(pk.Address()), initCoins)
@@ -303,11 +298,7 @@
 	t *testing.T, txCfg client.TxConfig, app *bam.BaseApp, header tmproto.Header, msgs []sdk.Msg,
 	chainID string, accNums, accSeqs []uint64, expSimPass, expPass bool, priv ...cryptotypes.PrivKey,
 ) (sdk.GasInfo, *sdk.Result, error) {
-<<<<<<< HEAD
 	tx, err := helpers.GenSignedMockTx(
-=======
-	tx, err := helpers.GenTx(
->>>>>>> 26181298
 		rand.New(rand.NewSource(time.Now().UnixNano())),
 		txCfg,
 		msgs,
@@ -357,11 +348,7 @@
 	t *testing.T, txCfg client.TxConfig, app *bam.BaseApp, header tmproto.Header, msgs []sdk.Msg,
 	chainID string, accNums, accSeqs []uint64, expSimPass, expPass bool, priv ...cryptotypes.PrivKey,
 ) (sdk.GasInfo, *sdk.Result, error) {
-<<<<<<< HEAD
 	tx, err := helpers.GenSignedMockTx(
-=======
-	tx, err := helpers.GenTx(
->>>>>>> 26181298
 		rand.New(rand.NewSource(time.Now().UnixNano())),
 		txCfg,
 		msgs,
@@ -399,11 +386,7 @@
 	txs := make([]sdk.Tx, numToGenerate)
 	var err error
 	for i := 0; i < numToGenerate; i++ {
-<<<<<<< HEAD
 		txs[i], err = helpers.GenSignedMockTx(
-=======
-		txs[i], err = helpers.GenTx(
->>>>>>> 26181298
 			rand.New(rand.NewSource(time.Now().UnixNano())),
 			txGen,
 			msgs,
