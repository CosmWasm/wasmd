--- conflicted
+++ resolved
@@ -266,10 +266,8 @@
 	}
 	defer os.RemoveAll(dir)
 
-<<<<<<< HEAD
-=======
+
 	app := NewWasmApp(log.NewNopLogger(), dbm.NewMemDB(), nil, true, wasmtypes.EnableAllProposals, simtestutil.NewAppOptionsWithFlagHome(dir), emptyWasmOptions)
->>>>>>> 70accc9b
 	appCtr := func(val network.ValidatorI) servertypes.Application {
 		return NewWasmApp(
 			val.GetCtx().Logger, dbm.NewMemDB(), nil, true, wasmtypes.EnableAllProposals,
