--- conflicted
+++ resolved
@@ -45,12 +45,8 @@
 
 // prepare for fresh start at zero height
 // NOTE zero height genesis is a temporary feature which will be deprecated
-<<<<<<< HEAD
-// in favour of export at a block height
-=======
 //
 //	in favour of export at a block height
->>>>>>> d8ebe640
 func (app *WasmApp) prepForZeroHeightGenesis(ctx sdk.Context, jailAllowedAddrs []string) {
 	applyAllowedAddrs := false
 
