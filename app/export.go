package app

import (
	"encoding/json"
	"log"

	abci "github.com/tendermint/tendermint/abci/types"
	tmtypes "github.com/tendermint/tendermint/types"

	"github.com/cosmos/cosmos-sdk/codec"
	sdk "github.com/cosmos/cosmos-sdk/types"
	"github.com/cosmos/cosmos-sdk/x/slashing"
	"github.com/cosmos/cosmos-sdk/x/staking"
)

// ExportAppStateAndValidators export the state of gaia for a genesis file
<<<<<<< HEAD
func (app *WasmApp) ExportAppStateAndValidators(forZeroHeight bool, jailWhiteList []string,
) (appState json.RawMessage, validators []tmtypes.GenesisValidator, err error) {
=======
func (app *GaiaApp) ExportAppStateAndValidators(forZeroHeight bool, jailWhiteList []string,
) (appState json.RawMessage, validators []tmtypes.GenesisValidator, cp *abci.ConsensusParams, err error) {
>>>>>>> 20a071cf
	// as if they could withdraw from the start of the next block
	ctx := app.NewContext(true, abci.Header{Height: app.LastBlockHeight()})

	if forZeroHeight {
		app.prepForZeroHeightGenesis(ctx, jailWhiteList)
	}

	genState := app.mm.ExportGenesis(ctx, app.cdc)
	appState, err = codec.MarshalJSONIndent(app.cdc, genState)
	if err != nil {
		return nil, nil, nil, err
	}
	validators = staking.WriteValidators(ctx, app.stakingKeeper)
	return appState, validators, app.BaseApp.GetConsensusParams(ctx), nil
}

// prepare for fresh start at zero height
// NOTE zero height genesis is a temporary feature which will be deprecated
//      in favour of export at a block height
func (app *WasmApp) prepForZeroHeightGenesis(ctx sdk.Context, jailWhiteList []string) {
	applyWhiteList := false

	//Check if there is a whitelist
	if len(jailWhiteList) > 0 {
		applyWhiteList = true
	}

	whiteListMap := make(map[string]bool)

	for _, addr := range jailWhiteList {
		_, err := sdk.ValAddressFromBech32(addr)
		if err != nil {
			log.Fatal(err)
		}
		whiteListMap[addr] = true
	}

	/* Just to be safe, assert the invariants on current state. */
	app.crisisKeeper.AssertInvariants(ctx)

	/* Handle fee distribution state. */

	// withdraw all validator commission
	app.stakingKeeper.IterateValidators(ctx, func(_ int64, val staking.ValidatorI) (stop bool) {
		_, err := app.distrKeeper.WithdrawValidatorCommission(ctx, val.GetOperator())
		if err != nil {
			log.Fatal(err)
		}
		return false
	})

	// withdraw all delegator rewards
	dels := app.stakingKeeper.GetAllDelegations(ctx)
	for _, delegation := range dels {
		_, err := app.distrKeeper.WithdrawDelegationRewards(ctx, delegation.DelegatorAddress, delegation.ValidatorAddress)
		if err != nil {
			log.Fatal(err)
		}
	}

	// clear validator slash events
	app.distrKeeper.DeleteAllValidatorSlashEvents(ctx)

	// clear validator historical rewards
	app.distrKeeper.DeleteAllValidatorHistoricalRewards(ctx)

	// set context height to zero
	height := ctx.BlockHeight()
	ctx = ctx.WithBlockHeight(0)

	// reinitialize all validators
	app.stakingKeeper.IterateValidators(ctx, func(_ int64, val staking.ValidatorI) (stop bool) {

		// donate any unwithdrawn outstanding reward fraction tokens to the community pool
		scraps := app.distrKeeper.GetValidatorOutstandingRewards(ctx, val.GetOperator()).Rewards
		feePool := app.distrKeeper.GetFeePool(ctx)
		feePool.CommunityPool = feePool.CommunityPool.Add(scraps...)
		app.distrKeeper.SetFeePool(ctx, feePool)

		app.distrKeeper.Hooks().AfterValidatorCreated(ctx, val.GetOperator())
		return false
	})

	// reinitialize all delegations
	for _, del := range dels {
		app.distrKeeper.Hooks().BeforeDelegationCreated(ctx, del.DelegatorAddress, del.ValidatorAddress)
		app.distrKeeper.Hooks().AfterDelegationModified(ctx, del.DelegatorAddress, del.ValidatorAddress)
	}

	// reset context height
	ctx = ctx.WithBlockHeight(height)

	/* Handle staking state. */

	// iterate through redelegations, reset creation height
	app.stakingKeeper.IterateRedelegations(ctx, func(_ int64, red staking.Redelegation) (stop bool) {
		for i := range red.Entries {
			red.Entries[i].CreationHeight = 0
		}
		app.stakingKeeper.SetRedelegation(ctx, red)
		return false
	})

	// iterate through unbonding delegations, reset creation height
	app.stakingKeeper.IterateUnbondingDelegations(ctx, func(_ int64, ubd staking.UnbondingDelegation) (stop bool) {
		for i := range ubd.Entries {
			ubd.Entries[i].CreationHeight = 0
		}
		app.stakingKeeper.SetUnbondingDelegation(ctx, ubd)
		return false
	})

	// Iterate through validators by power descending, reset bond heights, and
	// update bond intra-tx counters.
	store := ctx.KVStore(app.keys[staking.StoreKey])
	iter := sdk.KVStoreReversePrefixIterator(store, staking.ValidatorsKey)
	counter := int16(0)

	for ; iter.Valid(); iter.Next() {
		addr := sdk.ValAddress(iter.Key()[1:])
		validator, found := app.stakingKeeper.GetValidator(ctx, addr)
		if !found {
			panic("expected validator, not found")
		}

		validator.UnbondingHeight = 0
		if applyWhiteList && !whiteListMap[addr.String()] {
			validator.Jailed = true
		}

		app.stakingKeeper.SetValidator(ctx, validator)
		counter++
	}

	iter.Close()

	_ = app.stakingKeeper.ApplyAndReturnValidatorSetUpdates(ctx)

	/* Handle slashing state. */

	// reset start height on signing infos
	app.slashingKeeper.IterateValidatorSigningInfos(
		ctx,
		func(addr sdk.ConsAddress, info slashing.ValidatorSigningInfo) (stop bool) {
			info.StartHeight = 0
			app.slashingKeeper.SetValidatorSigningInfo(ctx, addr, info)
			return false
		},
	)
}<|MERGE_RESOLUTION|>--- conflicted
+++ resolved
@@ -14,13 +14,8 @@
 )
 
 // ExportAppStateAndValidators export the state of gaia for a genesis file
-<<<<<<< HEAD
 func (app *WasmApp) ExportAppStateAndValidators(forZeroHeight bool, jailWhiteList []string,
-) (appState json.RawMessage, validators []tmtypes.GenesisValidator, err error) {
-=======
-func (app *GaiaApp) ExportAppStateAndValidators(forZeroHeight bool, jailWhiteList []string,
 ) (appState json.RawMessage, validators []tmtypes.GenesisValidator, cp *abci.ConsensusParams, err error) {
->>>>>>> 20a071cf
 	// as if they could withdraw from the start of the next block
 	ctx := app.NewContext(true, abci.Header{Height: app.LastBlockHeight()})
 
