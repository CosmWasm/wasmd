--- conflicted
+++ resolved
@@ -27,11 +27,7 @@
 		}
 	}()
 
-<<<<<<< HEAD
-	app := NewWasmApp(logger, db, nil, true, simapp.FlagPeriodValue, map[int64]bool{}, interBlockCacheOpt())
-=======
-	app := NewGaiaApp(logger, db, nil, true, simapp.FlagPeriodValue, map[int64]bool{}, "", interBlockCacheOpt())
->>>>>>> 680bb196
+	app := NewWasmApp(logger, db, nil, true, simapp.FlagPeriodValue, map[int64]bool{}, "", interBlockCacheOpt())
 
 	// run randomized simulation
 	_, simParams, simErr := simulation.SimulateFromSeed(
@@ -70,11 +66,7 @@
 		}
 	}()
 
-<<<<<<< HEAD
-	app := NewWasmApp(logger, db, nil, true, simapp.FlagPeriodValue, map[int64]bool{}, interBlockCacheOpt())
-=======
-	app := NewGaiaApp(logger, db, nil, true, simapp.FlagPeriodValue, map[int64]bool{}, "", interBlockCacheOpt())
->>>>>>> 680bb196
+	app := NewWasmApp(logger, db, nil, true, simapp.FlagPeriodValue, map[int64]bool{}, "", interBlockCacheOpt())
 
 	// run randomized simulation
 	_, simParams, simErr := simulation.SimulateFromSeed(
