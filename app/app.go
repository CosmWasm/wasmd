--- conflicted
+++ resolved
@@ -486,24 +486,15 @@
 		&app.IBCKeeper.PortKeeper, app.AccountKeeper, app.BankKeeper,
 	)
 
-<<<<<<< HEAD
-	// ICA Controller keeper
-	app.ICAControllerKeeper = icacontrollerkeeper.NewKeeper(
-		appCodec, keys[icacontrollertypes.StoreKey], app.GetSubspace(icacontrollertypes.SubModuleName),
-		app.IBCKeeper.ChannelKeeper, // may be replaced with middleware such as ics29 fee
-		app.IBCKeeper.ChannelKeeper, &app.IBCKeeper.PortKeeper,
-		scopedICAControllerKeeper, app.BaseApp.MsgServiceRouter(),
-=======
-	app.icaHostKeeper = icahostkeeper.NewKeeper(
+	app.ICAHostKeeper = icahostkeeper.NewKeeper(
 		appCodec,
 		keys[icahosttypes.StoreKey],
-		app.getSubspace(icahosttypes.SubModuleName),
-		app.ibcKeeper.ChannelKeeper,
-		&app.ibcKeeper.PortKeeper,
-		app.accountKeeper,
+		app.GetSubspace(icahosttypes.SubModuleName),
+		app.IBCKeeper.ChannelKeeper,
+		&app.IBCKeeper.PortKeeper,
+		app.AccountKeeper,
 		scopedICAHostKeeper,
 		app.MsgServiceRouter(),
->>>>>>> 3787f3dc
 	)
 
 	// ICA Host keeper
