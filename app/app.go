--- conflicted
+++ resolved
@@ -199,17 +199,12 @@
 	GovKeeper             govkeeper.Keeper
 	UpgradeKeeper         *upgradekeeper.Keeper
 	EvidenceKeeper        evidencekeeper.Keeper
-<<<<<<< HEAD
-	FeeGrantKeeper        feegrantkeeper.Keeper
-	NFTKeeper             nftkeeper.Keeper
-=======
->>>>>>> 6cf6986d
 	ConsensusParamsKeeper consensusparamkeeper.Keeper
 	CircuitKeeper         circuitkeeper.Keeper
 
 	// supplementary keepers
-	FeeGrantKeeper     feegrantkeeper.Keeper
-	GroupKeeper        groupkeeper.Keeper
+	FeeGrantKeeper feegrantkeeper.Keeper
+
 	AuthzKeeper        authzkeeper.Keeper
 	NFTKeeper          nftkeeper.Keeper
 	EpochsKeeper       epochskeeper.Keeper
@@ -303,13 +298,6 @@
 	bApp.SetTxEncoder(txConfig.TxEncoder())
 
 	keys := storetypes.NewKVStoreKeys(
-<<<<<<< HEAD
-		authtypes.StoreKey, banktypes.StoreKey, stakingtypes.StoreKey, crisistypes.StoreKey,
-		minttypes.StoreKey, distrtypes.StoreKey, slashingtypes.StoreKey,
-		govtypes.StoreKey, paramstypes.StoreKey, consensusparamtypes.StoreKey, upgradetypes.StoreKey, feegrant.StoreKey,
-		evidencetypes.StoreKey, circuittypes.StoreKey,
-		authzkeeper.StoreKey, nftkeeper.StoreKey,
-=======
 		authtypes.StoreKey,
 		banktypes.StoreKey,
 		stakingtypes.StoreKey,
@@ -324,10 +312,8 @@
 		circuittypes.StoreKey,
 		authzkeeper.StoreKey,
 		nftkeeper.StoreKey,
-		group.StoreKey,
 		epochstypes.StoreKey,
 		protocolpooltypes.StoreKey,
->>>>>>> 6cf6986d
 		// non sdk store keys
 		ibcexported.StoreKey, ibctransfertypes.StoreKey,
 		wasmtypes.StoreKey, icahosttypes.StoreKey,
@@ -724,29 +710,6 @@
 	app.ModuleManager.SetOrderPreBlockers(
 		upgradetypes.ModuleName,
 		authtypes.ModuleName,
-<<<<<<< HEAD
-		banktypes.ModuleName,
-		distrtypes.ModuleName,
-		stakingtypes.ModuleName,
-		slashingtypes.ModuleName,
-		govtypes.ModuleName,
-		minttypes.ModuleName,
-		crisistypes.ModuleName,
-		genutiltypes.ModuleName,
-		evidencetypes.ModuleName,
-		authz.ModuleName,
-		feegrant.ModuleName,
-		nft.ModuleName,
-		paramstypes.ModuleName,
-		vestingtypes.ModuleName,
-		consensusparamtypes.ModuleName,
-		circuittypes.ModuleName,
-		ibctransfertypes.ModuleName,
-		ibcexported.ModuleName,
-		icatypes.ModuleName,
-		wasmtypes.ModuleName,
-=======
->>>>>>> 6cf6986d
 	)
 	// During begin block slashing happens after distr.BeginBlocker so that
 	// there is nothing left over in the validator fee pool, so as to keep the
@@ -775,11 +738,7 @@
 		stakingtypes.ModuleName,
 		genutiltypes.ModuleName,
 		feegrant.ModuleName,
-<<<<<<< HEAD
-=======
-		group.ModuleName,
 		protocolpooltypes.ModuleName,
->>>>>>> 6cf6986d
 		// additional non simd modules
 		ibctransfertypes.ModuleName,
 		ibcexported.ModuleName,
@@ -797,13 +756,6 @@
 	// genesis phase. For example bank transfer, auth account check, staking, ...
 	genesisModuleOrder := []string{
 		// simd modules
-<<<<<<< HEAD
-		authtypes.ModuleName, banktypes.ModuleName,
-		distrtypes.ModuleName, stakingtypes.ModuleName, slashingtypes.ModuleName, govtypes.ModuleName,
-		minttypes.ModuleName, crisistypes.ModuleName, genutiltypes.ModuleName, evidencetypes.ModuleName, authz.ModuleName,
-		feegrant.ModuleName, nft.ModuleName, paramstypes.ModuleName, upgradetypes.ModuleName,
-		vestingtypes.ModuleName, consensusparamtypes.ModuleName, circuittypes.ModuleName,
-=======
 		authtypes.ModuleName,
 		banktypes.ModuleName,
 		distrtypes.ModuleName,
@@ -816,14 +768,12 @@
 		authz.ModuleName,
 		feegrant.ModuleName,
 		nft.ModuleName,
-		group.ModuleName,
 		upgradetypes.ModuleName,
 		vestingtypes.ModuleName,
 		consensusparamtypes.ModuleName,
 		circuittypes.ModuleName,
 		epochstypes.ModuleName,
 		protocolpooltypes.ModuleName,
->>>>>>> 6cf6986d
 		// additional non simd modules
 		ibctransfertypes.ModuleName,
 		ibcexported.ModuleName,
@@ -847,7 +797,6 @@
 		authz.ModuleName,
 		feegrant.ModuleName,
 		nft.ModuleName,
-		group.ModuleName,
 		upgradetypes.ModuleName,
 		vestingtypes.ModuleName,
 		circuittypes.ModuleName,
