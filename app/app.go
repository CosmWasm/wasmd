--- conflicted
+++ resolved
@@ -500,13 +500,6 @@
 	// initialize BaseApp
 	app.SetInitChainer(app.InitChainer)
 	app.SetBeginBlocker(app.BeginBlocker)
-<<<<<<< HEAD
-	app.SetAnteHandler(
-		NewAnteHandler(
-			app.accountKeeper, app.bankKeeper, ante.DefaultSigVerificationGasConsumer,
-			encodingConfig.TxConfig.SignModeHandler(), keys[wasm.StoreKey], app.ibcKeeper.ChannelKeeper,
-		),
-=======
 	anteHandler, err := ante.NewAnteHandler(
 		ante.HandlerOptions{
 			AccountKeeper:   app.accountKeeper,
@@ -515,7 +508,6 @@
 			SignModeHandler: encodingConfig.TxConfig.SignModeHandler(),
 			SigGasConsumer:  ante.DefaultSigVerificationGasConsumer,
 		},
->>>>>>> a4320a99
 	)
 	if err != nil {
 		tmos.Exit(err.Error())
