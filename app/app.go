--- conflicted
+++ resolved
@@ -659,12 +659,8 @@
 	// The last arguments can contain custom message handlers, and custom query handlers,
 	// if we want to allow any custom callbacks
 	// See https://github.com/CosmWasm/cosmwasm/blob/main/docs/CAPABILITIES-BUILT-IN.md
-<<<<<<< HEAD
 	availableCapabilities := "iterator,staking,stargate,cosmwasm_1_1,cosmwasm_1_2,token_factory"
 	wasmOpts = append(bindings.RegisterCustomPlugins(&app.BankKeeper, &app.TokenFactoryKeeper), wasmOpts...)
-=======
-	availableCapabilities := "iterator,staking,stargate,cosmwasm_1_1,cosmwasm_1_2"
->>>>>>> 88e01a98
 	app.WasmKeeper = wasm.NewKeeper(
 		appCodec,
 		keys[wasm.StoreKey],
@@ -825,7 +821,7 @@
 		icatypes.ModuleName,
 		ibcfeetypes.ModuleName,
 		// wasm after ibc transfer
-		tokenfactorytypes.ModuleName,  
+		tokenfactorytypes.ModuleName,
 		wasm.ModuleName,
 	}
 	app.ModuleManager.SetOrderInitGenesis(genesisModuleOrder...)
