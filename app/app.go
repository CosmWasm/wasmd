--- conflicted
+++ resolved
@@ -64,7 +64,6 @@
 	govkeeper "github.com/line/lbm-sdk/x/gov/keeper"
 	govtypes "github.com/line/lbm-sdk/x/gov/types"
 	ica "github.com/line/lbm-sdk/x/ibc/applications/27-interchain-accounts"
-	icacontroller "github.com/line/lbm-sdk/x/ibc/applications/27-interchain-accounts/controller"
 	icacontrollerkeeper "github.com/line/lbm-sdk/x/ibc/applications/27-interchain-accounts/controller/keeper"
 	icacontrollertypes "github.com/line/lbm-sdk/x/ibc/applications/27-interchain-accounts/controller/types"
 	icahost "github.com/line/lbm-sdk/x/ibc/applications/27-interchain-accounts/host"
@@ -248,35 +247,6 @@
 	memKeys map[string]*sdk.MemoryStoreKey
 
 	// keepers
-<<<<<<< HEAD
-	accountKeeper       authkeeper.AccountKeeper
-	bankKeeper          bankkeeper.Keeper
-	capabilityKeeper    *capabilitykeeper.Keeper
-	stakingKeeper       stakingkeeper.Keeper
-	slashingKeeper      slashingkeeper.Keeper
-	mintKeeper          mintkeeper.Keeper
-	distrKeeper         distrkeeper.Keeper
-	govKeeper           govkeeper.Keeper
-	crisisKeeper        crisiskeeper.Keeper
-	upgradeKeeper       upgradekeeper.Keeper
-	paramsKeeper        paramskeeper.Keeper
-	evidenceKeeper      evidencekeeper.Keeper
-	ibcKeeper           *ibckeeper.Keeper // IBC Keeper must be a pointer in the app, so we can SetRouter on it correctly
-	icaControllerKeeper icacontrollerkeeper.Keeper
-	icaHostKeeper       icahostkeeper.Keeper
-	// interTxKeeper       intertxkeeper.Keeper	// TODO support later
-	transferKeeper ibctransferkeeper.Keeper
-	feeGrantKeeper feegrantkeeper.Keeper
-	authzKeeper    authzkeeper.Keeper
-	wasmKeeper     wasm.Keeper
-
-	scopedIBCKeeper           capabilitykeeper.ScopedKeeper
-	scopedICAHostKeeper       capabilitykeeper.ScopedKeeper
-	scopedICAControllerKeeper capabilitykeeper.ScopedKeeper
-	scopedInterTxKeeper       capabilitykeeper.ScopedKeeper
-	scopedTransferKeeper      capabilitykeeper.ScopedKeeper
-	scopedWasmKeeper          capabilitykeeper.ScopedKeeper
-=======
 	AccountKeeper       authkeeper.AccountKeeper
 	BankKeeper          bankkeeper.Keeper
 	CapabilityKeeper    *capabilitykeeper.Keeper
@@ -292,11 +262,11 @@
 	IBCKeeper           *ibckeeper.Keeper // IBC Keeper must be a pointer in the app, so we can SetRouter on it correctly
 	ICAControllerKeeper icacontrollerkeeper.Keeper
 	ICAHostKeeper       icahostkeeper.Keeper
-	InterTxKeeper       intertxkeeper.Keeper
-	TransferKeeper      ibctransferkeeper.Keeper
-	FeeGrantKeeper      feegrantkeeper.Keeper
-	AuthzKeeper         authzkeeper.Keeper
-	WasmKeeper          wasm.Keeper
+	// InterTxKeeper       intertxkeeper.Keeper	// TODO support later
+	TransferKeeper ibctransferkeeper.Keeper
+	FeeGrantKeeper feegrantkeeper.Keeper
+	AuthzKeeper    authzkeeper.Keeper
+	WasmKeeper     wasm.Keeper
 
 	ScopedIBCKeeper           capabilitykeeper.ScopedKeeper
 	ScopedICAHostKeeper       capabilitykeeper.ScopedKeeper
@@ -304,7 +274,6 @@
 	ScopedInterTxKeeper       capabilitykeeper.ScopedKeeper
 	ScopedTransferKeeper      capabilitykeeper.ScopedKeeper
 	ScopedWasmKeeper          capabilitykeeper.ScopedKeeper
->>>>>>> d8ebe640
 
 	// make IBC modules public for test purposes
 	// these modules are never directly routed to by the IBC Router
@@ -379,19 +348,6 @@
 		keys[capabilitytypes.StoreKey],
 		memKeys[capabilitytypes.MemStoreKey],
 	)
-<<<<<<< HEAD
-	scopedIBCKeeper := app.capabilityKeeper.ScopeToModule(ibchost.ModuleName)
-	scopedICAHostKeeper := app.capabilityKeeper.ScopeToModule(icahosttypes.SubModuleName)
-	scopedICAControllerKeeper := app.capabilityKeeper.ScopeToModule(icacontrollertypes.SubModuleName)
-	scopedInterTxKeeper := app.capabilityKeeper.ScopeToModule(intertxtypes.ModuleName)
-	scopedTransferKeeper := app.capabilityKeeper.ScopeToModule(ibctransfertypes.ModuleName)
-	scopedWasmKeeper := app.capabilityKeeper.ScopeToModule(wasm.ModuleName)
-	// NOTE: the IBC mock keeper and application module is used only for testing core IBC. Do
-	// note replicate if you do not need to test core IBC or light clients.
-	scopedIBCMockKeeper := app.capabilityKeeper.ScopeToModule(ibcmock.ModuleName)
-	scopedICAMockKeeper := app.capabilityKeeper.ScopeToModule(ibcmock.ModuleName + icacontrollertypes.SubModuleName)
-	app.capabilityKeeper.Seal()
-=======
 	scopedIBCKeeper := app.CapabilityKeeper.ScopeToModule(ibchost.ModuleName)
 	scopedICAHostKeeper := app.CapabilityKeeper.ScopeToModule(icahosttypes.SubModuleName)
 	scopedICAControllerKeeper := app.CapabilityKeeper.ScopeToModule(icacontrollertypes.SubModuleName)
@@ -399,7 +355,6 @@
 	scopedTransferKeeper := app.CapabilityKeeper.ScopeToModule(ibctransfertypes.ModuleName)
 	scopedWasmKeeper := app.CapabilityKeeper.ScopeToModule(wasm.ModuleName)
 	app.CapabilityKeeper.Seal()
->>>>>>> d8ebe640
 
 	// add keepers
 	app.AccountKeeper = authkeeper.NewAccountKeeper(
@@ -409,11 +364,7 @@
 		authtypes.ProtoBaseAccount,
 		maccPerms,
 	)
-<<<<<<< HEAD
-	app.bankKeeper = bankpluskeeper.NewBaseKeeper(
-=======
-	app.BankKeeper = bankkeeper.NewBaseKeeper(
->>>>>>> d8ebe640
+	app.BankKeeper = bankpluskeeper.NewBaseKeeper(
 		appCodec,
 		keys[banktypes.StoreKey],
 		app.AccountKeeper,
@@ -538,36 +489,14 @@
 	icaModule := ica.NewAppModule(&app.ICAControllerKeeper, &app.ICAHostKeeper)
 	icaHostIBCModule := icahost.NewIBCModule(app.ICAHostKeeper)
 
-<<<<<<< HEAD
-	// NOTE: the IBC mock keeper and application module is used only for testing core IBC. Do
-	// note replicate if you do not need to test core IBC or light clients.
-	mockModule := ibcmock.NewAppModule(&app.ibcKeeper.PortKeeper)
-	mockIBCModule := ibcmock.NewIBCModule(&mockModule, ibcmock.NewMockIBCApp(ibcmock.ModuleName, scopedIBCMockKeeper))
-	// initialize ICA module with mock module as the authentication module on the controller side
-	icaAuthModule := ibcmock.NewIBCModule(&mockModule, ibcmock.NewMockIBCApp("", scopedICAMockKeeper))
-	app.ICAAuthModule = icaAuthModule
-
-	// TODO support later
-	//// For wasmd we use the demo controller from https://github.com/cosmos/interchain-accounts but see notes below
-	// app.interTxKeeper = intertxkeeper.NewKeeper(appCodec, keys[intertxtypes.StoreKey], app.icaControllerKeeper, scopedInterTxKeeper)
+	// For wasmd we use the demo controller from https://github.com/cosmos/interchain-accounts but see notes below
+	// app.InterTxKeeper = intertxkeeper.NewKeeper(appCodec, keys[intertxtypes.StoreKey], app.ICAControllerKeeper, scopedInterTxKeeper)
 	// Note: please do your research before using this in production app, this is a demo and not an officially
 	// supported IBC team implementation. Do your own research before using it.
-	// interTxModule := intertx.NewAppModule(appCodec, app.interTxKeeper)
-	// interTxIBCModule := intertx.NewIBCModule(app.interTxKeeper)
+	// interTxModule := intertx.NewAppModule(appCodec, app.InterTxKeeper)
+	// interTxIBCModule := intertx.NewIBCModule(app.InterTxKeeper)
 	// You will likely want to swap out the second argument with your own reviewed and maintained ica auth module
-	// icaControllerIBCModule := icacontroller.NewIBCModule(app.icaControllerKeeper, interTxIBCModule)
-
-	icaControllerIBCModule := icacontroller.NewIBCModule(app.icaControllerKeeper, icaAuthModule)
-=======
-	// For wasmd we use the demo controller from https://github.com/cosmos/interchain-accounts but see notes below
-	app.InterTxKeeper = intertxkeeper.NewKeeper(appCodec, keys[intertxtypes.StoreKey], app.ICAControllerKeeper, scopedInterTxKeeper)
-	// Note: please do your research before using this in production app, this is a demo and not an officially
-	// supported IBC team implementation. Do your own research before using it.
-	interTxModule := intertx.NewAppModule(appCodec, app.InterTxKeeper)
-	interTxIBCModule := intertx.NewIBCModule(app.InterTxKeeper)
-	// You will likely want to swap out the second argument with your own reviewed and maintained ica auth module
-	icaControllerIBCModule := icacontroller.NewIBCModule(app.ICAControllerKeeper, interTxIBCModule)
->>>>>>> d8ebe640
+	// icaControllerIBCModule := icacontroller.NewIBCModule(app.ICAControllerKeeper, interTxIBCModule)
 
 	// create evidence keeper with router
 	evidenceKeeper := evidencekeeper.NewKeeper(
@@ -603,13 +532,9 @@
 		app.GRPCQueryRouter(),
 		wasmDir,
 		wasmConfig,
-<<<<<<< HEAD
-		supportedFeatures,
+		availableCapabilities,
 		nil,
 		nil,
-=======
-		availableCapabilities,
->>>>>>> d8ebe640
 		wasmOpts...,
 	)
 
@@ -623,16 +548,10 @@
 	ibcRouter.
 		AddRoute(wasm.ModuleName, wasm.NewIBCHandler(app.WasmKeeper, app.IBCKeeper.ChannelKeeper)).
 		AddRoute(ibctransfertypes.ModuleName, transferIBCModule).
-		AddRoute(icacontrollertypes.SubModuleName, icaControllerIBCModule).
-		AddRoute(icahosttypes.SubModuleName, icaHostIBCModule).
-<<<<<<< HEAD
-		// AddRoute(intertxtypes.ModuleName, icaControllerIBCModule).
-		AddRoute(ibcmock.ModuleName, mockIBCModule)
-	app.ibcKeeper.SetRouter(ibcRouter)
-=======
-		AddRoute(intertxtypes.ModuleName, icaControllerIBCModule)
+		// AddRoute(icacontrollertypes.SubModuleName, icaControllerIBCModule).
+		AddRoute(icahosttypes.SubModuleName, icaHostIBCModule)
+	// AddRoute(intertxtypes.ModuleName, icaControllerIBCModule)
 	app.IBCKeeper.SetRouter(ibcRouter)
->>>>>>> d8ebe640
 
 	app.GovKeeper = govkeeper.NewKeeper(
 		appCodec,
@@ -658,30 +577,9 @@
 			app.BaseApp.DeliverTx,
 			encodingConfig.TxConfig,
 		),
-<<<<<<< HEAD
-		auth.NewAppModule(appCodec, app.accountKeeper, nil),
-		vesting.NewAppModule(app.accountKeeper, app.bankKeeper),
-		bankplus.NewAppModule(appCodec, app.bankKeeper, app.accountKeeper),
-		capability.NewAppModule(appCodec, *app.capabilityKeeper),
-		gov.NewAppModule(appCodec, app.govKeeper, app.accountKeeper, app.bankKeeper),
-		mint.NewAppModule(appCodec, app.mintKeeper, app.accountKeeper),
-		slashing.NewAppModule(appCodec, app.slashingKeeper, app.accountKeeper, app.bankKeeper, app.stakingKeeper),
-		distr.NewAppModule(appCodec, app.distrKeeper, app.accountKeeper, app.bankKeeper, app.stakingKeeper),
-		staking.NewAppModule(appCodec, app.stakingKeeper, app.accountKeeper, app.bankKeeper),
-		upgrade.NewAppModule(app.upgradeKeeper),
-		wasm.NewAppModule(appCodec, &app.wasmKeeper, app.stakingKeeper, app.accountKeeper, app.bankKeeper),
-		evidence.NewAppModule(app.evidenceKeeper),
-		feegrantmodule.NewAppModule(appCodec, app.accountKeeper, app.bankKeeper, app.feeGrantKeeper, app.interfaceRegistry),
-		authzmodule.NewAppModule(appCodec, app.authzKeeper, app.accountKeeper, app.bankKeeper, app.interfaceRegistry),
-		ibc.NewAppModule(app.ibcKeeper),
-		params.NewAppModule(app.paramsKeeper),
-		transferModule,
-		icaModule,
-		crisis.NewAppModule(&app.crisisKeeper, skipGenesisInvariants), // always be last to make sure that it checks for all invariants and not only part of them
-=======
 		auth.NewAppModule(appCodec, app.AccountKeeper, nil),
 		vesting.NewAppModule(app.AccountKeeper, app.BankKeeper),
-		bank.NewAppModule(appCodec, app.BankKeeper, app.AccountKeeper),
+		bankplus.NewAppModule(appCodec, app.BankKeeper, app.AccountKeeper),
 		capability.NewAppModule(appCodec, *app.CapabilityKeeper),
 		gov.NewAppModule(appCodec, app.GovKeeper, app.AccountKeeper, app.BankKeeper),
 		mint.NewAppModule(appCodec, app.MintKeeper, app.AccountKeeper),
@@ -697,9 +595,8 @@
 		params.NewAppModule(app.ParamsKeeper),
 		transferModule,
 		icaModule,
-		interTxModule,
+		// interTxModule,
 		crisis.NewAppModule(&app.CrisisKeeper, skipGenesisInvariants), // always be last to make sure that it checks for all invariants and not only part of them
->>>>>>> d8ebe640
 	)
 
 	// During begin block slashing happens after distr.BeginBlocker so that
@@ -803,24 +700,8 @@
 	// NOTE: this is not required apps that don't use the simulator for fuzz testing
 	// transactions
 	app.sm = module.NewSimulationManager(
-<<<<<<< HEAD
-		auth.NewAppModule(appCodec, app.accountKeeper, authsims.RandomGenesisAccounts),
-		bankplus.NewAppModule(appCodec, app.bankKeeper, app.accountKeeper),
-		capability.NewAppModule(appCodec, *app.capabilityKeeper),
-		feegrantmodule.NewAppModule(appCodec, app.accountKeeper, app.bankKeeper, app.feeGrantKeeper, app.interfaceRegistry),
-		authzmodule.NewAppModule(appCodec, app.authzKeeper, app.accountKeeper, app.bankKeeper, app.interfaceRegistry),
-		gov.NewAppModule(appCodec, app.govKeeper, app.accountKeeper, app.bankKeeper),
-		mint.NewAppModule(appCodec, app.mintKeeper, app.accountKeeper),
-		staking.NewAppModule(appCodec, app.stakingKeeper, app.accountKeeper, app.bankKeeper),
-		distr.NewAppModule(appCodec, app.distrKeeper, app.accountKeeper, app.bankKeeper, app.stakingKeeper),
-		slashing.NewAppModule(appCodec, app.slashingKeeper, app.accountKeeper, app.bankKeeper, app.stakingKeeper),
-		params.NewAppModule(app.paramsKeeper),
-		evidence.NewAppModule(app.evidenceKeeper),
-		wasm.NewAppModule(appCodec, &app.wasmKeeper, app.stakingKeeper, app.accountKeeper, app.bankKeeper),
-		ibc.NewAppModule(app.ibcKeeper),
-=======
 		auth.NewAppModule(appCodec, app.AccountKeeper, authsims.RandomGenesisAccounts),
-		bank.NewAppModule(appCodec, app.BankKeeper, app.AccountKeeper),
+		bankplus.NewAppModule(appCodec, app.BankKeeper, app.AccountKeeper),
 		capability.NewAppModule(appCodec, *app.CapabilityKeeper),
 		feegrantmodule.NewAppModule(appCodec, app.AccountKeeper, app.BankKeeper, app.FeeGrantKeeper, app.interfaceRegistry),
 		authzmodule.NewAppModule(appCodec, app.AuthzKeeper, app.AccountKeeper, app.BankKeeper, app.interfaceRegistry),
@@ -833,13 +714,13 @@
 		evidence.NewAppModule(app.EvidenceKeeper),
 		wasm.NewAppModule(appCodec, &app.WasmKeeper, app.StakingKeeper, app.AccountKeeper, app.BankKeeper),
 		ibc.NewAppModule(app.IBCKeeper),
->>>>>>> d8ebe640
 		transferModule,
 	)
 
 	app.sm.RegisterStoreDecoders()
 	// initialize stores
 	app.MountKVStores(keys)
+	// app.MountTransientStores(tkeys)
 	app.MountMemoryStores(memKeys)
 
 	anteHandler, err := NewAnteHandler(
@@ -895,7 +776,7 @@
 			tmos.Exit(fmt.Sprintf("failed initialize pinned codes %s", err))
 		}
 		// Initialize the keeper of bankkeeper
-		app.bankKeeper.(bankpluskeeper.Keeper).InitializeBankPlus(ctx)
+		app.BankKeeper.(bankpluskeeper.Keeper).InitializeBankPlus(ctx)
 	}
 
 	return app
