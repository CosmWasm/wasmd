package app

import (
	"encoding/json"
	"fmt"
	"io"
	"os"
	"path/filepath"
	"sort"
	"strings"

	abci "github.com/cometbft/cometbft/abci/types"
	tmproto "github.com/cometbft/cometbft/proto/tendermint/types"
	dbm "github.com/cosmos/cosmos-db"
	"github.com/cosmos/gogoproto/proto"
	"github.com/cosmos/ibc-go/modules/capability"
	capabilitykeeper "github.com/cosmos/ibc-go/modules/capability/keeper"
	capabilitytypes "github.com/cosmos/ibc-go/modules/capability/types"
	ica "github.com/cosmos/ibc-go/v7/modules/apps/27-interchain-accounts"
	icacontroller "github.com/cosmos/ibc-go/v7/modules/apps/27-interchain-accounts/controller"
	icacontrollerkeeper "github.com/cosmos/ibc-go/v7/modules/apps/27-interchain-accounts/controller/keeper"
	icacontrollertypes "github.com/cosmos/ibc-go/v7/modules/apps/27-interchain-accounts/controller/types"
	icahost "github.com/cosmos/ibc-go/v7/modules/apps/27-interchain-accounts/host"
	icahostkeeper "github.com/cosmos/ibc-go/v7/modules/apps/27-interchain-accounts/host/keeper"
	icahosttypes "github.com/cosmos/ibc-go/v7/modules/apps/27-interchain-accounts/host/types"
	icatypes "github.com/cosmos/ibc-go/v7/modules/apps/27-interchain-accounts/types"
	ibcfee "github.com/cosmos/ibc-go/v7/modules/apps/29-fee"
	ibcfeekeeper "github.com/cosmos/ibc-go/v7/modules/apps/29-fee/keeper"
	ibcfeetypes "github.com/cosmos/ibc-go/v7/modules/apps/29-fee/types"
	transfer "github.com/cosmos/ibc-go/v7/modules/apps/transfer"
	ibctransferkeeper "github.com/cosmos/ibc-go/v7/modules/apps/transfer/keeper"
	ibctransfertypes "github.com/cosmos/ibc-go/v7/modules/apps/transfer/types"
	ibc "github.com/cosmos/ibc-go/v7/modules/core"
	ibcclient "github.com/cosmos/ibc-go/v7/modules/core/02-client"
	ibcclientclient "github.com/cosmos/ibc-go/v7/modules/core/02-client/client"
	ibcclienttypes "github.com/cosmos/ibc-go/v7/modules/core/02-client/types"
	porttypes "github.com/cosmos/ibc-go/v7/modules/core/05-port/types"
	ibcexported "github.com/cosmos/ibc-go/v7/modules/core/exported"
	ibckeeper "github.com/cosmos/ibc-go/v7/modules/core/keeper"
	ibctm "github.com/cosmos/ibc-go/v7/modules/light-clients/07-tendermint"
	"github.com/spf13/cast"

	autocliv1 "cosmossdk.io/api/cosmos/autocli/v1"
	reflectionv1 "cosmossdk.io/api/cosmos/reflection/v1"
	"cosmossdk.io/client/v2/autocli"
	"cosmossdk.io/core/appmodule"
	"cosmossdk.io/log"
	storetypes "cosmossdk.io/store/types"
	"cosmossdk.io/x/circuit"
	circuitkeeper "cosmossdk.io/x/circuit/keeper"
	circuittypes "cosmossdk.io/x/circuit/types"
	"cosmossdk.io/x/evidence"
	evidencekeeper "cosmossdk.io/x/evidence/keeper"
	evidencetypes "cosmossdk.io/x/evidence/types"
	"cosmossdk.io/x/feegrant"
	feegrantkeeper "cosmossdk.io/x/feegrant/keeper"
	feegrantmodule "cosmossdk.io/x/feegrant/module"
	"cosmossdk.io/x/nft"
	nftkeeper "cosmossdk.io/x/nft/keeper"
	nftmodule "cosmossdk.io/x/nft/module"
	"cosmossdk.io/x/tx/signing"
	"cosmossdk.io/x/upgrade"
	upgradekeeper "cosmossdk.io/x/upgrade/keeper"
	upgradetypes "cosmossdk.io/x/upgrade/types"

	"github.com/cosmos/cosmos-sdk/baseapp"
	"github.com/cosmos/cosmos-sdk/client"
	"github.com/cosmos/cosmos-sdk/client/flags"
	"github.com/cosmos/cosmos-sdk/client/grpc/cmtservice"
	nodeservice "github.com/cosmos/cosmos-sdk/client/grpc/node"
	"github.com/cosmos/cosmos-sdk/codec"
	"github.com/cosmos/cosmos-sdk/codec/address"
	"github.com/cosmos/cosmos-sdk/codec/types"
	"github.com/cosmos/cosmos-sdk/runtime"
	runtimeservices "github.com/cosmos/cosmos-sdk/runtime/services"
	"github.com/cosmos/cosmos-sdk/server"
	"github.com/cosmos/cosmos-sdk/server/api"
	"github.com/cosmos/cosmos-sdk/server/config"
	servertypes "github.com/cosmos/cosmos-sdk/server/types"
	"github.com/cosmos/cosmos-sdk/std"
	sdk "github.com/cosmos/cosmos-sdk/types"
	"github.com/cosmos/cosmos-sdk/types/module"
	"github.com/cosmos/cosmos-sdk/types/msgservice"
	"github.com/cosmos/cosmos-sdk/version"
	"github.com/cosmos/cosmos-sdk/x/auth"
	"github.com/cosmos/cosmos-sdk/x/auth/ante"
	authcodec "github.com/cosmos/cosmos-sdk/x/auth/codec"
	authkeeper "github.com/cosmos/cosmos-sdk/x/auth/keeper"
	"github.com/cosmos/cosmos-sdk/x/auth/posthandler"
	authsims "github.com/cosmos/cosmos-sdk/x/auth/simulation"
	authtx "github.com/cosmos/cosmos-sdk/x/auth/tx"
	authtypes "github.com/cosmos/cosmos-sdk/x/auth/types"
	"github.com/cosmos/cosmos-sdk/x/auth/vesting"
	vestingtypes "github.com/cosmos/cosmos-sdk/x/auth/vesting/types"
	"github.com/cosmos/cosmos-sdk/x/authz"
	authzkeeper "github.com/cosmos/cosmos-sdk/x/authz/keeper"
	authzmodule "github.com/cosmos/cosmos-sdk/x/authz/module"
	"github.com/cosmos/cosmos-sdk/x/bank"
	bankkeeper "github.com/cosmos/cosmos-sdk/x/bank/keeper"
	banktypes "github.com/cosmos/cosmos-sdk/x/bank/types"
	"github.com/cosmos/cosmos-sdk/x/consensus"
	consensusparamkeeper "github.com/cosmos/cosmos-sdk/x/consensus/keeper"
	consensusparamtypes "github.com/cosmos/cosmos-sdk/x/consensus/types"
	"github.com/cosmos/cosmos-sdk/x/crisis"
	crisiskeeper "github.com/cosmos/cosmos-sdk/x/crisis/keeper"
	crisistypes "github.com/cosmos/cosmos-sdk/x/crisis/types"
	distr "github.com/cosmos/cosmos-sdk/x/distribution"
	distrkeeper "github.com/cosmos/cosmos-sdk/x/distribution/keeper"
	distrtypes "github.com/cosmos/cosmos-sdk/x/distribution/types"
	"github.com/cosmos/cosmos-sdk/x/genutil"
	genutiltypes "github.com/cosmos/cosmos-sdk/x/genutil/types"
	"github.com/cosmos/cosmos-sdk/x/gov"
	govclient "github.com/cosmos/cosmos-sdk/x/gov/client"
	govkeeper "github.com/cosmos/cosmos-sdk/x/gov/keeper"
	govtypes "github.com/cosmos/cosmos-sdk/x/gov/types"
	govv1beta1 "github.com/cosmos/cosmos-sdk/x/gov/types/v1beta1"
	"github.com/cosmos/cosmos-sdk/x/group"
	groupkeeper "github.com/cosmos/cosmos-sdk/x/group/keeper"
	groupmodule "github.com/cosmos/cosmos-sdk/x/group/module"
	"github.com/cosmos/cosmos-sdk/x/mint"
	mintkeeper "github.com/cosmos/cosmos-sdk/x/mint/keeper"
	minttypes "github.com/cosmos/cosmos-sdk/x/mint/types"
	"github.com/cosmos/cosmos-sdk/x/params"
	paramsclient "github.com/cosmos/cosmos-sdk/x/params/client"
	paramskeeper "github.com/cosmos/cosmos-sdk/x/params/keeper"
	paramstypes "github.com/cosmos/cosmos-sdk/x/params/types"
	paramproposal "github.com/cosmos/cosmos-sdk/x/params/types/proposal"
	"github.com/cosmos/cosmos-sdk/x/slashing"
	slashingkeeper "github.com/cosmos/cosmos-sdk/x/slashing/keeper"
	slashingtypes "github.com/cosmos/cosmos-sdk/x/slashing/types"
	"github.com/cosmos/cosmos-sdk/x/staking"
	stakingkeeper "github.com/cosmos/cosmos-sdk/x/staking/keeper"
	stakingtypes "github.com/cosmos/cosmos-sdk/x/staking/types"

	"github.com/CosmWasm/wasmd/x/wasm"
	wasmkeeper "github.com/CosmWasm/wasmd/x/wasm/keeper"
	wasmtypes "github.com/CosmWasm/wasmd/x/wasm/types"
)

const appName = "WasmApp"

// We pull these out so we can set them with LDFLAGS in the Makefile
var (
	NodeDir      = ".wasmd"
	Bech32Prefix = "wasm"

	// If EnabledSpecificProposals is "", and this is "true", then enable all x/wasm proposals.
	// If EnabledSpecificProposals is "", and this is not "true", then disable all x/wasm proposals.
	ProposalsEnabled = "false"
	// If set to non-empty string it must be comma-separated list of values that are all a subset
	// of "EnableAllProposals" (takes precedence over ProposalsEnabled)
	// https://github.com/CosmWasm/wasmd/blob/02a54d33ff2c064f3539ae12d75d027d9c665f05/x/wasm/internal/types/proposal.go#L28-L34
	EnableSpecificProposals = ""
)

// GetEnabledProposals parses the ProposalsEnabled / EnableSpecificProposals values to
// produce a list of enabled proposals to pass into wasmd app.
func GetEnabledProposals() []wasmtypes.ProposalType {
	if EnableSpecificProposals == "" {
		if ProposalsEnabled == "true" {
			return wasmtypes.EnableAllProposals
		}
		return wasmtypes.DisableAllProposals
	}
	chunks := strings.Split(EnableSpecificProposals, ",")
	proposals, err := wasmtypes.ConvertToProposals(chunks)
	if err != nil {
		panic(err)
	}
	return proposals
}

// These constants are derived from the above variables.
// These are the ones we will want to use in the code, based on
// any overrides above
var (
	// DefaultNodeHome default home directories for wasmd
	DefaultNodeHome = os.ExpandEnv("$HOME/") + NodeDir

	// Bech32PrefixAccAddr defines the Bech32 prefix of an account's address
	Bech32PrefixAccAddr = Bech32Prefix
	// Bech32PrefixAccPub defines the Bech32 prefix of an account's public key
	Bech32PrefixAccPub = Bech32Prefix + sdk.PrefixPublic
	// Bech32PrefixValAddr defines the Bech32 prefix of a validator's operator address
	Bech32PrefixValAddr = Bech32Prefix + sdk.PrefixValidator + sdk.PrefixOperator
	// Bech32PrefixValPub defines the Bech32 prefix of a validator's operator public key
	Bech32PrefixValPub = Bech32Prefix + sdk.PrefixValidator + sdk.PrefixOperator + sdk.PrefixPublic
	// Bech32PrefixConsAddr defines the Bech32 prefix of a consensus node address
	Bech32PrefixConsAddr = Bech32Prefix + sdk.PrefixValidator + sdk.PrefixConsensus
	// Bech32PrefixConsPub defines the Bech32 prefix of a consensus node public key
	Bech32PrefixConsPub = Bech32Prefix + sdk.PrefixValidator + sdk.PrefixConsensus + sdk.PrefixPublic
)

// module account permissions
var maccPerms = map[string][]string{
	authtypes.FeeCollectorName:     nil,
	distrtypes.ModuleName:          nil,
	minttypes.ModuleName:           {authtypes.Minter},
	stakingtypes.BondedPoolName:    {authtypes.Burner, authtypes.Staking},
	stakingtypes.NotBondedPoolName: {authtypes.Burner, authtypes.Staking},
	govtypes.ModuleName:            {authtypes.Burner},
	nft.ModuleName:                 nil,
	// non sdk modules
	ibctransfertypes.ModuleName: {authtypes.Minter, authtypes.Burner},
	ibcfeetypes.ModuleName:      nil,
	icatypes.ModuleName:         nil,
	wasmtypes.ModuleName:        {authtypes.Burner},
}

var (
	_ runtime.AppI            = (*WasmApp)(nil)
	_ servertypes.Application = (*WasmApp)(nil)
)

// WasmApp extended ABCI application
type WasmApp struct {
	*baseapp.BaseApp
	legacyAmino       *codec.LegacyAmino
	appCodec          codec.Codec
	txConfig          client.TxConfig
	interfaceRegistry types.InterfaceRegistry

	// keys to access the substores
	keys    map[string]*storetypes.KVStoreKey
	tkeys   map[string]*storetypes.TransientStoreKey
	memKeys map[string]*storetypes.MemoryStoreKey

	// keepers
	AccountKeeper         authkeeper.AccountKeeper
	BankKeeper            bankkeeper.BaseKeeper
	CapabilityKeeper      *capabilitykeeper.Keeper
	StakingKeeper         *stakingkeeper.Keeper
	SlashingKeeper        slashingkeeper.Keeper
	MintKeeper            mintkeeper.Keeper
	DistrKeeper           distrkeeper.Keeper
	GovKeeper             govkeeper.Keeper
	CrisisKeeper          *crisiskeeper.Keeper
	UpgradeKeeper         *upgradekeeper.Keeper
	ParamsKeeper          paramskeeper.Keeper
	AuthzKeeper           authzkeeper.Keeper
	EvidenceKeeper        evidencekeeper.Keeper
	FeeGrantKeeper        feegrantkeeper.Keeper
	GroupKeeper           groupkeeper.Keeper
	NFTKeeper             nftkeeper.Keeper
	ConsensusParamsKeeper consensusparamkeeper.Keeper
	CircuitKeeper         circuitkeeper.Keeper

	IBCKeeper           *ibckeeper.Keeper // IBC Keeper must be a pointer in the app, so we can SetRouter on it correctly
	IBCFeeKeeper        ibcfeekeeper.Keeper
	ICAControllerKeeper icacontrollerkeeper.Keeper
	ICAHostKeeper       icahostkeeper.Keeper
	TransferKeeper      ibctransferkeeper.Keeper
	WasmKeeper          wasmkeeper.Keeper

	ScopedIBCKeeper           capabilitykeeper.ScopedKeeper
	ScopedICAHostKeeper       capabilitykeeper.ScopedKeeper
	ScopedICAControllerKeeper capabilitykeeper.ScopedKeeper
	ScopedTransferKeeper      capabilitykeeper.ScopedKeeper
	ScopedIBCFeeKeeper        capabilitykeeper.ScopedKeeper
	ScopedWasmKeeper          capabilitykeeper.ScopedKeeper

	// the module manager
	ModuleManager      *module.Manager
	BasicModuleManager module.BasicManager

	// simulation manager
	sm *module.SimulationManager

	// module configurator
	configurator module.Configurator
}

// NewWasmApp returns a reference to an initialized WasmApp.
func NewWasmApp(
	logger log.Logger,
	db dbm.DB,
	traceStore io.Writer,
	loadLatest bool,
	enabledProposals []wasmtypes.ProposalType,
	appOpts servertypes.AppOptions,
	wasmOpts []wasmkeeper.Option,
	baseAppOptions ...func(*baseapp.BaseApp),
) *WasmApp {
	interfaceRegistry, err := types.NewInterfaceRegistryWithOptions(types.InterfaceRegistryOptions{
		ProtoFiles: proto.HybridResolver,
		SigningOptions: signing.Options{
			AddressCodec: address.Bech32Codec{
				Bech32Prefix: sdk.GetConfig().GetBech32AccountAddrPrefix(),
			},
			ValidatorAddressCodec: address.Bech32Codec{
				Bech32Prefix: sdk.GetConfig().GetBech32ValidatorAddrPrefix(),
			},
		},
	})
	if err != nil {
		panic(err)
	}
	appCodec := codec.NewProtoCodec(interfaceRegistry)
	legacyAmino := codec.NewLegacyAmino()
	txConfig := authtx.NewTxConfig(appCodec, authtx.DefaultSignModes)

	std.RegisterLegacyAminoCodec(legacyAmino)
	std.RegisterInterfaces(interfaceRegistry)
	// Below we could construct and set an application specific mempool and
	// ABCI 1.0 PrepareProposal and ProcessProposal handlers. These defaults are
	// already set in the SDK's BaseApp, this shows an example of how to override
	// them.
	//
	// Example:
	//
	// bApp := baseapp.NewBaseApp(...)
	// nonceMempool := mempool.NewSenderNonceMempool()
	// abciPropHandler := NewDefaultProposalHandler(nonceMempool, bApp)
	//
	// bApp.SetMempool(nonceMempool)
	// bApp.SetPrepareProposal(abciPropHandler.PrepareProposalHandler())
	// bApp.SetProcessProposal(abciPropHandler.ProcessProposalHandler())
	//
	// Alternatively, you can construct BaseApp options, append those to
	// baseAppOptions and pass them to NewBaseApp.
	//
	// Example:
	//
	// prepareOpt = func(app *baseapp.BaseApp) {
	// 	abciPropHandler := baseapp.NewDefaultProposalHandler(nonceMempool, app)
	// 	app.SetPrepareProposal(abciPropHandler.PrepareProposalHandler())
	// }
	// baseAppOptions = append(baseAppOptions, prepareOpt)

	bApp := baseapp.NewBaseApp(appName, logger, db, txConfig.TxDecoder(), baseAppOptions...)
	bApp.SetCommitMultiStoreTracer(traceStore)
	bApp.SetVersion(version.Version)
	bApp.SetInterfaceRegistry(interfaceRegistry)
	bApp.SetTxEncoder(txConfig.TxEncoder())

	keys := storetypes.NewKVStoreKeys(
		authtypes.StoreKey, banktypes.StoreKey, stakingtypes.StoreKey, crisistypes.StoreKey,
		minttypes.StoreKey, distrtypes.StoreKey, slashingtypes.StoreKey,
		govtypes.StoreKey, paramstypes.StoreKey, consensusparamtypes.StoreKey, upgradetypes.StoreKey, feegrant.StoreKey,
		evidencetypes.StoreKey, circuittypes.StoreKey,
		authzkeeper.StoreKey, nftkeeper.StoreKey, group.StoreKey,
		// non sdk store keys
		capabilitytypes.StoreKey, ibcexported.StoreKey, ibctransfertypes.StoreKey, ibcfeetypes.StoreKey,
		wasmtypes.StoreKey, icahosttypes.StoreKey,
		icacontrollertypes.StoreKey,
	)

	tkeys := storetypes.NewTransientStoreKeys(paramstypes.TStoreKey)
	memKeys := storetypes.NewMemoryStoreKeys(capabilitytypes.MemStoreKey)

	// register streaming services
	if err := bApp.RegisterStreamingServices(appOpts, keys); err != nil {
		panic(err)
	}

	app := &WasmApp{
		BaseApp:           bApp,
		legacyAmino:       legacyAmino,
		appCodec:          appCodec,
		txConfig:          txConfig,
		interfaceRegistry: interfaceRegistry,
		keys:              keys,
		tkeys:             tkeys,
		memKeys:           memKeys,
	}

	app.ParamsKeeper = initParamsKeeper(
		appCodec,
		legacyAmino,
		keys[paramstypes.StoreKey],
		tkeys[paramstypes.TStoreKey],
	)

	// set the BaseApp's parameter store
	app.ConsensusParamsKeeper = consensusparamkeeper.NewKeeper(
		appCodec,
		runtime.NewKVStoreService(keys[consensusparamtypes.StoreKey]),
		authtypes.NewModuleAddress(govtypes.ModuleName).String(),
		runtime.EventService{},
	)
	bApp.SetParamStore(app.ConsensusParamsKeeper.ParamsStore)

	// add capability keeper and ScopeToModule for ibc module
	app.CapabilityKeeper = capabilitykeeper.NewKeeper(
		appCodec,
		keys[capabilitytypes.StoreKey],
		memKeys[capabilitytypes.MemStoreKey],
	)

	scopedIBCKeeper := app.CapabilityKeeper.ScopeToModule(ibcexported.ModuleName)
	scopedICAHostKeeper := app.CapabilityKeeper.ScopeToModule(icahosttypes.SubModuleName)
	scopedICAControllerKeeper := app.CapabilityKeeper.ScopeToModule(icacontrollertypes.SubModuleName)
	scopedTransferKeeper := app.CapabilityKeeper.ScopeToModule(ibctransfertypes.ModuleName)
	scopedWasmKeeper := app.CapabilityKeeper.ScopeToModule(wasmtypes.ModuleName)
	app.CapabilityKeeper.Seal()

	// add keepers
	app.AccountKeeper = authkeeper.NewAccountKeeper(
		appCodec,
		runtime.NewKVStoreService(keys[authtypes.StoreKey]),
		authtypes.ProtoBaseAccount,
		maccPerms,
		authcodec.NewBech32Codec(sdk.GetConfig().GetBech32AccountAddrPrefix()),
		sdk.GetConfig().GetBech32AccountAddrPrefix(),
		authtypes.NewModuleAddress(govtypes.ModuleName).String(),
	)
	app.BankKeeper = bankkeeper.NewBaseKeeper(
		appCodec,
		runtime.NewKVStoreService(keys[banktypes.StoreKey]),
		app.AccountKeeper,
		BlockedAddresses(),
		authtypes.NewModuleAddress(govtypes.ModuleName).String(),
		logger,
	)
	app.StakingKeeper = stakingkeeper.NewKeeper(
		appCodec,
		runtime.NewKVStoreService(keys[stakingtypes.StoreKey]),
		app.AccountKeeper,
		app.BankKeeper,
		authtypes.NewModuleAddress(govtypes.ModuleName).String(),
		authcodec.NewBech32Codec(sdk.GetConfig().GetBech32ValidatorAddrPrefix()),
		authcodec.NewBech32Codec(sdk.GetConfig().GetBech32ConsensusAddrPrefix()),
	)

	app.MintKeeper = mintkeeper.NewKeeper(
		appCodec,
		runtime.NewKVStoreService(keys[minttypes.StoreKey]),
		app.StakingKeeper,
		app.AccountKeeper,
		app.BankKeeper,
		authtypes.FeeCollectorName,
		authtypes.NewModuleAddress(govtypes.ModuleName).String(),
	)

	app.DistrKeeper = distrkeeper.NewKeeper(
		appCodec,
		runtime.NewKVStoreService(keys[distrtypes.StoreKey]),
		app.AccountKeeper,
		app.BankKeeper,
		app.StakingKeeper,
		authtypes.FeeCollectorName,
		authtypes.NewModuleAddress(govtypes.ModuleName).String(),
	)

	app.SlashingKeeper = slashingkeeper.NewKeeper(
		appCodec,
		legacyAmino,
		runtime.NewKVStoreService(keys[slashingtypes.StoreKey]),
		app.StakingKeeper,
		authtypes.NewModuleAddress(govtypes.ModuleName).String(),
	)

	invCheckPeriod := cast.ToUint(appOpts.Get(server.FlagInvCheckPeriod))
	app.CrisisKeeper = crisiskeeper.NewKeeper(
		appCodec,
		runtime.NewKVStoreService(keys[crisistypes.StoreKey]),
		invCheckPeriod,
		app.BankKeeper,
		authtypes.FeeCollectorName,
		authtypes.NewModuleAddress(govtypes.ModuleName).String(),
		app.AccountKeeper.AddressCodec(),
	)

	app.FeeGrantKeeper = feegrantkeeper.NewKeeper(appCodec, runtime.NewKVStoreService(keys[feegrant.StoreKey]), app.AccountKeeper)

	// register the staking hooks
	// NOTE: stakingKeeper above is passed by reference, so that it will contain these hooks
	app.StakingKeeper.SetHooks(
		stakingtypes.NewMultiStakingHooks(app.DistrKeeper.Hooks(), app.SlashingKeeper.Hooks()),
	)

	app.CircuitKeeper = circuitkeeper.NewKeeper(
		appCodec,
		runtime.NewKVStoreService(keys[circuittypes.StoreKey]),
		authtypes.NewModuleAddress(govtypes.ModuleName).String(),
		app.AccountKeeper.AddressCodec(),
	)
	app.BaseApp.SetCircuitBreaker(&app.CircuitKeeper)

	app.AuthzKeeper = authzkeeper.NewKeeper(
		runtime.NewKVStoreService(keys[authzkeeper.StoreKey]),
		appCodec,
		app.MsgServiceRouter(),
		app.AccountKeeper,
	)

	groupConfig := group.DefaultConfig()
	/*
		Example of setting group params:
		groupConfig.MaxMetadataLen = 1000
	*/
	app.GroupKeeper = groupkeeper.NewKeeper(
		keys[group.StoreKey],
		// runtime.NewKVStoreService(keys[group.StoreKey]),
		appCodec,
		app.MsgServiceRouter(),
		app.AccountKeeper,
		groupConfig,
	)

	// get skipUpgradeHeights from the app options
	skipUpgradeHeights := map[int64]bool{}
	for _, h := range cast.ToIntSlice(appOpts.Get(server.FlagUnsafeSkipUpgrades)) {
		skipUpgradeHeights[int64(h)] = true
	}
	homePath := cast.ToString(appOpts.Get(flags.FlagHome))
	// set the governance module account as the authority for conducting upgrades
	app.UpgradeKeeper = upgradekeeper.NewKeeper(
		skipUpgradeHeights,
		runtime.NewKVStoreService(keys[upgradetypes.StoreKey]),
		appCodec,
		homePath,
		app.BaseApp,
		authtypes.NewModuleAddress(govtypes.ModuleName).String(),
	)

	app.IBCKeeper = ibckeeper.NewKeeper(
		appCodec,
		keys[ibcexported.StoreKey],
		app.GetSubspace(ibcexported.ModuleName),
		app.StakingKeeper,
		app.UpgradeKeeper,
		scopedIBCKeeper,
		authtypes.NewModuleAddress(govtypes.ModuleName).String(),
	)

	// Register the proposal types
	// Deprecated: Avoid adding new handlers, instead use the new proposal flow
	// by granting the governance module the right to execute the message.
	// See: https://docs.cosmos.network/main/modules/gov#proposal-messages
	govRouter := govv1beta1.NewRouter()
	govRouter.AddRoute(govtypes.RouterKey, govv1beta1.ProposalHandler).
		AddRoute(paramproposal.RouterKey, params.NewParamChangeProposalHandler(app.ParamsKeeper)). // This should be removed. It is still in place to avoid failures of modules that have not yet been upgraded.
		AddRoute(ibcclienttypes.RouterKey, ibcclient.NewClientProposalHandler(app.IBCKeeper.ClientKeeper))

	govConfig := govtypes.DefaultConfig()
	/*
		Example of setting gov params:
		govConfig.MaxMetadataLen = 10000
	*/
	govKeeper := govkeeper.NewKeeper(
		appCodec,
		runtime.NewKVStoreService(keys[govtypes.StoreKey]),
		app.AccountKeeper,
		app.BankKeeper,
		app.StakingKeeper,
		app.DistrKeeper,
		app.MsgServiceRouter(),
		govConfig,
		authtypes.NewModuleAddress(govtypes.ModuleName).String(),
	)

	app.GovKeeper = *govKeeper.SetHooks(
		govtypes.NewMultiGovHooks(
		// register the governance hooks
		),
	)

	app.NFTKeeper = nftkeeper.NewKeeper(
		runtime.NewKVStoreService(keys[nftkeeper.StoreKey]),
		appCodec,
		app.AccountKeeper,
		app.BankKeeper,
	)

	// create evidence keeper with router
	evidenceKeeper := evidencekeeper.NewKeeper(
		appCodec,
		runtime.NewKVStoreService(keys[evidencetypes.StoreKey]),
		app.StakingKeeper,
		app.SlashingKeeper,
		app.AccountKeeper.AddressCodec(),
		runtime.ProvideCometInfoService(),
	)
	// If evidence needs to be handled for the app, set routes in router here and seal
	app.EvidenceKeeper = *evidenceKeeper

	// IBC Fee Module keeper
	app.IBCFeeKeeper = ibcfeekeeper.NewKeeper(
		appCodec, keys[ibcfeetypes.StoreKey],
		app.IBCKeeper.ChannelKeeper, // may be replaced with IBC middleware
		app.IBCKeeper.ChannelKeeper,
		&app.IBCKeeper.PortKeeper, app.AccountKeeper, app.BankKeeper,
	)

	// Create Transfer Keepers
	app.TransferKeeper = ibctransferkeeper.NewKeeper(
		appCodec,
		keys[ibctransfertypes.StoreKey],
		app.GetSubspace(ibctransfertypes.ModuleName),
		app.IBCFeeKeeper, // ISC4 Wrapper: fee IBC middleware
		app.IBCKeeper.ChannelKeeper,
		&app.IBCKeeper.PortKeeper,
		app.AccountKeeper,
		app.BankKeeper,
		scopedTransferKeeper,
		authtypes.NewModuleAddress(govtypes.ModuleName).String(),
	)

	app.ICAHostKeeper = icahostkeeper.NewKeeper(
		appCodec,
		keys[icahosttypes.StoreKey],
		app.GetSubspace(icahosttypes.SubModuleName),
		app.IBCFeeKeeper, // use ics29 fee as ics4Wrapper in middleware stack
		app.IBCKeeper.ChannelKeeper,
		&app.IBCKeeper.PortKeeper,
		app.AccountKeeper,
		scopedICAHostKeeper,
		app.MsgServiceRouter(),
		authtypes.NewModuleAddress(govtypes.ModuleName).String(),
	)
	app.ICAControllerKeeper = icacontrollerkeeper.NewKeeper(
		appCodec,
		keys[icacontrollertypes.StoreKey],
		app.GetSubspace(icacontrollertypes.SubModuleName),
		app.IBCFeeKeeper, // use ics29 fee as ics4Wrapper in middleware stack
		app.IBCKeeper.ChannelKeeper,
		&app.IBCKeeper.PortKeeper,
		scopedICAControllerKeeper,
		app.MsgServiceRouter(),
		authtypes.NewModuleAddress(govtypes.ModuleName).String(),
	)

	wasmDir := filepath.Join(homePath, "wasm")
	wasmConfig, err := wasm.ReadWasmConfig(appOpts)
	if err != nil {
		panic(fmt.Sprintf("error while reading wasm config: %s", err))
	}

	// The last arguments can contain custom message handlers, and custom query handlers,
	// if we want to allow any custom callbacks
	availableCapabilities := strings.Join(AllCapabilities(), ",")
	app.WasmKeeper = wasmkeeper.NewKeeper(
		appCodec,
		runtime.NewKVStoreService(keys[wasmtypes.StoreKey]),
		app.AccountKeeper,
		app.BankKeeper,
		app.StakingKeeper,
		distrkeeper.NewQuerier(app.DistrKeeper),
		app.IBCFeeKeeper, // ISC4 Wrapper: fee IBC middleware
		app.IBCKeeper.ChannelKeeper,
		&app.IBCKeeper.PortKeeper,
		scopedWasmKeeper,
		app.TransferKeeper,
		app.MsgServiceRouter(),
		app.GRPCQueryRouter(),
		wasmDir,
		wasmConfig,
		availableCapabilities,
		authtypes.NewModuleAddress(govtypes.ModuleName).String(),
		wasmOpts...,
	)

	// The gov proposal types can be individually enabled
	if len(enabledProposals) != 0 {
<<<<<<< HEAD
		govRouter.AddRoute(wasmtypes.RouterKey, wasmkeeper.NewWasmProposalHandler(app.WasmKeeper, enabledProposals)) //nolint:staticcheck // NewWasmProposalHandler is deprecated but we wish to use it.
=======
		govRouter.AddRoute(wasmtypes.RouterKey, wasmkeeper.NewWasmProposalHandler(app.WasmKeeper, enabledProposals)) //nolint:staticcheck // TODO: determine if we still need this
>>>>>>> 2161113c
	}
	// Set legacy router for backwards compatibility with gov v1beta1
	app.GovKeeper.SetLegacyRouter(govRouter)

	// Create Transfer Stack
	var transferStack porttypes.IBCModule
	transferStack = transfer.NewIBCModule(app.TransferKeeper)
	transferStack = ibcfee.NewIBCMiddleware(transferStack, app.IBCFeeKeeper)

	// Create Interchain Accounts Stack
	// SendPacket, since it is originating from the application to core IBC:
	// icaAuthModuleKeeper.SendTx -> icaController.SendPacket -> fee.SendPacket -> channel.SendPacket
	var icaControllerStack porttypes.IBCModule
	// integration point for custom authentication modules
	// see https://medium.com/the-interchain-foundation/ibc-go-v6-changes-to-interchain-accounts-and-how-it-impacts-your-chain-806c185300d7
	var noAuthzModule porttypes.IBCModule
	icaControllerStack = icacontroller.NewIBCMiddleware(noAuthzModule, app.ICAControllerKeeper)
	icaControllerStack = ibcfee.NewIBCMiddleware(icaControllerStack, app.IBCFeeKeeper)

	// RecvPacket, message that originates from core IBC and goes down to app, the flow is:
	// channel.RecvPacket -> fee.OnRecvPacket -> icaHost.OnRecvPacket
	var icaHostStack porttypes.IBCModule
	icaHostStack = icahost.NewIBCModule(app.ICAHostKeeper)
	icaHostStack = ibcfee.NewIBCMiddleware(icaHostStack, app.IBCFeeKeeper)

	// Create fee enabled wasm ibc Stack
	var wasmStack porttypes.IBCModule
	wasmStack = wasm.NewIBCHandler(app.WasmKeeper, app.IBCKeeper.ChannelKeeper, app.IBCFeeKeeper)
	wasmStack = ibcfee.NewIBCMiddleware(wasmStack, app.IBCFeeKeeper)

	// Create static IBC router, add app routes, then set and seal it
	ibcRouter := porttypes.NewRouter().
		AddRoute(ibctransfertypes.ModuleName, transferStack).
		AddRoute(wasmtypes.ModuleName, wasmStack).
		AddRoute(icacontrollertypes.SubModuleName, icaControllerStack).
		AddRoute(icahosttypes.SubModuleName, icaHostStack)
	app.IBCKeeper.SetRouter(ibcRouter)

	/****  Module Options ****/

	// NOTE: we may consider parsing `appOpts` inside module constructors. For the moment
	// we prefer to be more strict in what arguments the modules expect.
	skipGenesisInvariants := cast.ToBool(appOpts.Get(crisis.FlagSkipGenesisInvariants))

	// NOTE: Any module instantiated in the module manager that is later modified
	// must be passed by reference here.
	app.ModuleManager = module.NewManager(
		genutil.NewAppModule(
			app.AccountKeeper, app.StakingKeeper, app,
			txConfig,
		),
		auth.NewAppModule(appCodec, app.AccountKeeper, authsims.RandomGenesisAccounts, app.GetSubspace(authtypes.ModuleName)),
		vesting.NewAppModule(app.AccountKeeper, app.BankKeeper),
		bank.NewAppModule(appCodec, app.BankKeeper, app.AccountKeeper, app.GetSubspace(banktypes.ModuleName)),
		feegrantmodule.NewAppModule(appCodec, app.AccountKeeper, app.BankKeeper, app.FeeGrantKeeper, app.interfaceRegistry),
		gov.NewAppModule(appCodec, &app.GovKeeper, app.AccountKeeper, app.BankKeeper, app.GetSubspace(govtypes.ModuleName)),
		mint.NewAppModule(appCodec, app.MintKeeper, app.AccountKeeper, nil, app.GetSubspace(minttypes.ModuleName)),
		slashing.NewAppModule(appCodec, app.SlashingKeeper, app.AccountKeeper, app.BankKeeper, app.StakingKeeper, app.GetSubspace(slashingtypes.ModuleName), app.interfaceRegistry),
		distr.NewAppModule(appCodec, app.DistrKeeper, app.AccountKeeper, app.BankKeeper, app.StakingKeeper, app.GetSubspace(distrtypes.ModuleName)),
		staking.NewAppModule(appCodec, app.StakingKeeper, app.AccountKeeper, app.BankKeeper, app.GetSubspace(stakingtypes.ModuleName)),
		upgrade.NewAppModule(app.UpgradeKeeper, app.AccountKeeper.AddressCodec()),
		evidence.NewAppModule(app.EvidenceKeeper),
		params.NewAppModule(app.ParamsKeeper),
		authzmodule.NewAppModule(appCodec, app.AuthzKeeper, app.AccountKeeper, app.BankKeeper, app.interfaceRegistry),
		groupmodule.NewAppModule(appCodec, app.GroupKeeper, app.AccountKeeper, app.BankKeeper, app.interfaceRegistry),
		nftmodule.NewAppModule(appCodec, app.NFTKeeper, app.AccountKeeper, app.BankKeeper, app.interfaceRegistry),
		consensus.NewAppModule(appCodec, app.ConsensusParamsKeeper),
		circuit.NewAppModule(appCodec, app.CircuitKeeper),
		// non sdk modules
		capability.NewAppModule(appCodec, *app.CapabilityKeeper, false),
		wasm.NewAppModule(appCodec, &app.WasmKeeper, app.StakingKeeper, app.AccountKeeper, app.BankKeeper, app.MsgServiceRouter(), app.GetSubspace(wasmtypes.ModuleName)),
		ibc.NewAppModule(app.IBCKeeper),
		transfer.NewAppModule(app.TransferKeeper),
		ibcfee.NewAppModule(app.IBCFeeKeeper),
		ica.NewAppModule(&app.ICAControllerKeeper, &app.ICAHostKeeper),
		ibctm.AppModuleBasic{},
		// sdk
		crisis.NewAppModule(app.CrisisKeeper, skipGenesisInvariants, app.GetSubspace(crisistypes.ModuleName)), // always be last to make sure that it checks for all invariants and not only part of them
	)

	// BasicModuleManager defines the module BasicManager is in charge of setting up basic,
	// non-dependant module elements, such as codec registration and genesis verification.
	// By default it is composed of all the module from the module manager.
	// Additionally, app module basics can be overwritten by passing them as argument.
	app.BasicModuleManager = module.NewBasicManagerFromManager(
		app.ModuleManager,
		map[string]module.AppModuleBasic{
			genutiltypes.ModuleName: genutil.NewAppModuleBasic(genutiltypes.DefaultMessageValidator),
			govtypes.ModuleName: gov.NewAppModuleBasic(
				[]govclient.ProposalHandler{
					paramsclient.ProposalHandler,
					// non sdk handlers
					ibcclientclient.UpdateClientProposalHandler,
					ibcclientclient.UpgradeProposalHandler,
				},
			),
			ibctm.ModuleName: ibctm.AppModuleBasic{},
		})
	app.BasicModuleManager.RegisterLegacyAminoCodec(legacyAmino)
	app.BasicModuleManager.RegisterInterfaces(interfaceRegistry)

	// During begin block slashing happens after distr.BeginBlocker so that
	// there is nothing left over in the validator fee pool, so as to keep the
	// CanWithdrawInvariant invariant.
	// NOTE: staking module is required if HistoricalEntries param > 0
	// NOTE: capability module's beginblocker must come before any modules using capabilities (e.g. IBC)
	app.ModuleManager.SetOrderBeginBlockers(
		upgradetypes.ModuleName,
		minttypes.ModuleName,
		distrtypes.ModuleName,
		slashingtypes.ModuleName,
		evidencetypes.ModuleName,
		stakingtypes.ModuleName,
		genutiltypes.ModuleName,
		authz.ModuleName,
		// additional non simd modules
		capabilitytypes.ModuleName,
		ibctransfertypes.ModuleName,
		ibcexported.ModuleName,
		icatypes.ModuleName,
		ibcfeetypes.ModuleName,
		wasmtypes.ModuleName,
	)

	app.ModuleManager.SetOrderEndBlockers(
		crisistypes.ModuleName,
		govtypes.ModuleName,
		stakingtypes.ModuleName,
		genutiltypes.ModuleName,
		feegrant.ModuleName,
		group.ModuleName,
		// additional non simd modules
		capabilitytypes.ModuleName,
		ibctransfertypes.ModuleName,
		ibcexported.ModuleName,
		icatypes.ModuleName,
		ibcfeetypes.ModuleName,
		wasmtypes.ModuleName,
	)

	// NOTE: The genutils module must occur after staking so that pools are
	// properly initialized with tokens from genesis accounts.
	// NOTE: The genutils module must also occur after auth so that it can access the params from auth.
	// NOTE: Capability module must occur first so that it can initialize any capabilities
	// so that other modules that want to create or claim capabilities afterwards in InitChain
	// can do so safely.
	// NOTE: wasm module should be at the end as it can call other module functionality direct or via message dispatching during
	// genesis phase. For example bank transfer, auth account check, staking, ...
	genesisModuleOrder := []string{
		capabilitytypes.ModuleName,
		// simd modules
		authtypes.ModuleName, banktypes.ModuleName,
		distrtypes.ModuleName, stakingtypes.ModuleName, slashingtypes.ModuleName, govtypes.ModuleName,
		minttypes.ModuleName, crisistypes.ModuleName, genutiltypes.ModuleName, evidencetypes.ModuleName, authz.ModuleName,
		feegrant.ModuleName, nft.ModuleName, group.ModuleName, paramstypes.ModuleName, upgradetypes.ModuleName,
		vestingtypes.ModuleName, consensusparamtypes.ModuleName, circuittypes.ModuleName,
		// additional non simd modules
		ibctransfertypes.ModuleName,
		ibcexported.ModuleName,
		icatypes.ModuleName,
		ibcfeetypes.ModuleName,
		// wasm after ibc transfer
		wasmtypes.ModuleName,
	}
	app.ModuleManager.SetOrderInitGenesis(genesisModuleOrder...)
	app.ModuleManager.SetOrderExportGenesis(genesisModuleOrder...)

	// Uncomment if you want to set a custom migration order here.
	// app.ModuleManager.SetOrderMigrations(custom order)

	app.ModuleManager.RegisterInvariants(app.CrisisKeeper)
	app.configurator = module.NewConfigurator(app.appCodec, app.MsgServiceRouter(), app.GRPCQueryRouter())
	err = app.ModuleManager.RegisterServices(app.configurator)
	if err != nil {
		panic(err)
	}

	// RegisterUpgradeHandlers is used for registering any on-chain upgrades.
	// Make sure it's called after `app.ModuleManager` and `app.configurator` are set.
	app.RegisterUpgradeHandlers()

	autocliv1.RegisterQueryServer(app.GRPCQueryRouter(), runtimeservices.NewAutoCLIQueryService(app.ModuleManager.Modules))

	reflectionSvc, err := runtimeservices.NewReflectionService()
	if err != nil {
		panic(err)
	}
	reflectionv1.RegisterReflectionServiceServer(app.GRPCQueryRouter(), reflectionSvc)

	// add test gRPC service for testing gRPC queries in isolation
	// testdata_pulsar.RegisterQueryServer(app.GRPCQueryRouter(), testdata_pulsar.QueryImpl{})

	// create the simulation manager and define the order of the modules for deterministic simulations
	//
	// NOTE: this is not required apps that don't use the simulator for fuzz testing
	// transactions
	overrideModules := map[string]module.AppModuleSimulation{
		authtypes.ModuleName: auth.NewAppModule(app.appCodec, app.AccountKeeper, authsims.RandomGenesisAccounts, app.GetSubspace(authtypes.ModuleName)),
	}
	app.sm = module.NewSimulationManagerFromAppModules(app.ModuleManager.Modules, overrideModules)

	app.sm.RegisterStoreDecoders()

	// initialize stores
	app.MountKVStores(keys)
	app.MountTransientStores(tkeys)
	app.MountMemoryStores(memKeys)

	// initialize BaseApp
	app.SetInitChainer(app.InitChainer)
	app.SetBeginBlocker(app.BeginBlocker)
	app.SetEndBlocker(app.EndBlocker)
	app.setAnteHandler(txConfig, wasmConfig, keys[wasmtypes.StoreKey])

	// must be before Loading version
	// requires the snapshot store to be created and registered as a BaseAppOption
	// see cmd/wasmd/root.go: 206 - 214 approx
	if manager := app.SnapshotManager(); manager != nil {
		err := manager.RegisterExtensions(
			wasmkeeper.NewWasmSnapshotter(app.CommitMultiStore(), &app.WasmKeeper),
		)
		if err != nil {
			panic(fmt.Errorf("failed to register snapshot extension: %s", err))
		}
	}

	app.ScopedIBCKeeper = scopedIBCKeeper
	app.ScopedTransferKeeper = scopedTransferKeeper
	app.ScopedWasmKeeper = scopedWasmKeeper
	app.ScopedICAHostKeeper = scopedICAHostKeeper
	app.ScopedICAControllerKeeper = scopedICAControllerKeeper

	// In v0.46, the SDK introduces _postHandlers_. PostHandlers are like
	// antehandlers, but are run _after_ the `runMsgs` execution. They are also
	// defined as a chain, and have the same signature as antehandlers.
	//
	// In baseapp, postHandlers are run in the same store branch as `runMsgs`,
	// meaning that both `runMsgs` and `postHandler` state will be committed if
	// both are successful, and both will be reverted if any of the two fails.
	//
	// The SDK exposes a default postHandlers chain, which comprises of only
	// one decorator: the Transaction Tips decorator. However, some chains do
	// not need it by default, so feel free to comment the next line if you do
	// not need tips.
	// To read more about tips:
	// https://docs.cosmos.network/main/core/tips.html
	//
	// Please note that changing any of the anteHandler or postHandler chain is
	// likely to be a state-machine breaking change, which needs a coordinated
	// upgrade.
	app.setPostHandler()

	// At startup, after all modules have been registered, check that all proto
	// annotations are correct.
	protoFiles, err := proto.MergedRegistry()
	if err != nil {
		panic(err)
	}
	err = msgservice.ValidateProtoAnnotations(protoFiles)
	if err != nil {
		// Once we switch to using protoreflect-based antehandlers, we might
		// want to panic here instead of logging a warning.
		_, _ = fmt.Fprintln(os.Stderr, err.Error())
	}

	if loadLatest {
		if err := app.LoadLatestVersion(); err != nil {
			panic(fmt.Errorf("error loading last version: %w", err))
		}
		ctx := app.BaseApp.NewUncachedContext(true, tmproto.Header{})

		// Initialize pinned codes in wasmvm as they are not persisted there
		if err := app.WasmKeeper.InitializePinnedCodes(ctx); err != nil {
			panic(fmt.Sprintf("failed initialize pinned codes %s", err))
		}
	}

	return app
}

func (app *WasmApp) setAnteHandler(txConfig client.TxConfig, wasmConfig wasmtypes.WasmConfig, txCounterStoreKey *storetypes.KVStoreKey) {
	anteHandler, err := NewAnteHandler(
		HandlerOptions{
			HandlerOptions: ante.HandlerOptions{
				AccountKeeper:   app.AccountKeeper,
				BankKeeper:      app.BankKeeper,
				SignModeHandler: txConfig.SignModeHandler(),
				FeegrantKeeper:  app.FeeGrantKeeper,
				SigGasConsumer:  ante.DefaultSigVerificationGasConsumer,
			},
			IBCKeeper:             app.IBCKeeper,
			WasmConfig:            &wasmConfig,
			TXCounterStoreService: runtime.NewKVStoreService(txCounterStoreKey),
			CircuitKeeper:         &app.CircuitKeeper,
		},
	)
	if err != nil {
		panic(fmt.Errorf("failed to create AnteHandler: %s", err))
	}
	app.SetAnteHandler(anteHandler)
}

func (app *WasmApp) setPostHandler() {
	postHandler, err := posthandler.NewPostHandler(
		posthandler.HandlerOptions{},
	)
	if err != nil {
		panic(err)
	}

	app.SetPostHandler(postHandler)
}

// Name returns the name of the App
func (app *WasmApp) Name() string { return app.BaseApp.Name() }

// BeginBlocker application updates every begin block
func (app *WasmApp) BeginBlocker(ctx sdk.Context) (sdk.BeginBlock, error) {
	return app.ModuleManager.BeginBlock(ctx)
}

// EndBlocker application updates every end block
func (app *WasmApp) EndBlocker(ctx sdk.Context) (sdk.EndBlock, error) {
	return app.ModuleManager.EndBlock(ctx)
}

func (a *WasmApp) Configurator() module.Configurator {
	return a.configurator
}

// InitChainer application update at chain initialization
func (app *WasmApp) InitChainer(ctx sdk.Context, req *abci.RequestInitChain) (*abci.ResponseInitChain, error) {
	var genesisState GenesisState
	if err := json.Unmarshal(req.AppStateBytes, &genesisState); err != nil {
		panic(err)
	}
	err := app.UpgradeKeeper.SetModuleVersionMap(ctx, app.ModuleManager.GetVersionMap())
	if err != nil {
		panic(err)
	}
	response, err := app.ModuleManager.InitGenesis(ctx, app.appCodec, genesisState)
	return response, err
}

// LoadHeight loads a particular height
func (app *WasmApp) LoadHeight(height int64) error {
	return app.LoadVersion(height)
}

// LegacyAmino returns legacy amino codec.
//
// NOTE: This is solely to be used for testing purposes as it may be desirable
// for modules to register their own custom testing types.
func (app *WasmApp) LegacyAmino() *codec.LegacyAmino {
	return app.legacyAmino
}

// AppCodec returns app codec.
//
// NOTE: This is solely to be used for testing purposes as it may be desirable
// for modules to register their own custom testing types.
func (app *WasmApp) AppCodec() codec.Codec {
	return app.appCodec
}

// InterfaceRegistry returns WasmApp's InterfaceRegistry
func (app *WasmApp) InterfaceRegistry() types.InterfaceRegistry {
	return app.interfaceRegistry
}

// TxConfig returns WasmApp's TxConfig
func (app *WasmApp) TxConfig() client.TxConfig {
	return app.txConfig
}

// AutoCliOpts returns the autocli options for the app.
func (app *WasmApp) AutoCliOpts() autocli.AppOptions {
	modules := make(map[string]appmodule.AppModule, 0)
	for _, m := range app.ModuleManager.Modules {
		if moduleWithName, ok := m.(module.HasName); ok {
			moduleName := moduleWithName.Name()
			if appModule, ok := moduleWithName.(appmodule.AppModule); ok {
				modules[moduleName] = appModule
			}
		}
	}

	return autocli.AppOptions{
		Modules:               modules,
		AddressCodec:          authcodec.NewBech32Codec(sdk.GetConfig().GetBech32AccountAddrPrefix()),
		ValidatorAddressCodec: authcodec.NewBech32Codec(sdk.GetConfig().GetBech32ValidatorAddrPrefix()),
		ConsensusAddressCodec: authcodec.NewBech32Codec(sdk.GetConfig().GetBech32ConsensusAddrPrefix()),
	}
}

// DefaultGenesis returns a default genesis from the registered AppModuleBasic's.
func (a *WasmApp) DefaultGenesis() map[string]json.RawMessage {
	return a.BasicModuleManager.DefaultGenesis(a.appCodec)
}

// GetKey returns the KVStoreKey for the provided store key.
//
// NOTE: This is solely to be used for testing purposes.
func (app *WasmApp) GetKey(storeKey string) *storetypes.KVStoreKey {
	return app.keys[storeKey]
}

// GetStoreKeys returns all the stored store keys.
func (app *WasmApp) GetStoreKeys() []storetypes.StoreKey {
	keys := make([]storetypes.StoreKey, 0, len(app.keys))
	for _, key := range app.keys {
		keys = append(keys, key)
	}
	sort.Slice(keys, func(i, j int) bool {
		return keys[i].Name() < keys[j].Name()
	})
	return keys
}

// GetTKey returns the TransientStoreKey for the provided store key.
//
// NOTE: This is solely to be used for testing purposes.
func (app *WasmApp) GetTKey(storeKey string) *storetypes.TransientStoreKey {
	return app.tkeys[storeKey]
}

// GetMemKey returns the MemStoreKey for the provided mem key.
//
// NOTE: This is solely used for testing purposes.
func (app *WasmApp) GetMemKey(storeKey string) *storetypes.MemoryStoreKey {
	return app.memKeys[storeKey]
}

// GetSubspace returns a param subspace for a given module name.
//
// NOTE: This is solely to be used for testing purposes.
func (app *WasmApp) GetSubspace(moduleName string) paramstypes.Subspace {
	subspace, _ := app.ParamsKeeper.GetSubspace(moduleName)
	return subspace
}

// SimulationManager implements the SimulationApp interface
func (app *WasmApp) SimulationManager() *module.SimulationManager {
	return app.sm
}

// RegisterAPIRoutes registers all application module routes with the provided
// API server.
func (app *WasmApp) RegisterAPIRoutes(apiSvr *api.Server, apiConfig config.APIConfig) {
	clientCtx := apiSvr.ClientCtx
	// Register new tx routes from grpc-gateway.
	authtx.RegisterGRPCGatewayRoutes(clientCtx, apiSvr.GRPCGatewayRouter)

	// Register new CometBFT queries routes from grpc-gateway.
	cmtservice.RegisterGRPCGatewayRoutes(clientCtx, apiSvr.GRPCGatewayRouter)

	// Register node gRPC service for grpc-gateway.
	nodeservice.RegisterGRPCGatewayRoutes(clientCtx, apiSvr.GRPCGatewayRouter)

	// Register grpc-gateway routes for all modules.
	app.BasicModuleManager.RegisterGRPCGatewayRoutes(clientCtx, apiSvr.GRPCGatewayRouter)

	// register swagger API from root so that other applications can override easily
	if err := server.RegisterSwaggerAPI(apiSvr.ClientCtx, apiSvr.Router, apiConfig.Swagger); err != nil {
		panic(err)
	}
}

// RegisterTxService implements the Application.RegisterTxService method.
func (app *WasmApp) RegisterTxService(clientCtx client.Context) {
	authtx.RegisterTxService(app.BaseApp.GRPCQueryRouter(), clientCtx, app.BaseApp.Simulate, app.interfaceRegistry)
}

// RegisterTendermintService implements the Application.RegisterTendermintService method.
func (app *WasmApp) RegisterTendermintService(clientCtx client.Context) {
	cmtApp := server.NewCometABCIWrapper(app)
	cmtservice.RegisterTendermintService(
		clientCtx,
		app.BaseApp.GRPCQueryRouter(),
		app.interfaceRegistry,
		cmtApp.Query,
	)
}

func (app *WasmApp) RegisterNodeService(clientCtx client.Context, cfg config.Config) {
	nodeservice.RegisterNodeService(clientCtx, app.GRPCQueryRouter(), cfg)
}

// GetMaccPerms returns a copy of the module account permissions
//
// NOTE: This is solely to be used for testing purposes.
func GetMaccPerms() map[string][]string {
	dupMaccPerms := make(map[string][]string)
	for k, v := range maccPerms {
		dupMaccPerms[k] = v
	}

	return dupMaccPerms
}

// BlockedAddresses returns all the app's blocked account addresses.
func BlockedAddresses() map[string]bool {
	modAccAddrs := make(map[string]bool)
	for acc := range GetMaccPerms() {
		modAccAddrs[authtypes.NewModuleAddress(acc).String()] = true
	}

	// allow the following addresses to receive funds
	delete(modAccAddrs, authtypes.NewModuleAddress(govtypes.ModuleName).String())

	return modAccAddrs
}

// initParamsKeeper init params keeper and its subspaces
func initParamsKeeper(appCodec codec.BinaryCodec, legacyAmino *codec.LegacyAmino, key, tkey storetypes.StoreKey) paramskeeper.Keeper {
	paramsKeeper := paramskeeper.NewKeeper(appCodec, legacyAmino, key, tkey)

	paramsKeeper.Subspace(authtypes.ModuleName)
	paramsKeeper.Subspace(banktypes.ModuleName)
	paramsKeeper.Subspace(stakingtypes.ModuleName)
	paramsKeeper.Subspace(minttypes.ModuleName)
	paramsKeeper.Subspace(distrtypes.ModuleName)
	paramsKeeper.Subspace(slashingtypes.ModuleName)
	paramsKeeper.Subspace(govtypes.ModuleName)
	paramsKeeper.Subspace(crisistypes.ModuleName)
	paramsKeeper.Subspace(ibctransfertypes.ModuleName)
	paramsKeeper.Subspace(ibcexported.ModuleName)
	paramsKeeper.Subspace(icahosttypes.SubModuleName)
	paramsKeeper.Subspace(icacontrollertypes.SubModuleName)
	paramsKeeper.Subspace(wasmtypes.ModuleName)

	return paramsKeeper
}<|MERGE_RESOLUTION|>--- conflicted
+++ resolved
@@ -653,11 +653,7 @@
 
 	// The gov proposal types can be individually enabled
 	if len(enabledProposals) != 0 {
-<<<<<<< HEAD
-		govRouter.AddRoute(wasmtypes.RouterKey, wasmkeeper.NewWasmProposalHandler(app.WasmKeeper, enabledProposals)) //nolint:staticcheck // NewWasmProposalHandler is deprecated but we wish to use it.
-=======
 		govRouter.AddRoute(wasmtypes.RouterKey, wasmkeeper.NewWasmProposalHandler(app.WasmKeeper, enabledProposals)) //nolint:staticcheck // TODO: determine if we still need this
->>>>>>> 2161113c
 	}
 	// Set legacy router for backwards compatibility with gov v1beta1
 	app.GovKeeper.SetLegacyRouter(govRouter)
