--- conflicted
+++ resolved
@@ -28,12 +28,6 @@
     - unconvert
     - unparam
     - unused
-<<<<<<< HEAD
-
-# TODO: fix the errorsmod.Wrap deprecation warning and re-enable staticcheck
-# TODO: fix the use of deprecated gov style
-=======
->>>>>>> 5edfd6c7
 
 issues:
   exclude-rules:
@@ -60,18 +54,10 @@
   max-same-issues: 10000
 
 linters-settings:
-<<<<<<< HEAD
-  dogsled:
-    max-blank-identifiers: 3
-  maligned:
-    # print struct with more effective memory layout or not, false by default
-    suggest-new: true
-=======
   revive:
     # When set to false, ignores files with "GENERATED" header, similar to golint
     ignore-generated-header: true
 
->>>>>>> 5edfd6c7
   nolintlint:
     allow-unused: false
     allow-leading-space: true
