--- conflicted
+++ resolved
@@ -54,19 +54,11 @@
   max-same-issues: 10000
 
 linters-settings:
-<<<<<<< HEAD
-  dogsled:
-    max-blank-identifiers: 3
-  maligned:
-    # print struct with more effective memory layout or not, false by default
-    suggest-new: true
-=======
   revive:
-    enableAllRules: true
+    enable-all-rules: true
     # When set to false, ignores files with "GENERATED" header, similar to golint
-    ignoreGeneratedHeader: true
+    ignore-generated-header: true
 
->>>>>>> 1a91d7bd
   nolintlint:
     allow-unused: false
     allow-leading-space: true
