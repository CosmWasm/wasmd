---
name: Bug Report 
about: Create a report to help us squash bugs!

---

<!-- < < < < < < < < < < < < < < < < < < < < < < < < < < < < < < < < < ☺ 
v                            ✰  Thanks for opening an issue! ✰    
v    Before smashing the submit button please review the template.
v    Please also ensure that this is not a duplicate issue :)  
☺ > > > > > > > > > > > > > > > > > > > > > > > > > > > > > > > > >  -->

## Summary of Bug

<!-- Concisely describe the issue -->

## Version

<<<<<<< HEAD
<!-- git commit hash, output of `wasmcli --version`, output of `wasmd --version` -->
=======
<!-- git commit hash, output of `gaiacli version`, output of `gaiad version` -->
>>>>>>> 680bb196

## Steps to Reproduce

<!-- What commands in order should someone run to reproduce your problem -->

____

#### For Admin Use

- [ ] Not duplicate issue
- [ ] Appropriate labels applied
- [ ] Appropriate contributors tagged
- [ ] Contributor assigned/self-assigned<|MERGE_RESOLUTION|>--- conflicted
+++ resolved
@@ -16,11 +16,7 @@
 
 ## Version
 
-<<<<<<< HEAD
-<!-- git commit hash, output of `wasmcli --version`, output of `wasmd --version` -->
-=======
-<!-- git commit hash, output of `gaiacli version`, output of `gaiad version` -->
->>>>>>> 680bb196
+<!-- git commit hash, output of `wasmcli --version`, output of `wasmd version` -->
 
 ## Steps to Reproduce
 
