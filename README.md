--- conflicted
+++ resolved
@@ -24,9 +24,10 @@
 version is communicated by the contract via a Wasm export. This is the current
 compatibility list:
 
-<<<<<<< HEAD
 | line/wasmd | cosmwasm/wasmd | line/wasmvm   | cosmwasm/wasmvm | cosmwasm-vm | cosmwasm-std |
 |------------|----------------|:--------------|-----------------|-------------|--------------|
+|            | 0.29           |               | v1.1.0          |             | 1.0-1.1      |
+|            | 0.28           |               | v1.0.0          |             | 1.0-1.1      |
 | 0.1        | 0.27           | v1.0.0-0.10.0 | v1.0.0          |             | 1.0          |
 |            | 0.26           |               | 1.0.0-beta10    |             | 1.0          |
 |            | 0.25           |               | 1.0.0-beta10    |             | 1.0          |
@@ -47,32 +48,6 @@
 |            | 0.10           |               |                 | 0.10        | 0.10         |
 |            | 0.9            |               |                 | 0.9         | 0.9          |
 |            | 0.8            |               |                 | 0.8         | 0.8          |
-=======
-| wasmd | wasmvm       | cosmwasm-vm | cosmwasm-std |
-|-------|--------------|-------------|--------------|
-| 0.29  | v1.1.0       |             | 1.0-1.1      |
-| 0.28  | v1.0.0       |             | 1.0-1.1      |
-| 0.27  | v1.0.0       |             | 1.0          |
-| 0.26  | 1.0.0-beta10 |             | 1.0          |
-| 0.25  | 1.0.0-beta10 |             | 1.0          |
-| 0.24  | 1.0.0-beta7  | 1.0.0-beta6 | 1.0          |
-| 0.23  |              | 1.0.0-beta5 | 1.0          |
-| 0.22  |              | 1.0.0-beta5 | 1.0          |
-| 0.21  |              | 1.0.0-beta2 | 1.0          |
-| 0.20  |              | 1.0.0-beta  | 1.0          |
-| 0.19  |              | 0.16        | 0.16         |
-| 0.18  |              | 0.16        | 0.16         |
-| 0.17  |              | 0.14        | 0.14         |
-| 0.16  |              | 0.14        | 0.14         |
-| 0.15  |              | 0.13        | 0.11-0.13    |
-| 0.14  |              | 0.13        | 0.11-0.13    |
-| 0.13  |              | 0.12        | 0.11-0.13    |
-| 0.12  |              | 0.12        | 0.11-0.13    |
-| 0.11  |              | 0.11        | 0.11-0.13    |
-| 0.10  |              | 0.10        | 0.10         |
-| 0.9   |              | 0.9         | 0.9          |
-| 0.8   |              | 0.8         | 0.8          |
->>>>>>> d8ebe640
 
 Note: `cosmwasm_std v1.0` means it supports contracts compiled by any `v1.0.0-betaX` or `1.0.x`.
 It will also run contracts compiled with 1.x assuming they don't opt into any newer features.
