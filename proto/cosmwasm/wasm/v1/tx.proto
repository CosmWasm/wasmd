--- conflicted
+++ resolved
@@ -36,11 +36,6 @@
 
 // MsgStoreCode submit Wasm code to the system
 message MsgStoreCode {
-<<<<<<< HEAD
-  option (cosmos.msg.v1.signer) = "sender";
-
-=======
->>>>>>> 88e01a98
   // Sender is the actor that signed the messages
   string sender = 1;
   // WASMByteCode can be raw or gzip compressed
