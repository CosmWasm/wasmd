--- conflicted
+++ resolved
@@ -2,12 +2,8 @@
 
 import (
 	"encoding/json"
-<<<<<<< HEAD
-	"io/ioutil"
 	"math/rand"
-=======
 	"os"
->>>>>>> c993eefb
 	"testing"
 	"time"
 
