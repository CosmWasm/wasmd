package benchmarks

import (
	"encoding/json"
<<<<<<< HEAD
	"io/ioutil"
	"math/rand"
=======
	"math/rand"
	"os"
>>>>>>> 26181298
	"testing"
	"time"

	"github.com/stretchr/testify/require"

	abci "github.com/tendermint/tendermint/abci/types"
	"github.com/tendermint/tendermint/libs/log"
	tmproto "github.com/tendermint/tendermint/proto/tendermint/types"
	tmtypes "github.com/tendermint/tendermint/types"
	dbm "github.com/tendermint/tm-db"

	"github.com/cosmos/cosmos-sdk/client"
	"github.com/cosmos/cosmos-sdk/simapp/helpers"
	simappparams "github.com/cosmos/cosmos-sdk/simapp/params"
	"github.com/cosmos/cosmos-sdk/testutil/mock"
	sdk "github.com/cosmos/cosmos-sdk/types"
	authtypes "github.com/cosmos/cosmos-sdk/x/auth/types"
	banktypes "github.com/cosmos/cosmos-sdk/x/bank/types"

	"github.com/CosmWasm/wasmd/app"
	"github.com/CosmWasm/wasmd/x/wasm"
	wasmtypes "github.com/CosmWasm/wasmd/x/wasm/types"

	codectypes "github.com/cosmos/cosmos-sdk/codec/types"
	"github.com/cosmos/cosmos-sdk/crypto/keys/secp256k1"
	stakingtypes "github.com/cosmos/cosmos-sdk/x/staking/types"

	cryptocodec "github.com/cosmos/cosmos-sdk/crypto/codec"
)

func setup(db dbm.DB, withGenesis bool, invCheckPeriod uint, opts ...wasm.Option) (*app.WasmApp, app.GenesisState) {
	encodingConfig := app.MakeEncodingConfig()
	wasmApp := app.NewWasmApp(log.NewNopLogger(), db, nil, true, map[int64]bool{}, app.DefaultNodeHome, invCheckPeriod, encodingConfig, wasm.EnableAllProposals, app.EmptyBaseAppOptions{}, opts)
	if withGenesis {
		return wasmApp, app.NewDefaultGenesisState()
	}
	return wasmApp, app.GenesisState{}
}

// SetupWithGenesisAccounts initializes a new WasmApp with the provided genesis
// accounts and possible balances.
func SetupWithGenesisAccountsAndValSet(b testing.TB, db dbm.DB, genAccs []authtypes.GenesisAccount, balances ...banktypes.Balance) *app.WasmApp {
	wasmApp, genesisState := setup(db, true, 0)
	authGenesis := authtypes.NewGenesisState(authtypes.DefaultParams(), genAccs)
	appCodec := app.NewTestSupport(b, wasmApp).AppCodec()

	privVal := mock.NewPV()
	pubKey, err := privVal.GetPubKey()
	require.NoError(b, err)

	genesisState[authtypes.ModuleName] = appCodec.MustMarshalJSON(authGenesis)

	validator := tmtypes.NewValidator(pubKey, 1)
	valSet := tmtypes.NewValidatorSet([]*tmtypes.Validator{validator})

	validators := make([]stakingtypes.Validator, 0, len(valSet.Validators))
	delegations := make([]stakingtypes.Delegation, 0, len(valSet.Validators))

	bondAmt := sdk.DefaultPowerReduction

	for _, val := range valSet.Validators {
		pk, _ := cryptocodec.FromTmPubKeyInterface(val.PubKey)
		pkAny, _ := codectypes.NewAnyWithValue(pk)
		validator := stakingtypes.Validator{
			OperatorAddress:   sdk.ValAddress(val.Address).String(),
			ConsensusPubkey:   pkAny,
			Jailed:            false,
			Status:            stakingtypes.Bonded,
			Tokens:            bondAmt,
			DelegatorShares:   sdk.OneDec(),
			Description:       stakingtypes.Description{},
			UnbondingHeight:   int64(0),
			UnbondingTime:     time.Unix(0, 0).UTC(),
			Commission:        stakingtypes.NewCommission(sdk.ZeroDec(), sdk.ZeroDec(), sdk.ZeroDec()),
			MinSelfDelegation: sdk.ZeroInt(),
		}
		validators = append(validators, validator)
		delegations = append(delegations, stakingtypes.NewDelegation(genAccs[0].GetAddress(), val.Address.Bytes(), sdk.OneDec()))

	}
	// set validators and delegations
	stakingGenesis := stakingtypes.NewGenesisState(stakingtypes.DefaultParams(), validators, delegations)
	genesisState[stakingtypes.ModuleName] = appCodec.MustMarshalJSON(stakingGenesis)

	totalSupply := sdk.NewCoins()

	// add bonded amount to bonded pool module account
	balances = append(balances, banktypes.Balance{
		Address: authtypes.NewModuleAddress(stakingtypes.BondedPoolName).String(),
		Coins:   sdk.Coins{sdk.NewCoin(sdk.DefaultBondDenom, bondAmt)},
	})
	// update total supply
	for _, b := range balances {
		// add genesis acc tokens and delegated tokens to total supply
		totalSupply = totalSupply.Add(b.Coins...)
	}
	bankGenesis := banktypes.NewGenesisState(banktypes.DefaultGenesisState().Params, balances, totalSupply, []banktypes.Metadata{})
	genesisState[banktypes.ModuleName] = appCodec.MustMarshalJSON(bankGenesis)

	stateBytes, err := json.MarshalIndent(genesisState, "", " ")
	if err != nil {
		panic(err)
	}

	wasmApp.InitChain(
		abci.RequestInitChain{
			Validators:      []abci.ValidatorUpdate{},
			ConsensusParams: app.DefaultConsensusParams,
			AppStateBytes:   stateBytes,
		},
	)

	wasmApp.Commit()
	wasmApp.BeginBlock(abci.RequestBeginBlock{Header: tmproto.Header{Height: wasmApp.LastBlockHeight() + 1}})

	return wasmApp
}

type AppInfo struct {
	App          *app.WasmApp
	MinterKey    *secp256k1.PrivKey
	MinterAddr   sdk.AccAddress
	ContractAddr string
	Denom        string
	AccNum       uint64
	SeqNum       uint64
	TxConfig     client.TxConfig
}

func InitializeWasmApp(b testing.TB, db dbm.DB, numAccounts int) AppInfo {
	// constants
	minter := secp256k1.GenPrivKey()
	addr := sdk.AccAddress(minter.PubKey().Address())
	denom := "uatom"

	// genesis setup (with a bunch of random accounts)
	genAccs := make([]authtypes.GenesisAccount, numAccounts+1)
	bals := make([]banktypes.Balance, numAccounts+1)
	genAccs[0] = &authtypes.BaseAccount{
		Address: addr.String(),
	}
	bals[0] = banktypes.Balance{
		Address: addr.String(),
		Coins:   sdk.NewCoins(sdk.NewInt64Coin(denom, 100000000000)),
	}
	for i := 0; i <= numAccounts; i++ {
		acct := sdk.AccAddress(secp256k1.GenPrivKey().PubKey().Address()).String()
		if i == 0 {
			acct = addr.String()
		}
		genAccs[i] = &authtypes.BaseAccount{
			Address: acct,
		}
		bals[i] = banktypes.Balance{
			Address: acct,
			Coins:   sdk.NewCoins(sdk.NewInt64Coin(denom, 100000000000)),
		}
	}
	wasmApp := SetupWithGenesisAccountsAndValSet(b, db, genAccs, bals...)

	// add wasm contract
	height := int64(2)
	txGen := simappparams.MakeTestEncodingConfig().TxConfig
	wasmApp.BeginBlock(abci.RequestBeginBlock{Header: tmproto.Header{Height: height, Time: time.Now()}})

	// upload the code
	cw20Code, err := os.ReadFile("./testdata/cw20_base.wasm")
	require.NoError(b, err)
	storeMsg := wasmtypes.MsgStoreCode{
		Sender:       addr.String(),
		WASMByteCode: cw20Code,
	}
<<<<<<< HEAD
	storeTx, err := helpers.GenSignedMockTx(rand.New(rand.NewSource(time.Now().UnixNano())),
=======
	storeTx, err := helpers.GenTx(rand.New(rand.NewSource(time.Now().UnixNano())),
>>>>>>> 26181298
		txGen, []sdk.Msg{&storeMsg}, nil, 55123123, "", []uint64{0}, []uint64{0}, minter)
	require.NoError(b, err)
	_, res, err := wasmApp.SimDeliver(txGen.TxEncoder(), storeTx)
	require.NoError(b, err)
	codeID := uint64(1)

	// instantiate the contract
	initialBalances := make([]balance, numAccounts+1)
	for i := 0; i <= numAccounts; i++ {
		acct := sdk.AccAddress(secp256k1.GenPrivKey().PubKey().Address()).String()
		if i == 0 {
			acct = addr.String()
		}
		initialBalances[i] = balance{
			Address: acct,
			Amount:  1000000000,
		}
	}
	init := cw20InitMsg{
		Name:            "Cash Money",
		Symbol:          "CASH",
		Decimals:        2,
		InitialBalances: initialBalances,
	}
	initBz, err := json.Marshal(init)
	require.NoError(b, err)
	initMsg := wasmtypes.MsgInstantiateContract{
		Sender: addr.String(),
		Admin:  addr.String(),
		CodeID: codeID,
		Label:  "Demo contract",
		Msg:    initBz,
	}
	gasWanted := 500000 + 10000*uint64(numAccounts)
<<<<<<< HEAD
	initTx, err := helpers.GenSignedMockTx(rand.New(rand.NewSource(time.Now().UnixNano())),
=======
	initTx, err := helpers.GenTx(rand.New(rand.NewSource(time.Now().UnixNano())),
>>>>>>> 26181298
		txGen, []sdk.Msg{&initMsg}, nil, gasWanted, "", []uint64{0}, []uint64{1}, minter)
	require.NoError(b, err)
	_, res, err = wasmApp.SimDeliver(txGen.TxEncoder(), initTx)
	require.NoError(b, err)

	// TODO: parse contract address better
	evt := res.Events[len(res.Events)-1]
	attr := evt.Attributes[0]
	contractAddr := string(attr.Value)

	wasmApp.EndBlock(abci.RequestEndBlock{Height: height})
	wasmApp.Commit()

	return AppInfo{
		App:          wasmApp,
		MinterKey:    minter,
		MinterAddr:   addr,
		ContractAddr: contractAddr,
		Denom:        denom,
		AccNum:       0,
		SeqNum:       2,
		TxConfig:     simappparams.MakeTestEncodingConfig().TxConfig,
	}
}

func GenSequenceOfTxs(b testing.TB, info *AppInfo, msgGen func(*AppInfo) ([]sdk.Msg, error), numToGenerate int) []sdk.Tx {
	fees := sdk.Coins{sdk.NewInt64Coin(info.Denom, 0)}
	txs := make([]sdk.Tx, numToGenerate)

	for i := 0; i < numToGenerate; i++ {
		msgs, err := msgGen(info)
		require.NoError(b, err)
<<<<<<< HEAD
		txs[i], err = helpers.GenSignedMockTx(
=======
		txs[i], err = helpers.GenTx(
>>>>>>> 26181298
			rand.New(rand.NewSource(time.Now().UnixNano())),
			info.TxConfig,
			msgs,
			fees,
			1234567,
			"",
			[]uint64{info.AccNum},
			[]uint64{info.SeqNum},
			info.MinterKey,
		)
		require.NoError(b, err)
		info.SeqNum += 1
	}

	return txs
}<|MERGE_RESOLUTION|>--- conflicted
+++ resolved
@@ -2,13 +2,8 @@
 
 import (
 	"encoding/json"
-<<<<<<< HEAD
-	"io/ioutil"
-	"math/rand"
-=======
 	"math/rand"
 	"os"
->>>>>>> 26181298
 	"testing"
 	"time"
 
@@ -181,11 +176,7 @@
 		Sender:       addr.String(),
 		WASMByteCode: cw20Code,
 	}
-<<<<<<< HEAD
 	storeTx, err := helpers.GenSignedMockTx(rand.New(rand.NewSource(time.Now().UnixNano())),
-=======
-	storeTx, err := helpers.GenTx(rand.New(rand.NewSource(time.Now().UnixNano())),
->>>>>>> 26181298
 		txGen, []sdk.Msg{&storeMsg}, nil, 55123123, "", []uint64{0}, []uint64{0}, minter)
 	require.NoError(b, err)
 	_, res, err := wasmApp.SimDeliver(txGen.TxEncoder(), storeTx)
@@ -220,12 +211,14 @@
 		Msg:    initBz,
 	}
 	gasWanted := 500000 + 10000*uint64(numAccounts)
-<<<<<<< HEAD
 	initTx, err := helpers.GenSignedMockTx(rand.New(rand.NewSource(time.Now().UnixNano())),
-=======
-	initTx, err := helpers.GenTx(rand.New(rand.NewSource(time.Now().UnixNano())),
->>>>>>> 26181298
-		txGen, []sdk.Msg{&initMsg}, nil, gasWanted, "", []uint64{0}, []uint64{1}, minter)
+		txGen,
+		[]sdk.Msg{&initMsg},
+		nil, gasWanted,
+		"",
+		[]uint64{0},
+		[]uint64{1},
+		minter)
 	require.NoError(b, err)
 	_, res, err = wasmApp.SimDeliver(txGen.TxEncoder(), initTx)
 	require.NoError(b, err)
@@ -257,11 +250,7 @@
 	for i := 0; i < numToGenerate; i++ {
 		msgs, err := msgGen(info)
 		require.NoError(b, err)
-<<<<<<< HEAD
 		txs[i], err = helpers.GenSignedMockTx(
-=======
-		txs[i], err = helpers.GenTx(
->>>>>>> 26181298
 			rand.New(rand.NewSource(time.Now().UnixNano())),
 			info.TxConfig,
 			msgs,
