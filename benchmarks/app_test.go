--- conflicted
+++ resolved
@@ -125,11 +125,7 @@
 		Sender:       addr.String(),
 		WASMByteCode: cw20Code,
 	}
-<<<<<<< HEAD
-	storeTx, err := helpers.GenTx(rand.New(rand.NewSource(time.Now().UnixNano())), txGen, []sdk.Msg{&storeMsg}, nil, 55123123, "", []uint64{0}, []uint64{0}, minter)
-=======
 	storeTx, err := helpers.GenTx(txGen, []sdk.Msg{&storeMsg}, nil, 55123123, "", []uint64{0}, []uint64{0}, minter)
->>>>>>> d8ebe640
 	require.NoError(b, err)
 	_, res, err := wasmApp.Deliver(txGen.TxEncoder(), storeTx)
 	require.NoError(b, err)
@@ -163,11 +159,7 @@
 		Msg:    initBz,
 	}
 	gasWanted := 500000 + 10000*uint64(numAccounts)
-<<<<<<< HEAD
-	initTx, err := helpers.GenTx(rand.New(rand.NewSource(time.Now().UnixNano())), txGen, []sdk.Msg{&initMsg}, nil, gasWanted, "", []uint64{0}, []uint64{1}, minter)
-=======
 	initTx, err := helpers.GenTx(txGen, []sdk.Msg{&initMsg}, nil, gasWanted, "", []uint64{0}, []uint64{1}, minter)
->>>>>>> d8ebe640
 	require.NoError(b, err)
 	_, res, err = wasmApp.Deliver(txGen.TxEncoder(), initTx)
 	require.NoError(b, err)
