--- conflicted
+++ resolved
@@ -1,12 +1,10 @@
 # Changelog
 
 ## [Unreleased](https://github.com/CosmWasm/wasmd/tree/HEAD)
-
-<<<<<<< HEAD
 - Upgrade go to v1.18 [\#866]https://github.com/CosmWasm/wasmd/pull/866/) ([faddat](https://github.com/faddat))
 
-[Full Changelog](https://github.com/CosmWasm/wasmd/compare/v0.27.0...HEAD)
-=======
+
+
 [Full Changelog](https://github.com/CosmWasm/wasmd/compare/v0.28.0...HEAD)
 
 ## [v0.28.0](https://github.com/CosmWasm/wasmd/tree/v0.28.0) (2022-07-29)
@@ -28,7 +26,6 @@
 Since those custom bindings are maintained by the chain, they can use the data field to pass any deterministic information
 back to the contract. We recommend using JSON encoding there with some documented format the contracts can parse out easily.
 * For possible non-determinism issues, we also sort all attributes in events. Better safe than sorry.
->>>>>>> 28860925
 
 ## [v0.27.0](https://github.com/CosmWasm/wasmd/tree/v0.27.0) (2022-05-19)
 
