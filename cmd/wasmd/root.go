package main

import (
<<<<<<< HEAD
	"errors"
	"github.com/cosmos/cosmos-sdk/types/module"

	"github.com/cosmos/cosmos-sdk/x/genutil"
	genutiltypes "github.com/cosmos/cosmos-sdk/x/genutil/types"
	"io"
	"os"

	dbm "github.com/cometbft/cometbft-db"
	tmcfg "github.com/cometbft/cometbft/config"
	tmcli "github.com/cometbft/cometbft/libs/cli"
	"github.com/cometbft/cometbft/libs/log"
	"github.com/prometheus/client_golang/prometheus"
	"github.com/spf13/cast"
=======
	"os"

	dbm "github.com/cosmos/cosmos-db"
>>>>>>> 7ea00e2e
	"github.com/spf13/cobra"

	"cosmossdk.io/log"

	"github.com/cosmos/cosmos-sdk/client"
	"github.com/cosmos/cosmos-sdk/client/config"
	"github.com/cosmos/cosmos-sdk/crypto/keyring"
	"github.com/cosmos/cosmos-sdk/server"
	simtestutil "github.com/cosmos/cosmos-sdk/testutil/sims"
	sdk "github.com/cosmos/cosmos-sdk/types"
	"github.com/cosmos/cosmos-sdk/types/tx/signing"
	"github.com/cosmos/cosmos-sdk/version"
	"github.com/cosmos/cosmos-sdk/x/auth/tx"
	txmodule "github.com/cosmos/cosmos-sdk/x/auth/tx/config"
	authtypes "github.com/cosmos/cosmos-sdk/x/auth/types"

	"github.com/CosmWasm/wasmd/app"
	"github.com/CosmWasm/wasmd/app/params"
	wasmkeeper "github.com/CosmWasm/wasmd/x/wasm/keeper"
	wasmtypes "github.com/CosmWasm/wasmd/x/wasm/types"
)

// NewRootCmd creates a new root command for wasmd. It is called once in the
// main function.
func NewRootCmd() *cobra.Command {
	cfg := sdk.GetConfig()
	cfg.SetBech32PrefixForAccount(app.Bech32PrefixAccAddr, app.Bech32PrefixAccPub)
	cfg.SetBech32PrefixForValidator(app.Bech32PrefixValAddr, app.Bech32PrefixValPub)
	cfg.SetBech32PrefixForConsensusNode(app.Bech32PrefixConsAddr, app.Bech32PrefixConsPub)
	cfg.SetAddressVerifier(wasmtypes.VerifyAddressLen())
	cfg.Seal()
	// we "pre"-instantiate the application for getting the injected/configured encoding configuration
	// note, this is not necessary when using app wiring, as depinject can be directly used (see root_v2.go)
	tempApp := app.NewWasmApp(log.NewNopLogger(), dbm.NewMemDB(), nil, false, simtestutil.NewAppOptionsWithFlagHome(tempDir()), []wasmkeeper.Option{})
	encodingConfig := params.EncodingConfig{
		InterfaceRegistry: tempApp.InterfaceRegistry(),
		Codec:             tempApp.AppCodec(),
		TxConfig:          tempApp.TxConfig(),
		Amino:             tempApp.LegacyAmino(),
	}

	initClientCtx := client.Context{}.
		WithCodec(encodingConfig.Codec).
		WithInterfaceRegistry(encodingConfig.InterfaceRegistry).
		WithTxConfig(encodingConfig.TxConfig).
		WithLegacyAmino(encodingConfig.Amino).
		WithInput(os.Stdin).
		WithAccountRetriever(authtypes.AccountRetriever{}).
		WithHomeDir(app.DefaultNodeHome).
		WithViper("") // In wasmd, we don't use any prefix for env variables.

	rootCmd := &cobra.Command{
		Use:           version.AppName,
		Short:         "Wasm Daemon (server)",
		SilenceErrors: true,
		PersistentPreRunE: func(cmd *cobra.Command, _ []string) error {
			// set the default command outputs
			cmd.SetOut(cmd.OutOrStdout())
			cmd.SetErr(cmd.ErrOrStderr())

			initClientCtx = initClientCtx.WithCmdContext(cmd.Context())
			initClientCtx, err := client.ReadPersistentCommandFlags(initClientCtx, cmd.Flags())
			if err != nil {
				return err
			}

			initClientCtx, err = config.ReadFromClientConfig(initClientCtx)
			if err != nil {
				return err
			}

			// This needs to go after ReadFromClientConfig, as that function
			// sets the RPC client needed for SIGN_MODE_TEXTUAL. This sign mode
			// is only available if the client is online.
			if !initClientCtx.Offline {
				enabledSignModes := append(tx.DefaultSignModes, signing.SignMode_SIGN_MODE_TEXTUAL)
				txConfigOpts := tx.ConfigOptions{
					EnabledSignModes:           enabledSignModes,
					TextualCoinMetadataQueryFn: txmodule.NewGRPCCoinMetadataQueryFn(initClientCtx),
				}
				txConfig, err := tx.NewTxConfigWithOptions(
					initClientCtx.Codec,
					txConfigOpts,
				)
				if err != nil {
					return err
				}

				initClientCtx = initClientCtx.WithTxConfig(txConfig)
			}

			if err := client.SetCmdClientContextHandler(initClientCtx, cmd); err != nil {
				return err
			}

			customAppTemplate, customAppConfig := initAppConfig()
			customCMTConfig := initCometBFTConfig()

			return server.InterceptConfigsPreRunHandler(cmd, customAppTemplate, customAppConfig, customCMTConfig)
		},
	}
<<<<<<< HEAD
	initRootCmd(rootCmd, app.ModuleBasics, encodingConfig)

	return rootCmd, encodingConfig
}

// initTendermintConfig helps to override default Tendermint Config values.
// return tmcfg.DefaultConfig if no custom configuration is required for the application.
func initTendermintConfig() *tmcfg.Config {
	cfg := tmcfg.DefaultConfig()

	// these values put a higher strain on node memory
	// cfg.P2P.MaxNumInboundPeers = 100
	// cfg.P2P.MaxNumOutboundPeers = 40

	return cfg
}

// initAppConfig helps to override default appConfig template and configs.
// return "", nil if no custom configuration is required for the application.
func initAppConfig() (string, interface{}) {
	// The following code snippet is just for reference.

	type CustomAppConfig struct {
		serverconfig.Config

		Wasm wasmtypes.WasmConfig `mapstructure:"wasm"`
	}

	// Optionally allow the chain developer to overwrite the SDK's default
	// server config.
	srvCfg := serverconfig.DefaultConfig()
	// The SDK's default minimum gas price is set to "" (empty value) inside
	// app.toml. If left empty by validators, the node will halt on startup.
	// However, the chain developer can set a default app.toml value for their
	// validators here.
	//
	// In summary:
	// - if you leave srvCfg.MinGasPrices = "", all validators MUST tweak their
	//   own app.toml config,
	// - if you set srvCfg.MinGasPrices non-empty, validators CAN tweak their
	//   own app.toml to override, or use this default value.
	//
	// In simapp, we set the min gas prices to 0.
	srvCfg.MinGasPrices = "0stake"
	// srvCfg.BaseConfig.IAVLDisableFastNode = true // disable fastnode by default

	customAppConfig := CustomAppConfig{
		Config: *srvCfg,
		Wasm:   wasmtypes.DefaultWasmConfig(),
	}

	customAppTemplate := serverconfig.DefaultConfigTemplate +
		wasmtypes.DefaultConfigTemplate()

	return customAppTemplate, customAppConfig
}

func initRootCmd(rootCmd *cobra.Command, moduleBasics module.BasicManager, encodingConfig params.EncodingConfig) {
	gentxModule := moduleBasics[genutiltypes.ModuleName].(genutil.AppModuleBasic)

	rootCmd.AddCommand(
		genutilcli.InitCmd(app.ModuleBasics, app.DefaultNodeHome),
		genutilcli.CollectGenTxsCmd(banktypes.GenesisBalancesIterator{}, app.DefaultNodeHome, gentxModule.GenTxValidator),
		genutilcli.GenTxCmd(app.ModuleBasics, encodingConfig.TxConfig, banktypes.GenesisBalancesIterator{}, app.DefaultNodeHome),
		genutilcli.ValidateGenesisCmd(app.ModuleBasics),
		genutilcli.AddGenesisAccountCmd(app.DefaultNodeHome),
		AddGenesisWasmMsgCmd(app.DefaultNodeHome),
		tmcli.NewCompletionCmd(rootCmd, true),
		// testnetCmd(app.ModuleBasics, banktypes.GenesisBalancesIterator{}),
		NewTestnetCmd(app.ModuleBasics, banktypes.GenesisBalancesIterator{}),
		debug.Cmd(),
		config.Cmd(),
		pruning.PruningCmd(newApp),
	)

	server.AddCommands(rootCmd, app.DefaultNodeHome, newApp, appExport, addModuleInitFlags)
	wasmcli.ExtendUnsafeResetAllCmd(rootCmd)

	// add keybase, auxiliary RPC, query, and tx child commands
	rootCmd.AddCommand(
		rpc.StatusCommand(),
		genesisCommand(encodingConfig),
		queryCommand(),
		txCommand(),
		keys.Commands(app.DefaultNodeHome),
	)
	// add rosetta
	rootCmd.AddCommand(rosettaCmd.RosettaCommand(encodingConfig.InterfaceRegistry, encodingConfig.Codec))
}

func addModuleInitFlags(startCmd *cobra.Command) {
	crisis.AddModuleInitFlags(startCmd)
	wasm.AddModuleInitFlags(startCmd)
}

// genesisCommand builds genesis-related `simd genesis` command. Users may provide application specific commands as a parameter
func genesisCommand(encodingConfig params.EncodingConfig, cmds ...*cobra.Command) *cobra.Command {
	cmd := genutilcli.GenesisCoreCommand(encodingConfig.TxConfig, app.ModuleBasics, app.DefaultNodeHome)

	for _, subCmd := range cmds {
		cmd.AddCommand(subCmd)
	}
	return cmd
}

func queryCommand() *cobra.Command {
	cmd := &cobra.Command{
		Use:                        "query",
		Aliases:                    []string{"q"},
		Short:                      "Querying subcommands",
		DisableFlagParsing:         false,
		SuggestionsMinimumDistance: 2,
		RunE:                       client.ValidateCmd,
	}

	cmd.AddCommand(
		authcmd.GetAccountCmd(),
		rpc.ValidatorCommand(),
		rpc.BlockCommand(),
		authcmd.QueryTxsByEventsCmd(),
		authcmd.QueryTxCmd(),
	)

	app.ModuleBasics.AddQueryCommands(cmd)

	return cmd
}

func txCommand() *cobra.Command {
	cmd := &cobra.Command{
		Use:                        "tx",
		Short:                      "Transactions subcommands",
		DisableFlagParsing:         false,
		SuggestionsMinimumDistance: 2,
		RunE:                       client.ValidateCmd,
	}

	cmd.AddCommand(
		authcmd.GetSignCommand(),
		authcmd.GetSignBatchCommand(),
		authcmd.GetMultiSignCommand(),
		authcmd.GetMultiSignBatchCmd(),
		authcmd.GetValidateSignaturesCommand(),
		authcmd.GetBroadcastCommand(),
		authcmd.GetEncodeCommand(),
		authcmd.GetDecodeCommand(),
		authcmd.GetAuxToFeeCommand(),
	)

	app.ModuleBasics.AddTxCommands(cmd)

	return cmd
}

// newApp creates the application
func newApp(
	logger log.Logger,
	db dbm.DB,
	traceStore io.Writer,
	appOpts servertypes.AppOptions,
) servertypes.Application {
	baseappOptions := server.DefaultBaseappOptions(appOpts)

	var wasmOpts []wasmkeeper.Option
	if cast.ToBool(appOpts.Get("telemetry.enabled")) {
		wasmOpts = append(wasmOpts, wasmkeeper.WithVMCacheMetrics(prometheus.DefaultRegisterer))
	}

	return app.NewWasmApp(
		logger, db, traceStore, true,
		appOpts,
		wasmOpts,
		baseappOptions...,
	)
}

// appExport creates a new wasm app (optionally at a given height) and exports state.
func appExport(
	logger log.Logger,
	db dbm.DB,
	traceStore io.Writer,
	height int64,
	forZeroHeight bool,
	jailAllowedAddrs []string,
	appOpts servertypes.AppOptions,
	modulesToExport []string,
) (servertypes.ExportedApp, error) {
	var wasmApp *app.WasmApp
	homePath, ok := appOpts.Get(flags.FlagHome).(string)
	if !ok || homePath == "" {
		return servertypes.ExportedApp{}, errors.New("application home is not set")
	}

	viperAppOpts, ok := appOpts.(*viper.Viper)
	if !ok {
		return servertypes.ExportedApp{}, errors.New("appOpts is not viper.Viper")
	}

	// overwrite the FlagInvCheckPeriod
	viperAppOpts.Set(server.FlagInvCheckPeriod, 1)
	appOpts = viperAppOpts
=======

	initRootCmd(rootCmd, encodingConfig.TxConfig, encodingConfig.InterfaceRegistry, encodingConfig.Codec, tempApp.BasicModuleManager)
>>>>>>> 7ea00e2e

	// add keyring to autocli opts
	autoCliOpts := tempApp.AutoCliOpts()
	initClientCtx, _ = config.ReadFromClientConfig(initClientCtx)
	autoCliOpts.Keyring, _ = keyring.NewAutoCLIKeyring(initClientCtx.Keyring)
	autoCliOpts.ClientCtx = initClientCtx

	if err := autoCliOpts.EnhanceRootCommand(rootCmd); err != nil {
		panic(err)
	}

	return rootCmd
}<|MERGE_RESOLUTION|>--- conflicted
+++ resolved
@@ -1,26 +1,9 @@
 package main
 
 import (
-<<<<<<< HEAD
-	"errors"
-	"github.com/cosmos/cosmos-sdk/types/module"
-
-	"github.com/cosmos/cosmos-sdk/x/genutil"
-	genutiltypes "github.com/cosmos/cosmos-sdk/x/genutil/types"
-	"io"
-	"os"
-
-	dbm "github.com/cometbft/cometbft-db"
-	tmcfg "github.com/cometbft/cometbft/config"
-	tmcli "github.com/cometbft/cometbft/libs/cli"
-	"github.com/cometbft/cometbft/libs/log"
-	"github.com/prometheus/client_golang/prometheus"
-	"github.com/spf13/cast"
-=======
 	"os"
 
 	dbm "github.com/cosmos/cosmos-db"
->>>>>>> 7ea00e2e
 	"github.com/spf13/cobra"
 
 	"cosmossdk.io/log"
@@ -122,212 +105,8 @@
 			return server.InterceptConfigsPreRunHandler(cmd, customAppTemplate, customAppConfig, customCMTConfig)
 		},
 	}
-<<<<<<< HEAD
-	initRootCmd(rootCmd, app.ModuleBasics, encodingConfig)
-
-	return rootCmd, encodingConfig
-}
-
-// initTendermintConfig helps to override default Tendermint Config values.
-// return tmcfg.DefaultConfig if no custom configuration is required for the application.
-func initTendermintConfig() *tmcfg.Config {
-	cfg := tmcfg.DefaultConfig()
-
-	// these values put a higher strain on node memory
-	// cfg.P2P.MaxNumInboundPeers = 100
-	// cfg.P2P.MaxNumOutboundPeers = 40
-
-	return cfg
-}
-
-// initAppConfig helps to override default appConfig template and configs.
-// return "", nil if no custom configuration is required for the application.
-func initAppConfig() (string, interface{}) {
-	// The following code snippet is just for reference.
-
-	type CustomAppConfig struct {
-		serverconfig.Config
-
-		Wasm wasmtypes.WasmConfig `mapstructure:"wasm"`
-	}
-
-	// Optionally allow the chain developer to overwrite the SDK's default
-	// server config.
-	srvCfg := serverconfig.DefaultConfig()
-	// The SDK's default minimum gas price is set to "" (empty value) inside
-	// app.toml. If left empty by validators, the node will halt on startup.
-	// However, the chain developer can set a default app.toml value for their
-	// validators here.
-	//
-	// In summary:
-	// - if you leave srvCfg.MinGasPrices = "", all validators MUST tweak their
-	//   own app.toml config,
-	// - if you set srvCfg.MinGasPrices non-empty, validators CAN tweak their
-	//   own app.toml to override, or use this default value.
-	//
-	// In simapp, we set the min gas prices to 0.
-	srvCfg.MinGasPrices = "0stake"
-	// srvCfg.BaseConfig.IAVLDisableFastNode = true // disable fastnode by default
-
-	customAppConfig := CustomAppConfig{
-		Config: *srvCfg,
-		Wasm:   wasmtypes.DefaultWasmConfig(),
-	}
-
-	customAppTemplate := serverconfig.DefaultConfigTemplate +
-		wasmtypes.DefaultConfigTemplate()
-
-	return customAppTemplate, customAppConfig
-}
-
-func initRootCmd(rootCmd *cobra.Command, moduleBasics module.BasicManager, encodingConfig params.EncodingConfig) {
-	gentxModule := moduleBasics[genutiltypes.ModuleName].(genutil.AppModuleBasic)
-
-	rootCmd.AddCommand(
-		genutilcli.InitCmd(app.ModuleBasics, app.DefaultNodeHome),
-		genutilcli.CollectGenTxsCmd(banktypes.GenesisBalancesIterator{}, app.DefaultNodeHome, gentxModule.GenTxValidator),
-		genutilcli.GenTxCmd(app.ModuleBasics, encodingConfig.TxConfig, banktypes.GenesisBalancesIterator{}, app.DefaultNodeHome),
-		genutilcli.ValidateGenesisCmd(app.ModuleBasics),
-		genutilcli.AddGenesisAccountCmd(app.DefaultNodeHome),
-		AddGenesisWasmMsgCmd(app.DefaultNodeHome),
-		tmcli.NewCompletionCmd(rootCmd, true),
-		// testnetCmd(app.ModuleBasics, banktypes.GenesisBalancesIterator{}),
-		NewTestnetCmd(app.ModuleBasics, banktypes.GenesisBalancesIterator{}),
-		debug.Cmd(),
-		config.Cmd(),
-		pruning.PruningCmd(newApp),
-	)
-
-	server.AddCommands(rootCmd, app.DefaultNodeHome, newApp, appExport, addModuleInitFlags)
-	wasmcli.ExtendUnsafeResetAllCmd(rootCmd)
-
-	// add keybase, auxiliary RPC, query, and tx child commands
-	rootCmd.AddCommand(
-		rpc.StatusCommand(),
-		genesisCommand(encodingConfig),
-		queryCommand(),
-		txCommand(),
-		keys.Commands(app.DefaultNodeHome),
-	)
-	// add rosetta
-	rootCmd.AddCommand(rosettaCmd.RosettaCommand(encodingConfig.InterfaceRegistry, encodingConfig.Codec))
-}
-
-func addModuleInitFlags(startCmd *cobra.Command) {
-	crisis.AddModuleInitFlags(startCmd)
-	wasm.AddModuleInitFlags(startCmd)
-}
-
-// genesisCommand builds genesis-related `simd genesis` command. Users may provide application specific commands as a parameter
-func genesisCommand(encodingConfig params.EncodingConfig, cmds ...*cobra.Command) *cobra.Command {
-	cmd := genutilcli.GenesisCoreCommand(encodingConfig.TxConfig, app.ModuleBasics, app.DefaultNodeHome)
-
-	for _, subCmd := range cmds {
-		cmd.AddCommand(subCmd)
-	}
-	return cmd
-}
-
-func queryCommand() *cobra.Command {
-	cmd := &cobra.Command{
-		Use:                        "query",
-		Aliases:                    []string{"q"},
-		Short:                      "Querying subcommands",
-		DisableFlagParsing:         false,
-		SuggestionsMinimumDistance: 2,
-		RunE:                       client.ValidateCmd,
-	}
-
-	cmd.AddCommand(
-		authcmd.GetAccountCmd(),
-		rpc.ValidatorCommand(),
-		rpc.BlockCommand(),
-		authcmd.QueryTxsByEventsCmd(),
-		authcmd.QueryTxCmd(),
-	)
-
-	app.ModuleBasics.AddQueryCommands(cmd)
-
-	return cmd
-}
-
-func txCommand() *cobra.Command {
-	cmd := &cobra.Command{
-		Use:                        "tx",
-		Short:                      "Transactions subcommands",
-		DisableFlagParsing:         false,
-		SuggestionsMinimumDistance: 2,
-		RunE:                       client.ValidateCmd,
-	}
-
-	cmd.AddCommand(
-		authcmd.GetSignCommand(),
-		authcmd.GetSignBatchCommand(),
-		authcmd.GetMultiSignCommand(),
-		authcmd.GetMultiSignBatchCmd(),
-		authcmd.GetValidateSignaturesCommand(),
-		authcmd.GetBroadcastCommand(),
-		authcmd.GetEncodeCommand(),
-		authcmd.GetDecodeCommand(),
-		authcmd.GetAuxToFeeCommand(),
-	)
-
-	app.ModuleBasics.AddTxCommands(cmd)
-
-	return cmd
-}
-
-// newApp creates the application
-func newApp(
-	logger log.Logger,
-	db dbm.DB,
-	traceStore io.Writer,
-	appOpts servertypes.AppOptions,
-) servertypes.Application {
-	baseappOptions := server.DefaultBaseappOptions(appOpts)
-
-	var wasmOpts []wasmkeeper.Option
-	if cast.ToBool(appOpts.Get("telemetry.enabled")) {
-		wasmOpts = append(wasmOpts, wasmkeeper.WithVMCacheMetrics(prometheus.DefaultRegisterer))
-	}
-
-	return app.NewWasmApp(
-		logger, db, traceStore, true,
-		appOpts,
-		wasmOpts,
-		baseappOptions...,
-	)
-}
-
-// appExport creates a new wasm app (optionally at a given height) and exports state.
-func appExport(
-	logger log.Logger,
-	db dbm.DB,
-	traceStore io.Writer,
-	height int64,
-	forZeroHeight bool,
-	jailAllowedAddrs []string,
-	appOpts servertypes.AppOptions,
-	modulesToExport []string,
-) (servertypes.ExportedApp, error) {
-	var wasmApp *app.WasmApp
-	homePath, ok := appOpts.Get(flags.FlagHome).(string)
-	if !ok || homePath == "" {
-		return servertypes.ExportedApp{}, errors.New("application home is not set")
-	}
-
-	viperAppOpts, ok := appOpts.(*viper.Viper)
-	if !ok {
-		return servertypes.ExportedApp{}, errors.New("appOpts is not viper.Viper")
-	}
-
-	// overwrite the FlagInvCheckPeriod
-	viperAppOpts.Set(server.FlagInvCheckPeriod, 1)
-	appOpts = viperAppOpts
-=======
 
 	initRootCmd(rootCmd, encodingConfig.TxConfig, encodingConfig.InterfaceRegistry, encodingConfig.Codec, tempApp.BasicModuleManager)
->>>>>>> 7ea00e2e
 
 	// add keyring to autocli opts
 	autoCliOpts := tempApp.AutoCliOpts()
