package main

import (
	"bufio"
	"fmt"

	"github.com/spf13/cobra"

	"github.com/cosmos/cosmos-sdk/client"
	"github.com/cosmos/cosmos-sdk/client/flags"
	"github.com/cosmos/cosmos-sdk/crypto/keyring"
	"github.com/cosmos/cosmos-sdk/server"
	sdk "github.com/cosmos/cosmos-sdk/types"
	auth "github.com/cosmos/cosmos-sdk/x/auth/helpers"
)

const (
	flagVestingStart = "vesting-start-time"
	flagVestingEnd   = "vesting-end-time"
	flagVestingAmt   = "vesting-amount"
	flagAppendMode   = "append"
)

// AddGenesisAccountCmd returns add-genesis-account cobra Command.
func AddGenesisAccountCmd(defaultNodeHome string) *cobra.Command {
	cmd := &cobra.Command{
		Use:   "add-genesis-account [address_or_key_name] [coin][,[coin]]",
		Short: "Add a genesis account to genesis.json",
		Long: `Add a genesis account to genesis.json. The provided account must specify
the account address or key name and a list of initial coins. If a key name is given,
the address will be looked up in the local Keybase. The list of initial tokens must
contain valid denominations. Accounts may optionally be supplied with vesting parameters.
`,
		Args: cobra.ExactArgs(2),
		RunE: func(cmd *cobra.Command, args []string) error {
			clientCtx := client.GetClientContextFromCmd(cmd)
			serverCtx := server.GetServerContextFromCmd(cmd)
			config := serverCtx.Config

			config.SetRoot(clientCtx.HomeDir)

			var kr keyring.Keyring
			addr, err := sdk.AccAddressFromBech32(args[0])
			if err != nil {
				inBuf := bufio.NewReader(cmd.InOrStdin())
				keyringBackend, err := cmd.Flags().GetString(flags.FlagKeyringBackend)
				if err != nil {
					return err
				}

				if keyringBackend != "" && clientCtx.Keyring == nil {
					var err error
					kr, err = keyring.New(sdk.KeyringServiceName(), keyringBackend, clientCtx.HomeDir, inBuf, clientCtx.Codec)
					if err != nil {
						return err
					}
				} else {
					kr = clientCtx.Keyring
				}

				k, err := kr.Key(args[0])
				if err != nil {
					return fmt.Errorf("failed to get address from Keyring: %w", err)
				}

				addr, err = k.GetAddress()
				if err != nil {
					return err
				}
			}

			appendflag, err := cmd.Flags().GetBool(flagAppendMode)
			if err != nil {
				return err
			}
<<<<<<< HEAD

=======
>>>>>>> 7747e55b
			vestingStart, err := cmd.Flags().GetInt64(flagVestingStart)
			if err != nil {
				return err
			}
<<<<<<< HEAD

=======
>>>>>>> 7747e55b
			vestingEnd, err := cmd.Flags().GetInt64(flagVestingEnd)
			if err != nil {
				return err
			}
<<<<<<< HEAD

=======
>>>>>>> 7747e55b
			vestingAmtStr, err := cmd.Flags().GetString(flagVestingAmt)
			if err != nil {
				return err
			}
<<<<<<< HEAD

=======
>>>>>>> 7747e55b
			return auth.AddGenesisAccount(clientCtx.Codec, addr, appendflag, config.GenesisFile(), args[1], vestingAmtStr, vestingStart, vestingEnd)
		},
	}

	cmd.Flags().String(flags.FlagHome, defaultNodeHome, "The application home directory")
	cmd.Flags().String(flags.FlagKeyringBackend, flags.DefaultKeyringBackend, "Select keyring's backend (os|file|kwallet|pass|test)")
	cmd.Flags().String(flagVestingAmt, "", "amount of coins for vesting accounts")
	cmd.Flags().Int64(flagVestingStart, 0, "schedule start time (unix epoch) for vesting accounts")
	cmd.Flags().Int64(flagVestingEnd, 0, "schedule end time (unix epoch) for vesting accounts")
	cmd.Flags().Bool(flagAppendMode, false, "append the coins to an account already in the genesis.json file")
	flags.AddQueryFlagsToCmd(cmd)

	return cmd
}<|MERGE_RESOLUTION|>--- conflicted
+++ resolved
@@ -73,34 +73,20 @@
 			if err != nil {
 				return err
 			}
-<<<<<<< HEAD
-
-=======
->>>>>>> 7747e55b
 			vestingStart, err := cmd.Flags().GetInt64(flagVestingStart)
 			if err != nil {
 				return err
 			}
-<<<<<<< HEAD
 
-=======
->>>>>>> 7747e55b
 			vestingEnd, err := cmd.Flags().GetInt64(flagVestingEnd)
 			if err != nil {
 				return err
 			}
-<<<<<<< HEAD
 
-=======
->>>>>>> 7747e55b
 			vestingAmtStr, err := cmd.Flags().GetString(flagVestingAmt)
 			if err != nil {
 				return err
 			}
-<<<<<<< HEAD
-
-=======
->>>>>>> 7747e55b
 			return auth.AddGenesisAccount(clientCtx.Codec, addr, appendflag, config.GenesisFile(), args[1], vestingAmtStr, vestingStart, vestingEnd)
 		},
 	}
