#!/bin/bash

set -eu

source "$(dirname $0)/../utils.sh"

CHAIN_ID=${CHAIN_ID:-testing}
USER=${USER:-tupt}
USER2=${USER2:-''}
WASM_PATH=${WASM_PATH:-"$PWD/scripts/wasm_file/swapmap.wasm"}
EXECUTE_MSG=${EXECUTE_MSG:-'{"ping":{}}'}
NODE_HOME=${NODE_HOME:-"$HOME/.oraid"}
<<<<<<< HEAD
ARGS="--chain-id testing -y --keyring-backend test --gas auto --gas-adjustment 1.5 -b sync"
VALIDATOR1_ARGS=${VALIDATOR1_ARGS:-"--from validator1 --home $NODE_HOME/validator1"}
VALIDATOR2_ARGS=${VALIDATOR2_ARGS:-"--from validator2 --home $NODE_HOME/validator2"}
=======
VALIDATOR1_HOME=${VALIDATOR1_HOME:-"$NODE_HOME/$USER"}
VALIDATOR2_HOME="$NODE_HOME/$USER2"
VALIDATOR1_ARG="--from $USER --chain-id $CHAIN_ID -y --keyring-backend test --gas auto --gas-adjustment 1.5 -b sync --home $VALIDATOR1_HOME"
VALIDATOR2_ARG="--from $USER2 --chain-id $CHAIN_ID -y --keyring-backend test --gas auto --gas-adjustment 1.5 -b sync --home $VALIDATOR2_HOME"
>>>>>>> d4c65b4c
HIDE_LOGS="/dev/null"
PROPOSAL_TEMPLATE_PATH="$PWD/scripts/json/set-gasless-proposal.json"

get_tx_response () {
   local command="curl --no-progress-meter http://localhost:1317/cosmos/tx/v1beta1/txs/$1 | jq .tx_response"
   retry_exec "$command" "null" | tr -dc '[:alnum:] \[\]\{\}"_=:,'
}

# prepare a new contract for gasless
<<<<<<< HEAD
store_tx=$(oraid tx wasm store $WASM_PATH $VALIDATOR1_ARGS $ARGS --output json)
upload_wasm_txhash=$(echo $store_tx | jq -r '.txhash')
=======
upload_wasm_txhash=$(oraid tx wasm store $WASM_PATH $VALIDATOR1_ARG --output json | jq -r '.txhash')
>>>>>>> d4c65b4c
echo "upload_wasm_txhash: $upload_wasm_txhash"
get_tx_response $upload_wasm_txhash > $HIDE_LOGS
code_id=$(oraid q wasm list-code --reverse --limit 1 --output json | jq -r .code_infos[0].code_id)
# code_id=$(curl --no-progress-meter http://localhost:1317/cosmos/tx/v1beta1/txs/$upload_wasm_txhash | jq -r '.tx_response.events[] | select (.type == "store_code").attributes[] | select (.key == "code_id").value')

<<<<<<< HEAD
oraid tx wasm instantiate $code_id '{}' --label 'testing' --admin $(oraid keys show $USER --keyring-backend test --home $NODE_HOME/validator1 -a) $VALIDATOR1_ARGS $ARGS > $HIDE_LOGS
=======
oraid tx wasm instantiate $code_id '{}' --label 'testing' --admin $(oraid keys show $USER --keyring-backend test --home $VALIDATOR1_HOME -a) $VALIDATOR1_ARG > $HIDE_LOGS
>>>>>>> d4c65b4c
# wait for tx included in a block
command="oraid query wasm list-contract-by-code $code_id --output json | jq '.contracts[0]'"
contract_address=$(retry_exec "$command" "null" | jq -r '.')
# contract_address=$(oraid query wasm list-contract-by-code $code_id --output json | jq -r '.contracts[0]')

# try executing something, gas should equal 0
<<<<<<< HEAD
exec_before=$(oraid tx wasm execute $contract_address $EXECUTE_MSG $VALIDATOR1_ARGS $ARGS --output json)
exec_before_txhash=$(echo $exec_before | jq -r '.txhash')
=======
exec_before_txhash=$(oraid tx wasm execute $contract_address $EXECUTE_MSG $VALIDATOR1_ARG --output json | jq -r '.txhash')
>>>>>>> d4c65b4c
# wait for tx included in a block
echo "exec_before_txhash: $exec_before_txhash"
# command="curl --no-progress-meter http://localhost:1317/cosmos/tx/v1beta1/txs/$exec_before_txhash | jq .tx_response"
gas_used_before=$(get_tx_response $exec_before_txhash | jq -r '.gas_used | tonumber')
# gas_used_before=$(curl --no-progress-meter http://localhost:1317/cosmos/tx/v1beta1/txs/$exec_before_txhash | jq -r '.tx_response.gas_used | tonumber')
echo "gas used before gasless: $gas_used_before"

PROPOSAL_PATH="$PWD/scripts/json/temp-set-gasless-proposal.json"
echo $(jq --arg address "$contract_address" '.messages[0].contracts = [$address]' $PROPOSAL_TEMPLATE_PATH) > $PROPOSAL_PATH
# set gasless proposal
<<<<<<< HEAD
oraid tx gov submit-proposal $PROPOSAL_PATH $VALIDATOR1_ARGS $ARGS > $HIDE_LOGS
rm $PROPOSAL_PATH
# wait for tx included in a block
sleep 2
proposal_id=$(oraid query gov proposals --page-reverse --output json | jq '.proposals[0].id | tonumber')
oraid tx gov vote $proposal_id yes $VALIDATOR1_ARGS $ARGS > $HIDE_LOGS
oraid tx gov vote $proposal_id yes $VALIDATOR2_ARGS $ARGS > $HIDE_LOGS
=======
create_proposal_txhash=$(oraid tx gov submit-proposal $PROPOSAL_PATH $VALIDATOR1_ARG --output json | jq -r .txhash)
echo "create_proposal_txhash: $create_proposal_txhash"
rm $PROPOSAL_PATH
sleep 2
# command="curl --no-progress-meter http://localhost:1317/cosmos/tx/v1beta1/txs/$create_proposal_txhash | jq .tx_response"
# proposal_id=$(retry_exec "$command" "null" | jq -r '.events[] | select (.type == "submit_proposal").attributes[] | select (.key == "proposal_id").value | tonumber')
proposal_id=$(oraid query gov proposals --page-reverse --output json | jq '.proposals[0].id | tonumber')

oraid tx gov vote $proposal_id yes $VALIDATOR1_ARG > $HIDE_LOGS
if [ "$USER2" != '' ]; then
   oraid tx gov vote $proposal_id yes $VALIDATOR2_ARG > $HIDE_LOGS
   echo vote from validator2
fi
>>>>>>> d4c65b4c

# wait til proposal passes
command="oraid query gov proposal $proposal_id --output json | jq .proposal.status"
proposal_status=$(retry_exec "$command" "2")
# proposal_status=$(oraid query gov proposal $proposal_id --output json | jq .proposal.status)
if [ $proposal_status -eq "4" ] ; then
   echo "The proposal has failed"; exit 1
fi
if [ $proposal_status -ne "3" ] ; then
   echo "The proposal has not passed yet"; exit 1
fi
<<<<<<< HEAD

result=$(oraid tx wasm execute $contract_address $EXECUTE_MSG $VALIDATOR1_ARGS $ARGS --output json)
result_txhash=$(echo $result | jq -r '.txhash')
=======
result_txhash=$(oraid tx wasm execute $contract_address $EXECUTE_MSG $VALIDATOR1_ARG --output json | jq -r '.txhash')
>>>>>>> d4c65b4c
# wait for tx included in a block
# command="curl --no-progress-meter http://localhost:1317/cosmos/tx/v1beta1/txs/$result_txhash | jq '.tx_response'"
result_tx=$(get_tx_response $result_txhash)
# result_tx=$(curl --no-progress-meter http://localhost:1317/cosmos/tx/v1beta1/txs/$result_txhash)
gas_used_after=$(echo $result_tx | jq -r '.gas_used | tonumber')
code=$(echo $result_tx | jq '.code | tonumber')
echo "gas used after gasless: $gas_used_after"
if ! [[ $code == 0 ]] ; then
   echo "Contract gasless execution failed"; exit 1
fi

# 1.9 is a magic number chosen to check that if the gas used after gasless has dropped significantly or not
gas_used_compare=$(echo "$gas_used_before / 1.9 / 1" | bc)
echo "gas_used_compare: $gas_used_compare"
if [[ $gas_used_compare -lt $gas_used_after ]] ; then
   echo "Gas used after is not small enough!"; exit 1
fi

# try testing with non-gasless contract with the same logic, should have much higher gas
<<<<<<< HEAD
oraid tx wasm instantiate $code_id '{}' --label 'testing2' --admin $(oraid keys show $USER --keyring-backend test --home $NODE_HOME/validator1 -a) $VALIDATOR1_ARGS $ARGS > $HIDE_LOGS
=======
oraid tx wasm instantiate $code_id '{}' --label 'testing2' --admin $(oraid keys show $USER --keyring-backend test --home $VALIDATOR1_HOME -a) $VALIDATOR1_ARG > $HIDE_LOGS
>>>>>>> d4c65b4c
# wait for tx included in a block
command="oraid query wasm list-contract-by-code $code_id --output json | jq -r '.contracts[1]'"
non_gasless_contract_address=$(retry_exec "$command" "null")
# non_gasless_contract_address=$(oraid query wasm list-contract-by-code $code_id --output json | jq -r '.contracts[1]')
echo 'non_gasless_contract_address:' $non_gasless_contract_address
<<<<<<< HEAD
result2=$(oraid tx wasm execute $non_gasless_contract_address $EXECUTE_MSG $VALIDATOR1_ARGS $ARGS --output json)
result_txhash=$(echo $result2 | jq -r '.txhash')
=======
result_txhash=$(oraid tx wasm execute $non_gasless_contract_address $EXECUTE_MSG $VALIDATOR1_ARG --output json | jq -r '.txhash')
>>>>>>> d4c65b4c
# wait for tx included in a block
# command="curl --no-progress-meter http://localhost:1317/cosmos/tx/v1beta1/txs/$result_txhash | jq .tx_response"
result_tx=$(get_tx_response $result_txhash)
# result_tx=$(curl --no-progress-meter http://localhost:1317/cosmos/tx/v1beta1/txs/$result_txhash)
gas_used_non_gasless=$(echo $result_tx | jq '.gas_used | tonumber')
code=$(echo $result_tx | jq '.code | tonumber')
echo "gas used of non gasless: $gas_used_non_gasless"
if ! [[ $code == 0 ]] ; then
   echo "Contract gasless execution failed"; exit 1
fi

if [[ $gas_used_non_gasless -le $gas_used_after ]] ; then
   echo "Gas used non gas less is not large enough! Contract gasless test failed"; exit 1
fi

echo "Gasless tests passed!"<|MERGE_RESOLUTION|>--- conflicted
+++ resolved
@@ -10,16 +10,10 @@
 WASM_PATH=${WASM_PATH:-"$PWD/scripts/wasm_file/swapmap.wasm"}
 EXECUTE_MSG=${EXECUTE_MSG:-'{"ping":{}}'}
 NODE_HOME=${NODE_HOME:-"$HOME/.oraid"}
-<<<<<<< HEAD
-ARGS="--chain-id testing -y --keyring-backend test --gas auto --gas-adjustment 1.5 -b sync"
-VALIDATOR1_ARGS=${VALIDATOR1_ARGS:-"--from validator1 --home $NODE_HOME/validator1"}
-VALIDATOR2_ARGS=${VALIDATOR2_ARGS:-"--from validator2 --home $NODE_HOME/validator2"}
-=======
 VALIDATOR1_HOME=${VALIDATOR1_HOME:-"$NODE_HOME/$USER"}
 VALIDATOR2_HOME="$NODE_HOME/$USER2"
 VALIDATOR1_ARG="--from $USER --chain-id $CHAIN_ID -y --keyring-backend test --gas auto --gas-adjustment 1.5 -b sync --home $VALIDATOR1_HOME"
 VALIDATOR2_ARG="--from $USER2 --chain-id $CHAIN_ID -y --keyring-backend test --gas auto --gas-adjustment 1.5 -b sync --home $VALIDATOR2_HOME"
->>>>>>> d4c65b4c
 HIDE_LOGS="/dev/null"
 PROPOSAL_TEMPLATE_PATH="$PWD/scripts/json/set-gasless-proposal.json"
 
@@ -29,67 +23,36 @@
 }
 
 # prepare a new contract for gasless
-<<<<<<< HEAD
-store_tx=$(oraid tx wasm store $WASM_PATH $VALIDATOR1_ARGS $ARGS --output json)
-upload_wasm_txhash=$(echo $store_tx | jq -r '.txhash')
-=======
 upload_wasm_txhash=$(oraid tx wasm store $WASM_PATH $VALIDATOR1_ARG --output json | jq -r '.txhash')
->>>>>>> d4c65b4c
 echo "upload_wasm_txhash: $upload_wasm_txhash"
 get_tx_response $upload_wasm_txhash > $HIDE_LOGS
 code_id=$(oraid q wasm list-code --reverse --limit 1 --output json | jq -r .code_infos[0].code_id)
-# code_id=$(curl --no-progress-meter http://localhost:1317/cosmos/tx/v1beta1/txs/$upload_wasm_txhash | jq -r '.tx_response.events[] | select (.type == "store_code").attributes[] | select (.key == "code_id").value')
 
-<<<<<<< HEAD
-oraid tx wasm instantiate $code_id '{}' --label 'testing' --admin $(oraid keys show $USER --keyring-backend test --home $NODE_HOME/validator1 -a) $VALIDATOR1_ARGS $ARGS > $HIDE_LOGS
-=======
 oraid tx wasm instantiate $code_id '{}' --label 'testing' --admin $(oraid keys show $USER --keyring-backend test --home $VALIDATOR1_HOME -a) $VALIDATOR1_ARG > $HIDE_LOGS
->>>>>>> d4c65b4c
 # wait for tx included in a block
 command="oraid query wasm list-contract-by-code $code_id --output json | jq '.contracts[0]'"
 contract_address=$(retry_exec "$command" "null" | jq -r '.')
-# contract_address=$(oraid query wasm list-contract-by-code $code_id --output json | jq -r '.contracts[0]')
 
 # try executing something, gas should equal 0
-<<<<<<< HEAD
-exec_before=$(oraid tx wasm execute $contract_address $EXECUTE_MSG $VALIDATOR1_ARGS $ARGS --output json)
-exec_before_txhash=$(echo $exec_before | jq -r '.txhash')
-=======
 exec_before_txhash=$(oraid tx wasm execute $contract_address $EXECUTE_MSG $VALIDATOR1_ARG --output json | jq -r '.txhash')
->>>>>>> d4c65b4c
 # wait for tx included in a block
 echo "exec_before_txhash: $exec_before_txhash"
-# command="curl --no-progress-meter http://localhost:1317/cosmos/tx/v1beta1/txs/$exec_before_txhash | jq .tx_response"
 gas_used_before=$(get_tx_response $exec_before_txhash | jq -r '.gas_used | tonumber')
-# gas_used_before=$(curl --no-progress-meter http://localhost:1317/cosmos/tx/v1beta1/txs/$exec_before_txhash | jq -r '.tx_response.gas_used | tonumber')
 echo "gas used before gasless: $gas_used_before"
 
 PROPOSAL_PATH="$PWD/scripts/json/temp-set-gasless-proposal.json"
 echo $(jq --arg address "$contract_address" '.messages[0].contracts = [$address]' $PROPOSAL_TEMPLATE_PATH) > $PROPOSAL_PATH
 # set gasless proposal
-<<<<<<< HEAD
-oraid tx gov submit-proposal $PROPOSAL_PATH $VALIDATOR1_ARGS $ARGS > $HIDE_LOGS
-rm $PROPOSAL_PATH
-# wait for tx included in a block
-sleep 2
-proposal_id=$(oraid query gov proposals --page-reverse --output json | jq '.proposals[0].id | tonumber')
-oraid tx gov vote $proposal_id yes $VALIDATOR1_ARGS $ARGS > $HIDE_LOGS
-oraid tx gov vote $proposal_id yes $VALIDATOR2_ARGS $ARGS > $HIDE_LOGS
-=======
 create_proposal_txhash=$(oraid tx gov submit-proposal $PROPOSAL_PATH $VALIDATOR1_ARG --output json | jq -r .txhash)
 echo "create_proposal_txhash: $create_proposal_txhash"
 rm $PROPOSAL_PATH
 sleep 2
-# command="curl --no-progress-meter http://localhost:1317/cosmos/tx/v1beta1/txs/$create_proposal_txhash | jq .tx_response"
-# proposal_id=$(retry_exec "$command" "null" | jq -r '.events[] | select (.type == "submit_proposal").attributes[] | select (.key == "proposal_id").value | tonumber')
 proposal_id=$(oraid query gov proposals --page-reverse --output json | jq '.proposals[0].id | tonumber')
 
 oraid tx gov vote $proposal_id yes $VALIDATOR1_ARG > $HIDE_LOGS
 if [ "$USER2" != '' ]; then
    oraid tx gov vote $proposal_id yes $VALIDATOR2_ARG > $HIDE_LOGS
-   echo vote from validator2
 fi
->>>>>>> d4c65b4c
 
 # wait til proposal passes
 command="oraid query gov proposal $proposal_id --output json | jq .proposal.status"
@@ -101,13 +64,7 @@
 if [ $proposal_status -ne "3" ] ; then
    echo "The proposal has not passed yet"; exit 1
 fi
-<<<<<<< HEAD
-
-result=$(oraid tx wasm execute $contract_address $EXECUTE_MSG $VALIDATOR1_ARGS $ARGS --output json)
-result_txhash=$(echo $result | jq -r '.txhash')
-=======
 result_txhash=$(oraid tx wasm execute $contract_address $EXECUTE_MSG $VALIDATOR1_ARG --output json | jq -r '.txhash')
->>>>>>> d4c65b4c
 # wait for tx included in a block
 # command="curl --no-progress-meter http://localhost:1317/cosmos/tx/v1beta1/txs/$result_txhash | jq '.tx_response'"
 result_tx=$(get_tx_response $result_txhash)
@@ -127,22 +84,13 @@
 fi
 
 # try testing with non-gasless contract with the same logic, should have much higher gas
-<<<<<<< HEAD
-oraid tx wasm instantiate $code_id '{}' --label 'testing2' --admin $(oraid keys show $USER --keyring-backend test --home $NODE_HOME/validator1 -a) $VALIDATOR1_ARGS $ARGS > $HIDE_LOGS
-=======
 oraid tx wasm instantiate $code_id '{}' --label 'testing2' --admin $(oraid keys show $USER --keyring-backend test --home $VALIDATOR1_HOME -a) $VALIDATOR1_ARG > $HIDE_LOGS
->>>>>>> d4c65b4c
 # wait for tx included in a block
 command="oraid query wasm list-contract-by-code $code_id --output json | jq -r '.contracts[1]'"
 non_gasless_contract_address=$(retry_exec "$command" "null")
 # non_gasless_contract_address=$(oraid query wasm list-contract-by-code $code_id --output json | jq -r '.contracts[1]')
 echo 'non_gasless_contract_address:' $non_gasless_contract_address
-<<<<<<< HEAD
-result2=$(oraid tx wasm execute $non_gasless_contract_address $EXECUTE_MSG $VALIDATOR1_ARGS $ARGS --output json)
-result_txhash=$(echo $result2 | jq -r '.txhash')
-=======
 result_txhash=$(oraid tx wasm execute $non_gasless_contract_address $EXECUTE_MSG $VALIDATOR1_ARG --output json | jq -r '.txhash')
->>>>>>> d4c65b4c
 # wait for tx included in a block
 # command="curl --no-progress-meter http://localhost:1317/cosmos/tx/v1beta1/txs/$result_txhash | jq .tx_response"
 result_tx=$(get_tx_response $result_txhash)
