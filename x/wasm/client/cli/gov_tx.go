--- conflicted
+++ resolved
@@ -91,13 +91,7 @@
 	cmd.Flags().BytesHex(flagCodeHash, nil, "CodeHash is the sha256 hash of the wasm code")
 
 	// proposal flags
-<<<<<<< HEAD
-	cmd.Flags().String(cli.FlagTitle, "", "Title of proposal")             //nolint:staticcheck // SA1019: cli.FlagTitle is deprecated
-	cmd.Flags().String(cli.FlagDescription, "", "Description of proposal") //nolint:staticcheck // SA1019: cli.FlagDescription is deprecated
-	cmd.Flags().String(cli.FlagDeposit, "", "Deposit of proposal")         //nolint:staticcheck // SA1019: cli.FlagDeposit is deprecated
-=======
-	addCommonProposalFlags(cmd)
->>>>>>> 7747e55b
+	addCommonProposalFlags(cmd)
 	return cmd
 }
 
@@ -197,13 +191,7 @@
 	cmd.Flags().Bool(flagNoAdmin, false, "You must set this explicitly if you don't want an admin")
 
 	// proposal flags
-<<<<<<< HEAD
-	cmd.Flags().String(cli.FlagTitle, "", "Title of proposal")             //nolint:staticcheck // SA1019: cli.FlagTitle is deprecated: only used for v1beta1 legacy proposals.
-	cmd.Flags().String(cli.FlagDescription, "", "Description of proposal") //nolint:staticcheck // SA1019: cli.FlagDescription is deprecated: only used for v1beta1 legacy proposals.
-	cmd.Flags().String(cli.FlagDeposit, "", "Deposit of proposal")
-=======
-	addCommonProposalFlags(cmd)
->>>>>>> 7747e55b
+	addCommonProposalFlags(cmd)
 	return cmd
 }
 
@@ -266,13 +254,7 @@
 	decoder.RegisterFlags(cmd.PersistentFlags(), "salt")
 
 	// proposal flags
-<<<<<<< HEAD
-	cmd.Flags().String(cli.FlagTitle, "", "Title of proposal")             //nolint:staticcheck // SA1019: cli.FlagTitle is deprecated only used for v1beta1 legacy proposals.
-	cmd.Flags().String(cli.FlagDescription, "", "Description of proposal") //nolint:staticcheck // SA1019: cli.FlagDescription is deprecated only used for v1beta1 legacy proposals.
-	cmd.Flags().String(cli.FlagDeposit, "", "Deposit of proposal")
-=======
-	addCommonProposalFlags(cmd)
->>>>>>> 7747e55b
+	addCommonProposalFlags(cmd)
 	return cmd
 }
 
@@ -351,11 +333,7 @@
 					}
 					admin, err := info.GetAddress()
 					if err != nil {
-<<<<<<< HEAD
-						return fmt.Errorf("admin %s", err)
-=======
 						return err
->>>>>>> 7747e55b
 					}
 					adminStr = admin.String()
 				} else {
@@ -407,13 +385,7 @@
 	cmd.Flags().Bool(flagNoAdmin, false, "You must set this explicitly if you don't want an admin")
 
 	// proposal flags
-<<<<<<< HEAD
-	cmd.Flags().String(cli.FlagTitle, "", "Title of proposal")             //nolint:staticcheck // SA1019: cli.FlagTitle is deprecated:  only used for v1beta1 legacy proposals.
-	cmd.Flags().String(cli.FlagDescription, "", "Description of proposal") //nolint:staticcheck // SA1019: cli.FlagDescription is deprecated: only used for v1beta1 legacy proposals.
-	cmd.Flags().String(cli.FlagDeposit, "", "Deposit of proposal")
-=======
-	addCommonProposalFlags(cmd)
->>>>>>> 7747e55b
+	addCommonProposalFlags(cmd)
 	return cmd
 }
 
@@ -455,13 +427,7 @@
 	}
 
 	// proposal flags
-<<<<<<< HEAD
-	cmd.Flags().String(cli.FlagTitle, "", "Title of proposal")             //nolint:staticcheck // SA1019: cli.FlagTitle is deprecated:  only used for v1beta1 legacy proposals.
-	cmd.Flags().String(cli.FlagDescription, "", "Description of proposal") //nolint:staticcheck // SA1019: cli.FlagDescription is deprecated: only used for v1beta1 legacy proposals.
-	cmd.Flags().String(cli.FlagDeposit, "", "Deposit of proposal")
-=======
-	addCommonProposalFlags(cmd)
->>>>>>> 7747e55b
+	addCommonProposalFlags(cmd)
 	return cmd
 }
 
@@ -520,13 +486,7 @@
 	cmd.Flags().String(flagAmount, "", "Coins to send to the contract during instantiation")
 
 	// proposal flags
-<<<<<<< HEAD
-	cmd.Flags().String(cli.FlagTitle, "", "Title of proposal")             //nolint:staticcheck // SA1019: cli.FlagTitle is deprecated:  only used for v1beta1 legacy proposals.
-	cmd.Flags().String(cli.FlagDescription, "", "Description of proposal") //nolint:staticcheck // SA1019: cli.FlagDescription is deprecated: only used for v1beta1 legacy proposals.
-	cmd.Flags().String(cli.FlagDeposit, "", "Deposit of proposal")
-=======
-	addCommonProposalFlags(cmd)
->>>>>>> 7747e55b
+	addCommonProposalFlags(cmd)
 	return cmd
 }
 
@@ -565,13 +525,7 @@
 	}
 
 	// proposal flagsExecute
-<<<<<<< HEAD
-	cmd.Flags().String(cli.FlagTitle, "", "Title of proposal")             //nolint:staticcheck // SA1019: cli.FlagTitle is deprecated:  only used for v1beta1 legacy proposals.
-	cmd.Flags().String(cli.FlagDescription, "", "Description of proposal") //nolint:staticcheck // SA1019: cli.FlagDescription is deprecated: only used for v1beta1 legacy proposals.
-	cmd.Flags().String(cli.FlagDeposit, "", "Deposit of proposal")
-=======
-	addCommonProposalFlags(cmd)
->>>>>>> 7747e55b
+	addCommonProposalFlags(cmd)
 	return cmd
 }
 
@@ -611,13 +565,7 @@
 		SilenceUsage: true,
 	}
 	// proposal flags
-<<<<<<< HEAD
-	cmd.Flags().String(cli.FlagTitle, "", "Title of proposal")             //nolint:staticcheck // SA1019: cli.FlagTitle is deprecated:  only used for v1beta1 legacy proposals.
-	cmd.Flags().String(cli.FlagDescription, "", "Description of proposal") //nolint:staticcheck // SA1019: cli.FlagDescription is deprecated: only used for v1beta1 legacy proposals.
-	cmd.Flags().String(cli.FlagDeposit, "", "Deposit of proposal")
-=======
-	addCommonProposalFlags(cmd)
->>>>>>> 7747e55b
+	addCommonProposalFlags(cmd)
 	return cmd
 }
 
@@ -651,13 +599,7 @@
 		SilenceUsage: true,
 	}
 	// proposal flags
-<<<<<<< HEAD
-	cmd.Flags().String(cli.FlagTitle, "", "Title of proposal")             //nolint:staticcheck // SA1019: cli.FlagTitle is deprecated:  only used for v1beta1 legacy proposals.
-	cmd.Flags().String(cli.FlagDescription, "", "Description of proposal") //nolint:staticcheck // SA1019: cli.FlagDescription is deprecated: only used for v1beta1 legacy proposals.
-	cmd.Flags().String(cli.FlagDeposit, "", "Deposit of proposal")
-=======
-	addCommonProposalFlags(cmd)
->>>>>>> 7747e55b
+	addCommonProposalFlags(cmd)
 	return cmd
 }
 
@@ -696,13 +638,7 @@
 		SilenceUsage: true,
 	}
 	// proposal flags
-<<<<<<< HEAD
-	cmd.Flags().String(cli.FlagTitle, "", "Title of proposal")             //nolint:staticcheck // SA1019: cli.FlagTitle is deprecated:  only used for v1beta1 legacy proposals.
-	cmd.Flags().String(cli.FlagDescription, "", "Description of proposal") //nolint:staticcheck // SA1019: cli.FlagDescription is deprecated: only used for v1beta1 legacy proposals.
-	cmd.Flags().String(cli.FlagDeposit, "", "Deposit of proposal")
-=======
-	addCommonProposalFlags(cmd)
->>>>>>> 7747e55b
+	addCommonProposalFlags(cmd)
 	return cmd
 }
 
@@ -753,13 +689,7 @@
 		SilenceUsage: true,
 	}
 	// proposal flags
-<<<<<<< HEAD
-	cmd.Flags().String(cli.FlagTitle, "", "Title of proposal")             //nolint:staticcheck // SA1019: cli.FlagTitle is deprecated:  only used for v1beta1 legacy proposals.
-	cmd.Flags().String(cli.FlagDescription, "", "Description of proposal") //nolint:staticcheck // SA1019: cli.FlagDescription is deprecated: only used for v1beta1 legacy proposals.
-	cmd.Flags().String(cli.FlagDeposit, "", "Deposit of proposal")
-=======
-	addCommonProposalFlags(cmd)
->>>>>>> 7747e55b
+	addCommonProposalFlags(cmd)
 	return cmd
 }
 
@@ -856,13 +786,7 @@
 		SilenceUsage: true,
 	}
 	// proposal flags
-<<<<<<< HEAD
-	cmd.Flags().String(cli.FlagTitle, "", "Title of proposal")             //nolint:staticcheck // SA1019: cli.FlagTitle is deprecated:  only used for v1beta1 legacy proposals.
-	cmd.Flags().String(cli.FlagDescription, "", "Description of proposal") //nolint:staticcheck // SA1019: cli.FlagDescription is deprecated: only used for v1beta1 legacy proposals.
-	cmd.Flags().String(cli.FlagDeposit, "", "Deposit of proposal")
-=======
-	addCommonProposalFlags(cmd)
->>>>>>> 7747e55b
+	addCommonProposalFlags(cmd)
 	return cmd
 }
 
@@ -878,20 +802,12 @@
 		return client.Context{}, "", "", nil, err
 	}
 
-<<<<<<< HEAD
-	proposalTitle, err := cmd.Flags().GetString(cli.FlagTitle) //nolint:staticcheck // SA1019: cli.FlagTitle is deprecated:  only used for v1beta1 legacy proposals.
-=======
 	proposalTitle, err := cmd.Flags().GetString(cli.FlagTitle) //nolint:staticcheck
->>>>>>> 7747e55b
 	if err != nil {
 		return clientCtx, proposalTitle, "", nil, err
 	}
 
-<<<<<<< HEAD
-	proposalDescr, err := cmd.Flags().GetString(cli.FlagDescription) //nolint:staticcheck // SA1019: cli.FlagDescription is deprecated: only used for v1beta1 legacy proposals.
-=======
 	proposalDescr, err := cmd.Flags().GetString(cli.FlagDescription) //nolint:staticcheck
->>>>>>> 7747e55b
 	if err != nil {
 		return client.Context{}, proposalTitle, proposalDescr, nil, err
 	}
