package types

import (
	tmBytes "github.com/tendermint/tendermint/libs/bytes"

	wasmTypes "github.com/CosmWasm/go-cosmwasm/types"
	sdk "github.com/cosmos/cosmos-sdk/types"
)

const defaultLRUCacheSize = uint64(0)
const defaultQueryGasLimit = uint64(3000000)

// Model is a struct that holds a KV pair
type Model struct {
	// hex-encode key to read it better (this is often ascii)
	Key tmBytes.HexBytes `json:"key"`
	// base64-encode raw value
	Value []byte `json:"val"`
}

// NewCodeInfo fills a new Contract struct
func NewCodeInfo(codeHash []byte, creator sdk.AccAddress, source string, builder string) CodeInfo {
	return CodeInfo{
		CodeHash: codeHash,
		Creator:  creator,
		Source:   source,
		Builder:  builder,
	}
}
func (c *ContractInfo) UpdateCodeID(ctx sdk.Context, newCodeID uint64) {
	c.PreviousCodeID = c.CodeID
	c.CodeID = newCodeID
	c.LastUpdated = NewCreatedAt(ctx)
}

// LessThan can be used to sort
func (a *AbsoluteTxPosition) LessThan(b *AbsoluteTxPosition) bool {
	if a == nil {
		return true
	}
	if b == nil {
		return false
	}
	return a.BlockHeight < b.BlockHeight || (a.BlockHeight == b.BlockHeight && a.TxIndex < b.TxIndex)
}

// NewCreatedAt gets a timestamp from the context
func NewCreatedAt(ctx sdk.Context) *AbsoluteTxPosition {
	// we must safely handle nil gas meters
	var index uint64
	meter := ctx.BlockGasMeter()
	if meter != nil {
		index = meter.GasConsumed()
	}
	return &AbsoluteTxPosition{
		BlockHeight: ctx.BlockHeight(),
		TxIndex:     index,
	}
}

// NewContractInfo creates a new instance of a given WASM contract info
func NewContractInfo(codeID uint64, creator, admin sdk.AccAddress, initMsg []byte, label string, createdAt *AbsoluteTxPosition) ContractInfo {
	return ContractInfo{
		CodeID:  codeID,
		Creator: creator,
		Admin:   admin,
		InitMsg: initMsg,
		Label:   label,
		Created: createdAt,
	}
}

// NewEnv initializes the environment for a contract instance
func NewEnv(ctx sdk.Context, creator sdk.AccAddress, deposit sdk.Coins, contractAddr sdk.AccAddress) wasmTypes.Env {
	// safety checks before casting below
	if ctx.BlockHeight() < 0 {
		panic("Block height must never be negative")
	}
	if ctx.BlockTime().Unix() < 0 {
		panic("Block (unix) time must never be negative ")
	}
	env := wasmTypes.Env{
		Block: wasmTypes.BlockInfo{
			Height:  uint64(ctx.BlockHeight()),
			Time:    uint64(ctx.BlockTime().Unix()),
			ChainID: ctx.ChainID(),
		},
		Message: wasmTypes.MessageInfo{
			Sender:    wasmTypes.CanonicalAddress(creator),
			SentFunds: NewWasmCoins(deposit),
		},
		Contract: wasmTypes.ContractInfo{
			Address: wasmTypes.CanonicalAddress(contractAddr),
		},
	}
	return env
}

// NewWasmCoins translates between Cosmos SDK coins and Wasm coins
func NewWasmCoins(cosmosCoins sdk.Coins) (wasmCoins []wasmTypes.Coin) {
	for _, coin := range cosmosCoins {
		wasmCoin := wasmTypes.Coin{
			Denom:  coin.Denom,
			Amount: coin.Amount.String(),
		}
		wasmCoins = append(wasmCoins, wasmCoin)
	}
	return wasmCoins
}

const CustomEventType = "wasm"
const AttributeKeyContractAddr = "contract_address"

<<<<<<< HEAD
// CosmosResult converts from a Wasm Result type
func CosmosResult(wasmResult wasmTypes.Result, contractAddr sdk.AccAddress) ([]byte, sdk.Events) {
	var events sdk.Events
	if len(wasmResult.Log) > 0 {
		// we always tag with the contract address issuing this event
		attrs := []sdk.Attribute{sdk.NewAttribute(AttributeKeyContractAddr, contractAddr.String())}
		for _, l := range wasmResult.Log {
			// and reserve the contract_address key for our use (not contract)
			if l.Key != AttributeKeyContractAddr {
				attr := sdk.NewAttribute(l.Key, l.Value)
				attrs = append(attrs, attr)
			}
		}
		events = sdk.Events{sdk.NewEvent(CustomEventType, attrs...)}
=======
// ParseEvents converts wasm LogAttributes into an sdk.Events (with 0 or 1 elements)
func ParseEvents(logs []wasmTypes.LogAttribute, contractAddr sdk.AccAddress) sdk.Events {
	if len(logs) == 0 {
		return nil
	}
	// we always tag with the contract address issuing this event
	attrs := []sdk.Attribute{sdk.NewAttribute(AttributeKeyContractAddr, contractAddr.String())}
	for _, l := range logs {
		// and reserve the contract_address key for our use (not contract)
		if l.Key != AttributeKeyContractAddr {
			attr := sdk.NewAttribute(l.Key, l.Value)
			attrs = append(attrs, attr)
		}
	}
	return sdk.Events{sdk.NewEvent(CustomEventType, attrs...)}
}

func ResultFromData(data string) *sdk.Result {
	return &sdk.Result{
		Data: []byte(data),
>>>>>>> 1fd91928
	}
	return []byte(wasmResult.Data), events
}

// WasmConfig is the extra config required for wasm
type WasmConfig struct {
	SmartQueryGasLimit uint64 `mapstructure:"query_gas_limit"`
	CacheSize          uint64 `mapstructure:"lru_size"`
}

// DefaultWasmConfig returns the default settings for WasmConfig
func DefaultWasmConfig() WasmConfig {
	return WasmConfig{
		SmartQueryGasLimit: defaultQueryGasLimit,
		CacheSize:          defaultLRUCacheSize,
	}
}<|MERGE_RESOLUTION|>--- conflicted
+++ resolved
@@ -111,22 +111,6 @@
 const CustomEventType = "wasm"
 const AttributeKeyContractAddr = "contract_address"
 
-<<<<<<< HEAD
-// CosmosResult converts from a Wasm Result type
-func CosmosResult(wasmResult wasmTypes.Result, contractAddr sdk.AccAddress) ([]byte, sdk.Events) {
-	var events sdk.Events
-	if len(wasmResult.Log) > 0 {
-		// we always tag with the contract address issuing this event
-		attrs := []sdk.Attribute{sdk.NewAttribute(AttributeKeyContractAddr, contractAddr.String())}
-		for _, l := range wasmResult.Log {
-			// and reserve the contract_address key for our use (not contract)
-			if l.Key != AttributeKeyContractAddr {
-				attr := sdk.NewAttribute(l.Key, l.Value)
-				attrs = append(attrs, attr)
-			}
-		}
-		events = sdk.Events{sdk.NewEvent(CustomEventType, attrs...)}
-=======
 // ParseEvents converts wasm LogAttributes into an sdk.Events (with 0 or 1 elements)
 func ParseEvents(logs []wasmTypes.LogAttribute, contractAddr sdk.AccAddress) sdk.Events {
 	if len(logs) == 0 {
@@ -147,9 +131,7 @@
 func ResultFromData(data string) *sdk.Result {
 	return &sdk.Result{
 		Data: []byte(data),
->>>>>>> 1fd91928
 	}
-	return []byte(wasmResult.Data), events
 }
 
 // WasmConfig is the extra config required for wasm
