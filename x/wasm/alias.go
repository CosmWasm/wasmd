// autogenerated code using github.com/rigelrozanski/multitool
// aliases generated for the following subdirectories:
// ALIASGEN: github.com/Cosmwasm/wasmd/x/wasm/types
// ALIASGEN: github.com/CosmWasm/wasmd/x/wasm/keeper
package wasm

import (
	"github.com/CosmWasm/wasmd/x/wasm/keeper"
	"github.com/CosmWasm/wasmd/x/wasm/types"
)

const (
	// Deprecated: Do not use.
	ModuleName = types.ModuleName
	// Deprecated: Do not use.
	StoreKey = types.StoreKey
	// Deprecated: Do not use.
	TStoreKey = types.TStoreKey
	// Deprecated: Do not use.
	QuerierRoute = types.QuerierRoute
	// Deprecated: Do not use.
	RouterKey = types.RouterKey
	// Deprecated: Do not use.
	WasmModuleEventType = types.WasmModuleEventType
	// Deprecated: Do not use.
	AttributeKeyContractAddr = types.AttributeKeyContractAddr
	// Deprecated: Do not use.
	ProposalTypeStoreCode = types.ProposalTypeStoreCode
	// Deprecated: Do not use.
	ProposalTypeInstantiateContract = types.ProposalTypeInstantiateContract
	// Deprecated: Do not use.
	ProposalTypeMigrateContract = types.ProposalTypeMigrateContract
	// Deprecated: Do not use.
	ProposalTypeUpdateAdmin = types.ProposalTypeUpdateAdmin
	// Deprecated: Do not use.
	ProposalTypeClearAdmin = types.ProposalTypeClearAdmin
)

var (
	// functions aliases
	// Deprecated: Do not use.
	RegisterCodec = types.RegisterLegacyAminoCodec
	// Deprecated: Do not use.
	RegisterInterfaces = types.RegisterInterfaces
	// Deprecated: Do not use.
	ValidateGenesis = types.ValidateGenesis
	// Deprecated: Do not use.
	ConvertToProposals = types.ConvertToProposals
	// Deprecated: Do not use.
	GetCodeKey = types.GetCodeKey
	// Deprecated: Do not use.
	GetContractAddressKey = types.GetContractAddressKey
	// Deprecated: Do not use.
	GetContractStorePrefixKey = types.GetContractStorePrefix
	// Deprecated: Do not use.
	NewCodeInfo = types.NewCodeInfo
	// Deprecated: Do not use.
	NewAbsoluteTxPosition = types.NewAbsoluteTxPosition
	// Deprecated: Do not use.
	NewContractInfo = types.NewContractInfo
	// Deprecated: Do not use.
	NewEnv = types.NewEnv
	// Deprecated: Do not use.
	NewWasmCoins = types.NewWasmCoins
	// Deprecated: Do not use.
	DefaultWasmConfig = types.DefaultWasmConfig
	// Deprecated: Do not use.
	DefaultParams = types.DefaultParams
	// Deprecated: Do not use.
	InitGenesis = keeper.InitGenesis
	// Deprecated: Do not use.
	ExportGenesis = keeper.ExportGenesis
	// Deprecated: Do not use.
	NewMessageHandler = keeper.NewDefaultMessageHandler
	// Deprecated: Do not use.
	DefaultEncoders = keeper.DefaultEncoders
	// Deprecated: Do not use.
	EncodeBankMsg = keeper.EncodeBankMsg
	// Deprecated: Do not use.
	NoCustomMsg = keeper.NoCustomMsg
	// Deprecated: Do not use.
	EncodeStakingMsg = keeper.EncodeStakingMsg
	// Deprecated: Do not use.
	EncodeWasmMsg = keeper.EncodeWasmMsg
	// Deprecated: Do not use.
	NewKeeper = keeper.NewKeeper
	// Deprecated: Do not use.
	DefaultQueryPlugins = keeper.DefaultQueryPlugins
	// Deprecated: Do not use.
	BankQuerier = keeper.BankQuerier
	// Deprecated: Do not use.
	NoCustomQuerier = keeper.NoCustomQuerier
	// Deprecated: Do not use.
	StakingQuerier = keeper.StakingQuerier
	// Deprecated: Do not use.
	WasmQuerier = keeper.WasmQuerier
	// Deprecated: Do not use.
	CreateTestInput = keeper.CreateTestInput
	// Deprecated: Do not use.
	TestHandler = keeper.TestHandler
	// Deprecated: Do not use.
<<<<<<< HEAD
	NewWasmProposalHandler = keeper.NewWasmProposalHandler //nolint:staticcheck // we wish to use this.
=======
	NewWasmProposalHandler = keeper.NewWasmProposalHandler //nolint:staticcheck // TODO: determine if we still need this
>>>>>>> 2161113c
	// Deprecated: Do not use.
	NewQuerier = keeper.Querier
	// Deprecated: Do not use.
	ContractFromPortID = keeper.ContractFromPortID
	// Deprecated: Do not use.
	WithWasmEngine = keeper.WithWasmEngine
	// Deprecated: Do not use.
	NewCountTXDecorator = keeper.NewCountTXDecorator

	// variable aliases
	// Deprecated: Do not use.
	DefaultCodespace = types.DefaultCodespace
	// Deprecated: Do not use.
	ErrCreateFailed = types.ErrCreateFailed
	// Deprecated: Do not use.
	ErrAccountExists = types.ErrAccountExists
	// Deprecated: Do not use.
	ErrInstantiateFailed = types.ErrInstantiateFailed
	// Deprecated: Do not use.
	ErrExecuteFailed = types.ErrExecuteFailed
	// Deprecated: Do not use.
	ErrGasLimit = types.ErrGasLimit
	// Deprecated: Do not use.
	ErrInvalidGenesis = types.ErrInvalidGenesis
	// Deprecated: Do not use.
	ErrNotFound = types.ErrNotFound
	// Deprecated: Do not use.
	ErrQueryFailed = types.ErrQueryFailed
	// Deprecated: Do not use.
	ErrInvalidMsg = types.ErrInvalidMsg
	// Deprecated: Do not use.
	KeyLastCodeID = types.KeyLastCodeID
	// Deprecated: Do not use.
	KeyLastInstanceID = types.KeyLastInstanceID
	// Deprecated: Do not use.
	CodeKeyPrefix = types.CodeKeyPrefix
	// Deprecated: Do not use.
	ContractKeyPrefix = types.ContractKeyPrefix
	// Deprecated: Do not use.
	ContractStorePrefix = types.ContractStorePrefix
	// Deprecated: Do not use.
	EnableAllProposals = types.EnableAllProposals
	// Deprecated: Do not use.
	DisableAllProposals = types.DisableAllProposals
)

type (
	// Deprecated: Do not use.
	ProposalType = types.ProposalType
	// Deprecated: Do not use.
	GenesisState = types.GenesisState
	// Deprecated: Do not use.
	Code = types.Code
	// Deprecated: Do not use.
	Contract = types.Contract
	// Deprecated: Do not use.
	MsgStoreCode = types.MsgStoreCode
	// Deprecated: Do not use.
	MsgStoreCodeResponse = types.MsgStoreCodeResponse
	// Deprecated: Do not use.
	MsgInstantiateContract = types.MsgInstantiateContract
	// Deprecated: Do not use.
	MsgInstantiateContract2 = types.MsgInstantiateContract2
	// Deprecated: Do not use.
	MsgInstantiateContractResponse = types.MsgInstantiateContractResponse
	// Deprecated: Do not use.
	MsgExecuteContract = types.MsgExecuteContract
	// Deprecated: Do not use.
	MsgExecuteContractResponse = types.MsgExecuteContractResponse
	// Deprecated: Do not use.
	MsgMigrateContract = types.MsgMigrateContract
	// Deprecated: Do not use.
	MsgMigrateContractResponse = types.MsgMigrateContractResponse
	// Deprecated: Do not use.
	MsgUpdateAdmin = types.MsgUpdateAdmin
	// Deprecated: Do not use.
	MsgUpdateAdminResponse = types.MsgUpdateAdminResponse
	// Deprecated: Do not use.
	MsgClearAdmin = types.MsgClearAdmin
	// Deprecated: Do not use.
	MsgWasmIBCCall = types.MsgIBCSend
	// Deprecated: Do not use.
	MsgClearAdminResponse = types.MsgClearAdminResponse
	// Deprecated: Do not use.
	MsgServer = types.MsgServer
	// Deprecated: Do not use.
	Model = types.Model
	// Deprecated: Do not use.
	CodeInfo = types.CodeInfo
	// Deprecated: Do not use.
	ContractInfo = types.ContractInfo
	// Deprecated: Do not use.
	CreatedAt = types.AbsoluteTxPosition
	// Deprecated: Do not use.
	Config = types.WasmConfig
	// Deprecated: Do not use.
	CodeInfoResponse = types.CodeInfoResponse
	// Deprecated: Do not use.
	MessageHandler = keeper.SDKMessageHandler
	// Deprecated: Do not use.
	BankEncoder = keeper.BankEncoder
	// Deprecated: Do not use.
	CustomEncoder = keeper.CustomEncoder
	// Deprecated: Do not use.
	StakingEncoder = keeper.StakingEncoder
	// Deprecated: Do not use.
	WasmEncoder = keeper.WasmEncoder
	// Deprecated: Do not use.
	MessageEncoders = keeper.MessageEncoders
	// Deprecated: Do not use.
	Keeper = keeper.Keeper
	// Deprecated: Do not use.
	QueryHandler = keeper.QueryHandler
	// Deprecated: Do not use.
	CustomQuerier = keeper.CustomQuerier
	// Deprecated: Do not use.
	QueryPlugins = keeper.QueryPlugins
	// Deprecated: Do not use.
	Option = keeper.Option
)<|MERGE_RESOLUTION|>--- conflicted
+++ resolved
@@ -99,11 +99,7 @@
 	// Deprecated: Do not use.
 	TestHandler = keeper.TestHandler
 	// Deprecated: Do not use.
-<<<<<<< HEAD
-	NewWasmProposalHandler = keeper.NewWasmProposalHandler //nolint:staticcheck // we wish to use this.
-=======
 	NewWasmProposalHandler = keeper.NewWasmProposalHandler //nolint:staticcheck // TODO: determine if we still need this
->>>>>>> 2161113c
 	// Deprecated: Do not use.
 	NewQuerier = keeper.Querier
 	// Deprecated: Do not use.
