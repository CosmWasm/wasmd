package wasm

import (
	"fmt"

	sdk "github.com/cosmos/cosmos-sdk/types"
	sdkerrors "github.com/cosmos/cosmos-sdk/types/errors"
	abci "github.com/tendermint/tendermint/abci/types"
)

const (
	AttributeKeyContract = "contract_address"
	AttributeKeyCodeID   = "code_id"
	AttributeSigner      = "signer"
)

// NewHandler returns a handler for "bank" type messages.
func NewHandler(k Keeper) sdk.Handler {
	return func(ctx sdk.Context, msg sdk.Msg) (*sdk.Result, error) {
		ctx = ctx.WithEventManager(sdk.NewEventManager())

		switch msg := msg.(type) {
		case MsgStoreCode:
			return handleStoreCode(ctx, k, &msg)
		case *MsgStoreCode:
			return handleStoreCode(ctx, k, msg)

		case MsgInstantiateContract:
			return handleInstantiate(ctx, k, &msg)
		case *MsgInstantiateContract:
			return handleInstantiate(ctx, k, msg)

		case MsgExecuteContract:
			return handleExecute(ctx, k, &msg)
		case *MsgExecuteContract:
			return handleExecute(ctx, k, msg)

		case *MsgMigrateContract:
			return handleMigration(ctx, k, msg)
		case MsgMigrateContract:
			return handleMigration(ctx, k, &msg)

		case *MsgUpdateAdministrator:
			return handleUpdateContractAdmin(ctx, k, msg)
		case MsgUpdateAdministrator:
			return handleUpdateContractAdmin(ctx, k, &msg)

		default:
			errMsg := fmt.Sprintf("unrecognized wasm message type: %T", msg)
			return nil, sdkerrors.Wrap(sdkerrors.ErrUnknownRequest, errMsg)
		}
	}
}

// filterMessageEvents returns the same events with all of type == EventTypeMessage removed.
// this is so only our top-level message event comes through
func filteredMessageEvents(manager *sdk.EventManager) []abci.Event {
	events := manager.ABCIEvents()
	res := make([]abci.Event, 0, len(events))
	for _, e := range events {
		if e.Type != sdk.EventTypeMessage {
			res = append(res, e)
		}
	}
	return res
}

func handleStoreCode(ctx sdk.Context, k Keeper, msg *MsgStoreCode) (*sdk.Result, error) {
	err := msg.ValidateBasic()
	if err != nil {
		return nil, err
	}

	codeID, err := k.Create(ctx, msg.Sender, msg.WASMByteCode, msg.Source, msg.Builder)
	if err != nil {
		return nil, err
	}

	ctx.EventManager().EmitEvents(sdk.Events{
		sdk.NewEvent(
			sdk.EventTypeMessage,
			sdk.NewAttribute(sdk.AttributeKeyModule, ModuleName),
			sdk.NewAttribute(AttributeSigner, msg.Sender.String()),
			sdk.NewAttribute(AttributeKeyCodeID, fmt.Sprintf("%d", codeID)),
		),
	})

	return &sdk.Result{
		Data:   []byte(fmt.Sprintf("%d", codeID)),
		Events: ctx.EventManager().ABCIEvents(),
	}, nil
}

func handleInstantiate(ctx sdk.Context, k Keeper, msg *MsgInstantiateContract) (*sdk.Result, error) {
	contractAddr, err := k.Instantiate(ctx, msg.Code, msg.Sender, msg.Admin, msg.InitMsg, msg.Label, msg.InitFunds)
	if err != nil {
		return nil, err
	}

	events := filteredMessageEvents(ctx.EventManager())
	custom := sdk.Events{sdk.NewEvent(
		sdk.EventTypeMessage,
		sdk.NewAttribute(sdk.AttributeKeyModule, ModuleName),
		sdk.NewAttribute(AttributeSigner, msg.Sender.String()),
		sdk.NewAttribute(AttributeKeyCodeID, fmt.Sprintf("%d", msg.Code)),
		sdk.NewAttribute(AttributeKeyContract, contractAddr.String()),
	)}
	events = append(events, custom.ToABCIEvents()...)

	return &sdk.Result{
		Data:   contractAddr,
		Events: events,
	}, nil
}

func handleExecute(ctx sdk.Context, k Keeper, msg *MsgExecuteContract) (*sdk.Result, error) {
	res, err := k.Execute(ctx, msg.Contract, msg.Sender, msg.Msg, msg.SentFunds)
	if err != nil {
		return nil, err
	}

	events := filteredMessageEvents(ctx.EventManager())
	custom := sdk.Events{sdk.NewEvent(
		sdk.EventTypeMessage,
		sdk.NewAttribute(sdk.AttributeKeyModule, ModuleName),
		sdk.NewAttribute(AttributeSigner, msg.Sender.String()),
		sdk.NewAttribute(AttributeKeyContract, msg.Contract.String()),
	),
	}
	events = append(events, custom.ToABCIEvents()...)

<<<<<<< HEAD
	res.Events = events
	return &res, nil
=======
	res.Events = append(events, ourEvent)
	return res, nil
>>>>>>> 1fd91928
}

func handleMigration(ctx sdk.Context, k Keeper, msg *MsgMigrateContract) (*sdk.Result, error) {
	res, err := k.Migrate(ctx, msg.Contract, msg.Sender, msg.Code, msg.MigrateMsg)
	if err != nil {
		return nil, err
	}

	events := filteredMessageEvents(ctx.EventManager())
	custom := sdk.Events{sdk.NewEvent(
		sdk.EventTypeMessage,
		sdk.NewAttribute(sdk.AttributeKeyModule, ModuleName),
		sdk.NewAttribute(AttributeSigner, msg.Sender.String()),
		sdk.NewAttribute(AttributeKeyContract, msg.Contract.String()),
	)}
	events = append(events, custom.ToABCIEvents()...)
	res.Events = events
	return res, nil
}

func handleUpdateContractAdmin(ctx sdk.Context, k Keeper, msg *MsgUpdateAdministrator) (*sdk.Result, error) {
	if err := k.UpdateContractAdmin(ctx, msg.Contract, msg.Sender, msg.NewAdmin); err != nil {
		return nil, err
	}
	events := ctx.EventManager().Events()
	ourEvent := sdk.NewEvent(
		sdk.EventTypeMessage,
		sdk.NewAttribute(sdk.AttributeKeyModule, ModuleName),
		sdk.NewAttribute(AttributeSigner, msg.Sender.String()),
		sdk.NewAttribute(AttributeKeyContract, msg.Contract.String()),
	)
	return &sdk.Result{
		Events: append(events, ourEvent).ToABCIEvents(),
	}, nil
}<|MERGE_RESOLUTION|>--- conflicted
+++ resolved
@@ -129,13 +129,8 @@
 	}
 	events = append(events, custom.ToABCIEvents()...)
 
-<<<<<<< HEAD
 	res.Events = events
-	return &res, nil
-=======
-	res.Events = append(events, ourEvent)
 	return res, nil
->>>>>>> 1fd91928
 }
 
 func handleMigration(ctx sdk.Context, k Keeper, msg *MsgMigrateContract) (*sdk.Result, error) {
