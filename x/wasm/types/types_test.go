package types

import (
<<<<<<< HEAD
	"context"
=======
	"strings"
	"testing"
	"time"

>>>>>>> a4320a99
	wasmvmtypes "github.com/CosmWasm/wasmvm/types"
	"github.com/cosmos/cosmos-sdk/codec"
	"github.com/cosmos/cosmos-sdk/codec/types"
	codectypes "github.com/cosmos/cosmos-sdk/codec/types"
	sdk "github.com/cosmos/cosmos-sdk/types"
	govtypes "github.com/cosmos/cosmos-sdk/x/gov/types"
	"github.com/stretchr/testify/assert"
	"github.com/stretchr/testify/require"
	"github.com/tendermint/tendermint/libs/rand"
)

func TestContractInfoValidateBasic(t *testing.T) {
	specs := map[string]struct {
		srcMutator func(*ContractInfo)
		expError   bool
	}{
		"all good": {srcMutator: func(_ *ContractInfo) {}},
		"code id empty": {
			srcMutator: func(c *ContractInfo) { c.CodeID = 0 },
			expError:   true,
		},
		"creator empty": {
			srcMutator: func(c *ContractInfo) { c.Creator = "" },
			expError:   true,
		},
		"creator not an address": {
			srcMutator: func(c *ContractInfo) { c.Creator = "invalid address" },
			expError:   true,
		},
		"admin empty": {
			srcMutator: func(c *ContractInfo) { c.Admin = "" },
			expError:   false,
		},
		"admin not an address": {
			srcMutator: func(c *ContractInfo) { c.Admin = "invalid address" },
			expError:   true,
		},
		"label empty": {
			srcMutator: func(c *ContractInfo) { c.Label = "" },
			expError:   true,
		},
		"label exceeds limit": {
			srcMutator: func(c *ContractInfo) { c.Label = strings.Repeat("a", MaxLabelSize+1) },
			expError:   true,
		},
		"invalid extension": {
			srcMutator: func(c *ContractInfo) {
				// any protobuf type with ValidateBasic method
				any, err := codectypes.NewAnyWithValue(&govtypes.TextProposal{})
				require.NoError(t, err)
				c.Extension = any
			},
			expError: true,
		},
		"not validatable extension": {
			srcMutator: func(c *ContractInfo) {
				// any protobuf type with ValidateBasic method
				any, err := codectypes.NewAnyWithValue(&govtypes.Proposal{})
				require.NoError(t, err)
				c.Extension = any
			},
		},
	}
	for msg, spec := range specs {
		t.Run(msg, func(t *testing.T) {
			state := ContractInfoFixture(spec.srcMutator)
			got := state.ValidateBasic()
			if spec.expError {
				require.Error(t, got)
				return
			}
			require.NoError(t, got)
		})
	}
}

func TestCodeInfoValidateBasic(t *testing.T) {
	specs := map[string]struct {
		srcMutator func(*CodeInfo)
		expError   bool
	}{
		"all good": {srcMutator: func(_ *CodeInfo) {}},
		"code hash empty": {
			srcMutator: func(c *CodeInfo) { c.CodeHash = []byte{} },
			expError:   true,
		},
		"code hash nil": {
			srcMutator: func(c *CodeInfo) { c.CodeHash = nil },
			expError:   true,
		},
		"creator empty": {
			srcMutator: func(c *CodeInfo) { c.Creator = "" },
			expError:   true,
		},
		"creator not an address": {
			srcMutator: func(c *CodeInfo) { c.Creator = "invalid address" },
			expError:   true,
		},
		"Instantiate config invalid": {
			srcMutator: func(c *CodeInfo) { c.InstantiateConfig = AccessConfig{} },
			expError:   true,
		},
	}
	for msg, spec := range specs {
		t.Run(msg, func(t *testing.T) {
			state := CodeInfoFixture(spec.srcMutator)
			got := state.ValidateBasic()
			if spec.expError {
				require.Error(t, got)
				return
			}
			require.NoError(t, got)
		})
	}
}

func TestContractInfoSetExtension(t *testing.T) {
	anyTime := time.Now().UTC()
	aNestedProtobufExt := func() ContractInfoExtension {
		// using gov proposal here as a random protobuf types as it contains an Any type inside for nested unpacking
		myExtension, err := govtypes.NewProposal(&govtypes.TextProposal{Title: "bar"}, 1, anyTime, anyTime)
		require.NoError(t, err)
		myExtension.TotalDeposit = nil
		return &myExtension
	}

	specs := map[string]struct {
		src    ContractInfoExtension
		expErr bool
		expNil bool
	}{
		"all good with any proto extension": {
			src: aNestedProtobufExt(),
		},
		"nil allowed": {
			src:    nil,
			expNil: true,
		},
		"validated and accepted": {
			src: &govtypes.TextProposal{Title: "bar", Description: "set"},
		},
		"validated and rejected": {
			src:    &govtypes.TextProposal{Title: "bar"},
			expErr: true,
		},
	}
	for name, spec := range specs {
		t.Run(name, func(t *testing.T) {
			var c ContractInfo
			gotErr := c.SetExtension(spec.src)
			if spec.expErr {
				require.Error(t, gotErr)
				return
			}
			require.NoError(t, gotErr)
			if spec.expNil {
				return
			}
			require.NotNil(t, c.Extension)
			assert.NotNil(t, c.Extension.GetCachedValue())
		})
	}
}

func TestContractInfoMarshalUnmarshal(t *testing.T) {
	var myAddr sdk.AccAddress = rand.Bytes(20)
	var myOtherAddr sdk.AccAddress = rand.Bytes(20)
	var anyPos = AbsoluteTxPosition{BlockHeight: 1, TxIndex: 2}

	anyTime := time.Now().UTC()
	// using gov proposal here as a random protobuf types as it contains an Any type inside for nested unpacking
	myExtension, err := govtypes.NewProposal(&govtypes.TextProposal{Title: "bar"}, 1, anyTime, anyTime)
	require.NoError(t, err)
	myExtension.TotalDeposit = nil

	src := NewContractInfo(1, myAddr, myOtherAddr, "bar", &anyPos)
	err = src.SetExtension(&myExtension)
	require.NoError(t, err)

	interfaceRegistry := types.NewInterfaceRegistry()
	marshaler := codec.NewProtoCodec(interfaceRegistry)
	RegisterInterfaces(interfaceRegistry)
	// register proposal as extension type
	interfaceRegistry.RegisterImplementations(
		(*ContractInfoExtension)(nil),
		&govtypes.Proposal{},
	)
	// register gov types for nested Anys
	govtypes.RegisterInterfaces(interfaceRegistry)

	// when encode
	bz, err := marshaler.Marshal(&src)
	require.NoError(t, err)
	// and decode
	var dest ContractInfo
	err = marshaler.Unmarshal(bz, &dest)
	// then
	require.NoError(t, err)
	assert.Equal(t, src, dest)
	// and sanity check nested any
	var destExt govtypes.Proposal
	require.NoError(t, dest.ReadExtension(&destExt))
	assert.Equal(t, destExt.GetTitle(), "bar")
}

func TestContractInfoReadExtension(t *testing.T) {
	anyTime := time.Now().UTC()
	myExtension, err := govtypes.NewProposal(&govtypes.TextProposal{Title: "foo"}, 1, anyTime, anyTime)
	require.NoError(t, err)
	type TestExtensionAsStruct struct {
		ContractInfoExtension
	}

	specs := map[string]struct {
		setup  func(*ContractInfo)
		param  func() ContractInfoExtension
		expVal ContractInfoExtension
		expErr bool
	}{
		"all good": {
			setup: func(i *ContractInfo) {
				i.SetExtension(&myExtension)
			},
			param: func() ContractInfoExtension {
				return &govtypes.Proposal{}
			},
			expVal: &myExtension,
		},
		"no extension set": {
			setup: func(i *ContractInfo) {
			},
			param: func() ContractInfoExtension {
				return &govtypes.Proposal{}
			},
			expVal: &govtypes.Proposal{},
		},
		"nil argument value": {
			setup: func(i *ContractInfo) {
				i.SetExtension(&myExtension)
			},
			param: func() ContractInfoExtension {
				return nil
			},
			expErr: true,
		},
		"non matching types": {
			setup: func(i *ContractInfo) {
				i.SetExtension(&myExtension)
			},
			param: func() ContractInfoExtension {
				return &govtypes.TextProposal{}
			},
			expErr: true,
		},
		"not a pointer argument": {
			setup: func(i *ContractInfo) {
			},
			param: func() ContractInfoExtension {
				return TestExtensionAsStruct{}
			},
			expErr: true,
		},
	}
	for name, spec := range specs {
		t.Run(name, func(t *testing.T) {
			var c ContractInfo
			spec.setup(&c)
			// when

			gotValue := spec.param()
			gotErr := c.ReadExtension(gotValue)

			// then
			if spec.expErr {
				require.Error(t, gotErr)
				return
			}
			require.NoError(t, gotErr)
			assert.Equal(t, spec.expVal, gotValue)
		})
	}
}

func TestNewEnv(t *testing.T) {
	myTime := time.Unix(0, 1619700924259075000)
	t.Logf("++ unix: %d", myTime.UnixNano())
	var myContractAddr sdk.AccAddress = randBytes(20)
	specs := map[string]struct {
		srcCtx sdk.Context
		exp    wasmvmtypes.Env
	}{
		"all good with tx counter": {
			srcCtx: WithTXCounter(sdk.Context{}.WithBlockHeight(1).WithBlockTime(myTime).WithChainID("testing").WithContext(context.Background()), 0),
			exp: wasmvmtypes.Env{
				Block: wasmvmtypes.BlockInfo{
					Height:  1,
					Time:    1619700924259075000,
					ChainID: "testing",
				},
				Contract: wasmvmtypes.ContractInfo{
					Address: myContractAddr.String(),
				},
				Transaction: &wasmvmtypes.TransactionInfo{Index: 0},
			},
		},
		"without tx counter": {
			srcCtx: sdk.Context{}.WithBlockHeight(1).WithBlockTime(myTime).WithChainID("testing").WithContext(context.Background()),
			exp: wasmvmtypes.Env{
				Block: wasmvmtypes.BlockInfo{
					Height:  1,
					Time:    1619700924259075000,
					ChainID: "testing",
				},
				Contract: wasmvmtypes.ContractInfo{
					Address: myContractAddr.String(),
				},
			},
		},
	}
	for name, spec := range specs {
		t.Run(name, func(t *testing.T) {
			assert.Equal(t, spec.exp, NewEnv(spec.srcCtx, myContractAddr))
		})
	}

}<|MERGE_RESOLUTION|>--- conflicted
+++ resolved
@@ -1,14 +1,11 @@
 package types
 
 import (
-<<<<<<< HEAD
 	"context"
-=======
 	"strings"
 	"testing"
 	"time"
 
->>>>>>> a4320a99
 	wasmvmtypes "github.com/CosmWasm/wasmvm/types"
 	"github.com/cosmos/cosmos-sdk/codec"
 	"github.com/cosmos/cosmos-sdk/codec/types"
