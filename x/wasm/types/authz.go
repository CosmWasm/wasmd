--- conflicted
+++ resolved
@@ -2,10 +2,7 @@
 
 import (
 	"bytes"
-<<<<<<< HEAD
 	"context"
-=======
->>>>>>> e0bfaa52
 	"strings"
 
 	wasmvm "github.com/CosmWasm/wasmvm"
@@ -48,20 +45,7 @@
 }
 
 // Accept implements Authorization.Accept.
-<<<<<<< HEAD
 func (a *StoreCodeAuthorization) Accept(ctx context.Context, msg sdk.Msg) (authztypes.AcceptResponse, error) {
-	var code []byte
-	var permission AccessConfig
-	switch msg := msg.(type) {
-	case *MsgStoreCode:
-		code = msg.WASMByteCode
-		permission = *msg.InstantiatePermission
-	default:
-		return authztypes.AcceptResponse{}, sdkerrors.ErrInvalidRequest.Wrap("unknown msg type")
-	}
-
-=======
-func (a *StoreCodeAuthorization) Accept(ctx sdk.Context, msg sdk.Msg) (authztypes.AcceptResponse, error) {
 	storeMsg, ok := msg.(*MsgStoreCode)
 	if !ok {
 		return authztypes.AcceptResponse{}, sdkerrors.ErrInvalidRequest.Wrap("unknown msg type")
@@ -75,7 +59,8 @@
 		if !ok {
 			return authztypes.AcceptResponse{}, sdkerrors.ErrNotFound.Wrap("gas register")
 		}
-		ctx.GasMeter().ConsumeGas(gasRegister.UncompressCosts(len(code)), "Uncompress gzip bytecode")
+		sdk.UnwrapSDKContext(ctx).GasMeter().
+			ConsumeGas(gasRegister.UncompressCosts(len(code)), "Uncompress gzip bytecode")
 		wasmCode, err := ioutils.Uncompress(code, int64(MaxWasmSize))
 		if err != nil {
 			return authztypes.AcceptResponse{}, sdkerrors.ErrInvalidRequest.Wrap("uncompress wasm archive")
@@ -83,7 +68,6 @@
 		code = wasmCode
 	}
 
->>>>>>> e0bfaa52
 	checksum, err := wasmvm.CreateChecksum(code)
 	if err != nil {
 		return authztypes.AcceptResponse{}, sdkerrors.ErrInvalidRequest.Wrap("checksum")
@@ -99,14 +83,6 @@
 
 // ValidateBasic implements Authorization.ValidateBasic.
 func (a StoreCodeAuthorization) ValidateBasic() error {
-<<<<<<< HEAD
-	if len(a.Grants) == 0 {
-		return ErrEmpty.Wrap("grants")
-	}
-	for i, v := range a.Grants {
-		if err := v.ValidateBasic(); err != nil {
-			return errorsmod.Wrapf(err, "position %d", i)
-=======
 	numberOfGrants := len(a.Grants)
 	switch numberOfGrants {
 	case 0:
@@ -128,24 +104,16 @@
 		}
 		if len(uniqueGrants) != numberOfGrants {
 			return sdkerrors.ErrInvalidRequest.Wrap("cannot have multiple grants with same code hash")
->>>>>>> e0bfaa52
 		}
 	}
 	return nil
 }
 
 // NewCodeGrant constructor
-<<<<<<< HEAD
-func NewCodeGrant(codeHash []byte, instantiatePermission AccessConfig) (*CodeGrant, error) {
-	return &CodeGrant{
-		CodeHash:              codeHash,
-		InstantiatePermission: &instantiatePermission,
-=======
 func NewCodeGrant(codeHash []byte, instantiatePermission *AccessConfig) (*CodeGrant, error) {
 	return &CodeGrant{
 		CodeHash:              codeHash,
 		InstantiatePermission: instantiatePermission,
->>>>>>> e0bfaa52
 	}, nil
 }
 
@@ -155,31 +123,19 @@
 		return ErrEmpty.Wrap("code hash")
 	}
 	if g.InstantiatePermission != nil {
-<<<<<<< HEAD
-		if err := g.InstantiatePermission.ValidateBasic(); err != nil {
-			return errorsmod.Wrap(err, "instantiate permission")
-		}
-=======
 		return g.InstantiatePermission.ValidateBasic()
->>>>>>> e0bfaa52
 	}
 	return nil
 }
 
 // Accept checks if checksum and permission match the grant
 func (g CodeGrant) Accept(checksum []byte, permission AccessConfig) bool {
-<<<<<<< HEAD
-	if !bytes.Equal(g.CodeHash, []byte("*")) && !bytes.Equal(g.CodeHash, checksum) {
-		return false
-	}
-=======
 	if !strings.EqualFold(string(g.CodeHash), CodehashWildcard) && !bytes.EqualFold(g.CodeHash, checksum) {
 		return false
 	}
 	if g.InstantiatePermission == nil {
 		return true
 	}
->>>>>>> e0bfaa52
 	return permission.IsSubset(*g.InstantiatePermission)
 }
 
