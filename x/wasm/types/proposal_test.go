--- conflicted
+++ resolved
@@ -93,7 +93,6 @@
 	}
 }
 
-<<<<<<< HEAD
 func TestValidateStoreCodeProposal(t *testing.T) {
 	var (
 		anyAddress     sdk.AccAddress = bytes.Repeat([]byte{0x0}, ContractAddrLen)
@@ -255,8 +254,6 @@
 	}
 }
 
-=======
->>>>>>> 0ca3896e
 func TestValidateMigrateContractProposal(t *testing.T) {
 	invalidAddress := "invalid address2"
 
@@ -317,7 +314,9 @@
 }
 
 func TestValidateSudoContractProposal(t *testing.T) {
-	invalidAddress := "invalid address"
+	var (
+		invalidAddress = "invalid address"
+	)
 
 	specs := map[string]struct {
 		src    *SudoContractProposal
@@ -370,7 +369,9 @@
 }
 
 func TestValidateExecuteContractProposal(t *testing.T) {
-	invalidAddress := "invalid address"
+	var (
+		invalidAddress = "invalid address"
+	)
 
 	specs := map[string]struct {
 		src    *ExecuteContractProposal
@@ -429,7 +430,9 @@
 }
 
 func TestValidateUpdateAdminProposal(t *testing.T) {
-	invalidAddress := "invalid address"
+	var (
+		invalidAddress = "invalid address"
+	)
 
 	specs := map[string]struct {
 		src    *UpdateAdminProposal
@@ -527,61 +530,6 @@
 		src govtypesv1beta1.Content
 		exp string
 	}{
-<<<<<<< HEAD
-		"store code": {
-			src: StoreCodeProposalFixture(func(p *StoreCodeProposal) {
-				p.WASMByteCode = []byte{0o1, 0o2, 0o3, 0o4, 0o5, 0o6, 0o7, 0x08, 0x09, 0x0a}
-			}),
-			exp: `Store Code Proposal:
-  Title:       Foo
-  Description: Bar
-  Run as:      cosmos1qyqszqgpqyqszqgpqyqszqgpqyqszqgpqyqszqgpqyqszqgpqyqs2m6sx4
-  WasmCode:    0102030405060708090A
-`,
-		},
-		"instantiate contract": {
-			src: InstantiateContractProposalFixture(func(p *InstantiateContractProposal) {
-				p.Funds = sdk.Coins{{Denom: "foo", Amount: sdk.NewInt(1)}, {Denom: "bar", Amount: sdk.NewInt(2)}}
-			}),
-			exp: `Instantiate Code Proposal:
-  Title:       Foo
-  Description: Bar
-  Run as:      cosmos1qyqszqgpqyqszqgpqyqszqgpqyqszqgpqyqszqgpqyqszqgpqyqs2m6sx4
-  Admin:       cosmos1qyqszqgpqyqszqgpqyqszqgpqyqszqgpqyqszqgpqyqszqgpqyqs2m6sx4
-  Code id:     1
-  Label:       testing
-  Msg:         "{\"verifier\":\"cosmos1qyqszqgpqyqszqgpqyqszqgpqyqszqgpqyqszqgpqyqszqgpqyqs2m6sx4\",\"beneficiary\":\"cosmos1qyqszqgpqyqszqgpqyqszqgpqyqszqgpqyqszqgpqyqszqgpqyqs2m6sx4\"}"
-  Funds:       1foo,2bar
-`,
-		},
-		"instantiate contract without funds": {
-			src: InstantiateContractProposalFixture(func(p *InstantiateContractProposal) { p.Funds = nil }),
-			exp: `Instantiate Code Proposal:
-  Title:       Foo
-  Description: Bar
-  Run as:      cosmos1qyqszqgpqyqszqgpqyqszqgpqyqszqgpqyqszqgpqyqszqgpqyqs2m6sx4
-  Admin:       cosmos1qyqszqgpqyqszqgpqyqszqgpqyqszqgpqyqszqgpqyqszqgpqyqs2m6sx4
-  Code id:     1
-  Label:       testing
-  Msg:         "{\"verifier\":\"cosmos1qyqszqgpqyqszqgpqyqszqgpqyqszqgpqyqszqgpqyqszqgpqyqs2m6sx4\",\"beneficiary\":\"cosmos1qyqszqgpqyqszqgpqyqszqgpqyqszqgpqyqszqgpqyqszqgpqyqs2m6sx4\"}"
-  Funds:       
-`,
-		},
-		"instantiate contract without admin": {
-			src: InstantiateContractProposalFixture(func(p *InstantiateContractProposal) { p.Admin = "" }),
-			exp: `Instantiate Code Proposal:
-  Title:       Foo
-  Description: Bar
-  Run as:      cosmos1qyqszqgpqyqszqgpqyqszqgpqyqszqgpqyqszqgpqyqszqgpqyqs2m6sx4
-  Admin:       
-  Code id:     1
-  Label:       testing
-  Msg:         "{\"verifier\":\"cosmos1qyqszqgpqyqszqgpqyqszqgpqyqszqgpqyqszqgpqyqszqgpqyqs2m6sx4\",\"beneficiary\":\"cosmos1qyqszqgpqyqszqgpqyqszqgpqyqszqgpqyqszqgpqyqszqgpqyqs2m6sx4\"}"
-  Funds:       
-`,
-		},
-=======
->>>>>>> 0ca3896e
 		"migrate contract": {
 			src: MigrateContractProposalFixture(),
 			exp: `Migrate Contract Proposal:
@@ -646,62 +594,6 @@
 		src govtypesv1beta1.Content
 		exp string
 	}{
-<<<<<<< HEAD
-		"store code": {
-			src: StoreCodeProposalFixture(func(p *StoreCodeProposal) {
-				p.WASMByteCode = []byte{0o1, 0o2, 0o3, 0o4, 0o5, 0o6, 0o7, 0x08, 0x09, 0x0a}
-			}),
-			exp: `title: Foo
-description: Bar
-run_as: cosmos1qyqszqgpqyqszqgpqyqszqgpqyqszqgpqyqszqgpqyqszqgpqyqs2m6sx4
-wasm_byte_code: AQIDBAUGBwgJCg==
-instantiate_permission: null
-`,
-		},
-		"instantiate contract": {
-			src: InstantiateContractProposalFixture(func(p *InstantiateContractProposal) {
-				p.Funds = sdk.Coins{{Denom: "foo", Amount: sdk.NewInt(1)}, {Denom: "bar", Amount: sdk.NewInt(2)}}
-			}),
-			exp: `title: Foo
-description: Bar
-run_as: cosmos1qyqszqgpqyqszqgpqyqszqgpqyqszqgpqyqszqgpqyqszqgpqyqs2m6sx4
-admin: cosmos1qyqszqgpqyqszqgpqyqszqgpqyqszqgpqyqszqgpqyqszqgpqyqs2m6sx4
-code_id: 1
-label: testing
-msg: '{"verifier":"cosmos1qyqszqgpqyqszqgpqyqszqgpqyqszqgpqyqszqgpqyqszqgpqyqs2m6sx4","beneficiary":"cosmos1qyqszqgpqyqszqgpqyqszqgpqyqszqgpqyqszqgpqyqszqgpqyqs2m6sx4"}'
-funds:
-- denom: foo
-  amount: "1"
-- denom: bar
-  amount: "2"
-`,
-		},
-		"instantiate contract without funds": {
-			src: InstantiateContractProposalFixture(func(p *InstantiateContractProposal) { p.Funds = nil }),
-			exp: `title: Foo
-description: Bar
-run_as: cosmos1qyqszqgpqyqszqgpqyqszqgpqyqszqgpqyqszqgpqyqszqgpqyqs2m6sx4
-admin: cosmos1qyqszqgpqyqszqgpqyqszqgpqyqszqgpqyqszqgpqyqszqgpqyqs2m6sx4
-code_id: 1
-label: testing
-msg: '{"verifier":"cosmos1qyqszqgpqyqszqgpqyqszqgpqyqszqgpqyqszqgpqyqszqgpqyqs2m6sx4","beneficiary":"cosmos1qyqszqgpqyqszqgpqyqszqgpqyqszqgpqyqszqgpqyqszqgpqyqs2m6sx4"}'
-funds: []
-`,
-		},
-		"instantiate contract without admin": {
-			src: InstantiateContractProposalFixture(func(p *InstantiateContractProposal) { p.Admin = "" }),
-			exp: `title: Foo
-description: Bar
-run_as: cosmos1qyqszqgpqyqszqgpqyqszqgpqyqszqgpqyqszqgpqyqszqgpqyqs2m6sx4
-admin: ""
-code_id: 1
-label: testing
-msg: '{"verifier":"cosmos1qyqszqgpqyqszqgpqyqszqgpqyqszqgpqyqszqgpqyqszqgpqyqs2m6sx4","beneficiary":"cosmos1qyqszqgpqyqszqgpqyqszqgpqyqszqgpqyqszqgpqyqszqgpqyqs2m6sx4"}'
-funds: []
-`,
-		},
-=======
->>>>>>> 0ca3896e
 		"migrate contract": {
 			src: MigrateContractProposalFixture(),
 			exp: `title: Foo
