--- conflicted
+++ resolved
@@ -110,40 +110,6 @@
 	)
 
 	msgservice.RegisterMsgServiceDesc(registry, &_Msg_serviceDesc)
-<<<<<<< HEAD
-
-	// legacy gov v1beta1 types that may be used for unmarshalling stored gov data
-	registry.RegisterImplementations(
-		(*v1beta1.Content)(nil),
-		&StoreCodeProposal{},
-		&InstantiateContractProposal{},
-		&InstantiateContract2Proposal{},
-		&MigrateContractProposal{},
-		&SudoContractProposal{},
-		&ExecuteContractProposal{},
-		&UpdateAdminProposal{},
-		&ClearAdminProposal{},
-		&PinCodesProposal{},
-		&UnpinCodesProposal{},
-		&UpdateInstantiateConfigProposal{},
-		&StoreAndInstantiateContractProposal{},
-	)
-}
-
-var (
-	amino = codec.NewLegacyAmino()
-
-	// ModuleCdc references the global x/wasm module codec.
-
-	ModuleCdc = codec.NewAminoCodec(amino)
-)
-
-func init() {
-	RegisterLegacyAminoCodec(amino)
-	cryptocodec.RegisterCrypto(amino)
-	amino.Seal()
-=======
->>>>>>> 7ea00e2e
 
 	// legacy gov v1beta1 types that may be used for unmarshalling stored gov data
 	registry.RegisterImplementations(
