--- conflicted
+++ resolved
@@ -574,15 +574,4 @@
 		return errorsmod.Wrap(err, "contract")
 	}
 	return nil
-<<<<<<< HEAD
-}
-
-func (msg MsgUpdateContractLabel) GetSigners() []sdk.AccAddress {
-	senderAddr, err := sdk.AccAddressFromBech32(msg.Sender)
-	if err != nil { // should never happen as valid basic rejects invalid addresses
-		panic(err.Error())
-	}
-	return []sdk.AccAddress{senderAddr}
-=======
->>>>>>> 7ea00e2e
 }