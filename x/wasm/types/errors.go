--- conflicted
+++ resolved
@@ -87,16 +87,14 @@
 		func(id uint64) error { return wasmvmtypes.NoSuchCode{CodeID: id} },
 	)
 
-<<<<<<< HEAD
 	// ErrVMError means an error occurred in wasmvm (not in the contract itself, but in the host environment)
 	ErrVMError = errorsmod.Register(DefaultCodespace, 29, "wasmvm error")
-=======
+
 	// ErrSetGaslessFailed error for setting gasless contract failures
-	ErrSetGaslessFailed = sdkErrors.Register(DefaultCodespace, 29, "setting gasless contract failed")
+	ErrSetGaslessFailed = errorsmod.Register(DefaultCodespace, 40, "setting gasless contract failed")
 
 	// ErrUnsetGaslessFailed error for unsetting gasless contract failures
-	ErrUnsetGaslessFailed = sdkErrors.Register(DefaultCodespace, 30, "unsetting gasless contract failed")
->>>>>>> 60163da9
+	ErrUnsetGaslessFailed = errorsmod.Register(DefaultCodespace, 41, "unsetting gasless contract failed")
 )
 
 // WasmVMErrorable mapped error type in wasmvm and are not redacted
