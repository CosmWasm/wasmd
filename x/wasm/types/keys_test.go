package types

import (
	"bytes"
	"testing"

	"github.com/stretchr/testify/assert"
)

func TestGetContractByCodeIDSecondaryIndexPrefix(t *testing.T) {
	specs := map[string]struct {
		src uint64
		exp []byte
	}{
		"small number": {
			src: 1,
			exp: []byte{6, 0, 0, 0, 0, 0, 0, 0, 1},
		},
		"big number": {
			src: 1 << (8 * 7),
			exp: []byte{6, 1, 0, 0, 0, 0, 0, 0, 0},
		},
	}
	for msg, spec := range specs {
		t.Run(msg, func(t *testing.T) {
			got := GetContractByCodeIDSecondaryIndexPrefix(spec.src)
			assert.Equal(t, spec.exp, got)
		})
	}
}

func TestGetContractCodeHistoryElementPrefix(t *testing.T) {
	// test that contract addresses of 20 length are still supported
	addr := bytes.Repeat([]byte{4}, 20)
	got := GetContractCodeHistoryElementPrefix(addr)
	exp := []byte{
		5,                            // prefix
		4, 4, 4, 4, 4, 4, 4, 4, 4, 4, // address 20 bytes
		4, 4, 4, 4, 4, 4, 4, 4, 4, 4,
	}
	assert.Equal(t, exp, got)

	addr = bytes.Repeat([]byte{4}, ContractAddrLen)
	got = GetContractCodeHistoryElementPrefix(addr)
	exp = []byte{
		5,                            // prefix
		4, 4, 4, 4, 4, 4, 4, 4, 4, 4, // address 32 bytes
		4, 4, 4, 4, 4, 4, 4, 4, 4, 4,
		4, 4, 4, 4, 4, 4, 4, 4, 4, 4,
		4, 4,
	}
	assert.Equal(t, exp, got)
}

func TestGetContractByCreatedSecondaryIndexKey(t *testing.T) {
	e := ContractCodeHistoryEntry{
		CodeID:  1,
		Updated: &AbsoluteTxPosition{2 + 1<<(8*7), 3 + 1<<(8*7)},
	}

	// test that contract addresses of 20 length are still supported
	addr := bytes.Repeat([]byte{4}, 20)
	got := GetContractByCreatedSecondaryIndexKey(addr, e)
	exp := []byte{
		6,                      // prefix
		0, 0, 0, 0, 0, 0, 0, 1, // codeID
		1, 0, 0, 0, 0, 0, 0, 2, // height
		1, 0, 0, 0, 0, 0, 0, 3, // index
		4, 4, 4, 4, 4, 4, 4, 4, 4, 4, // address 32 bytes
		4, 4, 4, 4, 4, 4, 4, 4, 4, 4,
	}
	assert.Equal(t, exp, got)

	addr = bytes.Repeat([]byte{4}, ContractAddrLen)
	got = GetContractByCreatedSecondaryIndexKey(addr, e)
	exp = []byte{
		6,                      // prefix
		0, 0, 0, 0, 0, 0, 0, 1, // codeID
		1, 0, 0, 0, 0, 0, 0, 2, // height
		1, 0, 0, 0, 0, 0, 0, 3, // index
		4, 4, 4, 4, 4, 4, 4, 4, 4, 4, // address 32 bytes
		4, 4, 4, 4, 4, 4, 4, 4, 4, 4,
		4, 4, 4, 4, 4, 4, 4, 4, 4, 4,
		4, 4,
	}
	assert.Equal(t, exp, got)
}

func TestGetContractByCreatorSecondaryIndexKey(t *testing.T) {
	creatorAddr := bytes.Repeat([]byte{4}, 20)
	e := ContractCodeHistoryEntry{
		CodeID:  1,
		Updated: &AbsoluteTxPosition{2 + 1<<(8*7), 3 + 1<<(8*7)},
	}

	// test that contract addresses of 20 length are still supported
	contractAddr := bytes.Repeat([]byte{4}, 20)
	got := GetContractByCreatorSecondaryIndexKey(creatorAddr, e.Updated.Bytes(), contractAddr)
	exp := []byte{
		9,                            // prefix
		20,                           // creator address length
		4, 4, 4, 4, 4, 4, 4, 4, 4, 4, // creator address with fixed length prefix
		4, 4, 4, 4, 4, 4, 4, 4, 4, 4,
		1, 0, 0, 0, 0, 0, 0, 2, // height
		1, 0, 0, 0, 0, 0, 0, 3, // index
		4, 4, 4, 4, 4, 4, 4, 4, 4, 4, // address 20 bytes
		4, 4, 4, 4, 4, 4, 4, 4, 4, 4,
	}
	assert.Equal(t, exp, got)

<<<<<<< HEAD
=======
	// test that contract addresses of 32 length are still supported
	contractAddr = bytes.Repeat([]byte{4}, 32)
	got = GetContractByCreatorSecondaryIndexKey(creatorAddr, e.Updated.Bytes(), contractAddr)
	exp = []byte{
		9,                            // prefix
		20,                           // creator address length
		4, 4, 4, 4, 4, 4, 4, 4, 4, 4, // creator address with fixed length prefix
		4, 4, 4, 4, 4, 4, 4, 4, 4, 4,
		1, 0, 0, 0, 0, 0, 0, 2, // height
		1, 0, 0, 0, 0, 0, 0, 3, // index
		4, 4, 4, 4, 4, 4, 4, 4, 4, 4, // address 32 bytes
		4, 4, 4, 4, 4, 4, 4, 4, 4, 4,
		4, 4, 4, 4, 4, 4, 4, 4, 4, 4,
		4, 4,
	}
	assert.Equal(t, exp, got)

>>>>>>> bb13192a
	// test that creator is contract addresses of 32 length
	contractAddr = bytes.Repeat([]byte{4}, 32)
	creatorAddr = bytes.Repeat([]byte{8}, 32)
	got = GetContractByCreatorSecondaryIndexKey(creatorAddr, e.Updated.Bytes(), contractAddr)
	exp = []byte{
		9,                            // prefix
		32,                           // creator address length
		8, 8, 8, 8, 8, 8, 8, 8, 8, 8, // creator address is a contract address
		8, 8, 8, 8, 8, 8, 8, 8, 8, 8,
		8, 8, 8, 8, 8, 8, 8, 8, 8, 8,
		8, 8,
		1, 0, 0, 0, 0, 0, 0, 2, // height
		1, 0, 0, 0, 0, 0, 0, 3, // index

		4, 4, 4, 4, 4, 4, 4, 4, 4, 4, // address 32 bytes
		4, 4, 4, 4, 4, 4, 4, 4, 4, 4,
		4, 4, 4, 4, 4, 4, 4, 4, 4, 4,
		4, 4,
	}
	assert.Equal(t, exp, got)
}<|MERGE_RESOLUTION|>--- conflicted
+++ resolved
@@ -108,8 +108,6 @@
 	}
 	assert.Equal(t, exp, got)
 
-<<<<<<< HEAD
-=======
 	// test that contract addresses of 32 length are still supported
 	contractAddr = bytes.Repeat([]byte{4}, 32)
 	got = GetContractByCreatorSecondaryIndexKey(creatorAddr, e.Updated.Bytes(), contractAddr)
@@ -127,7 +125,6 @@
 	}
 	assert.Equal(t, exp, got)
 
->>>>>>> bb13192a
 	// test that creator is contract addresses of 32 length
 	contractAddr = bytes.Repeat([]byte{4}, 32)
 	creatorAddr = bytes.Repeat([]byte{8}, 32)
