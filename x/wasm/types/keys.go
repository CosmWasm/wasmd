--- conflicted
+++ resolved
@@ -24,17 +24,6 @@
 
 // nolint
 var (
-<<<<<<< HEAD
-	CodeKeyPrefix                                  = []byte{0x0a}
-	ContractKeyPrefix                              = []byte{0x0b}
-	ContractStorePrefix                            = []byte{0x0c}
-	SequenceKeyPrefix                              = []byte{0x0d}
-	ContractCodeHistoryElementPrefix               = []byte{0x0e}
-	ContractByCodeIDAndCreatedSecondaryIndexPrefix = []byte{0x0f}
-	PinnedCodeIndexPrefix                          = []byte{0x10}
-	TXCounterPrefix                                = []byte{0x11}
-	ContractsByCreatorPrefix                       = []byte{0x12}
-=======
 	ContractStorePrefix                            = []byte{0x98}
 	SequenceKeyPrefix                              = []byte{0x99}
 	ContractCodeHistoryElementPrefix               = []byte{0x05}
@@ -42,7 +31,6 @@
 	PinnedCodeIndexPrefix                          = []byte{0x07}
 	TXCounterPrefix                                = []byte{0x08}
 	ContractsByCreatorPrefix                       = []byte{0x09}
->>>>>>> c77f0af7
 
 	KeyLastCodeID     = append(SequenceKeyPrefix, []byte("lastCodeId")...)
 	KeyLastInstanceID = append(SequenceKeyPrefix, []byte("lastContractId")...)
