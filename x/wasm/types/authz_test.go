--- conflicted
+++ resolved
@@ -736,18 +736,6 @@
 func TestValidateCodeGrant(t *testing.T) {
 	specs := map[string]struct {
 		codeHash              []byte
-<<<<<<< HEAD
-		instantiatePermission AccessConfig
-		expErr                bool
-	}{
-		"all good": {
-			codeHash:              []byte("ABC"),
-			instantiatePermission: AllowEverybody,
-		},
-		"empty code hash": {
-			codeHash:              []byte{},
-			instantiatePermission: AllowEverybody,
-=======
 		instantiatePermission *AccessConfig
 		expErr                bool
 	}{
@@ -762,26 +750,16 @@
 		"empty code hash": {
 			codeHash:              []byte{},
 			instantiatePermission: &AllowEverybody,
->>>>>>> e0bfaa52
 			expErr:                true,
 		},
 		"nil code hash": {
 			codeHash:              nil,
-<<<<<<< HEAD
-			instantiatePermission: AllowEverybody,
-			expErr:                true,
-		},
-		"invalid permission": {
-			codeHash:              []byte("ABC"),
-			instantiatePermission: AccessConfig{Permission: AccessTypeUnspecified},
-=======
 			instantiatePermission: &AllowEverybody,
 			expErr:                true,
 		},
 		"invalid permission": {
 			codeHash:              []byte("any_valid_checksum"),
 			instantiatePermission: &AccessConfig{Permission: AccessTypeUnspecified},
->>>>>>> e0bfaa52
 			expErr:                true,
 		},
 	}
@@ -801,33 +779,6 @@
 }
 
 func TestValidateStoreCodeAuthorization(t *testing.T) {
-<<<<<<< HEAD
-	validGrant, err := NewCodeGrant([]byte("ABC"), AllowEverybody)
-	require.NoError(t, err)
-	invalidGrant, err := NewCodeGrant(nil, AllowEverybody)
-	require.NoError(t, err)
-
-	specs := map[string]struct {
-		setup  func(t *testing.T) validatable
-		expErr bool
-	}{
-		"all good": {
-			setup: func(t *testing.T) validatable {
-				t.Helper()
-				return NewStoreCodeAuthorization(*validGrant)
-			},
-		},
-		"duplicate grants": {
-			setup: func(t *testing.T) validatable {
-				t.Helper()
-				return NewStoreCodeAuthorization(*validGrant, *validGrant)
-			},
-		},
-		"invalid grant": {
-			setup: func(t *testing.T) validatable {
-				t.Helper()
-				return NewStoreCodeAuthorization(*validGrant, *invalidGrant)
-=======
 	validGrant, err := NewCodeGrant([]byte("any_valid_checksum"), &AllowEverybody)
 	require.NoError(t, err)
 	validGrantUpperCase, err := NewCodeGrant([]byte("ANY_VALID_CHECKSUM"), &AllowEverybody)
@@ -879,30 +830,19 @@
 		"invalid grant": {
 			setup: func(t *testing.T) []CodeGrant {
 				return []CodeGrant{*validGrant, *invalidGrant}
->>>>>>> e0bfaa52
 			},
 			expErr: true,
 		},
 		"empty grants": {
-<<<<<<< HEAD
-			setup: func(t *testing.T) validatable {
-				t.Helper()
-				return NewStoreCodeAuthorization()
-=======
 			setup: func(t *testing.T) []CodeGrant {
 				return []CodeGrant{}
->>>>>>> e0bfaa52
 			},
 			expErr: true,
 		},
 	}
 	for name, spec := range specs {
 		t.Run(name, func(t *testing.T) {
-<<<<<<< HEAD
-			gotErr := spec.setup(t).ValidateBasic()
-=======
 			gotErr := NewStoreCodeAuthorization(spec.setup(t)...).ValidateBasic()
->>>>>>> e0bfaa52
 			if spec.expErr {
 				require.Error(t, gotErr)
 				return
@@ -916,15 +856,6 @@
 	reflectCodeHash, err := wasmvm.CreateChecksum(reflectWasmCode)
 	require.NoError(t, err)
 
-<<<<<<< HEAD
-	grantWildcard, err := NewCodeGrant([]byte("*"), AllowEverybody)
-	require.NoError(t, err)
-
-	grantReflectCode, err := NewCodeGrant(reflectCodeHash, AllowNobody)
-	require.NoError(t, err)
-
-	grantOtherCode, err := NewCodeGrant([]byte("ABC"), AllowEverybody)
-=======
 	reflectCodeHashUpperCase := strings.ToUpper(string(reflectCodeHash))
 
 	grantWildcard, err := NewCodeGrant([]byte("*"), &AllowEverybody)
@@ -940,7 +871,6 @@
 	require.NoError(t, err)
 
 	emptyPermissionReflectCodeGrant, err := NewCodeGrant(reflectCodeHash, nil)
->>>>>>> e0bfaa52
 	require.NoError(t, err)
 
 	specs := map[string]struct {
@@ -971,8 +901,6 @@
 				Accept: true,
 			},
 		},
-<<<<<<< HEAD
-=======
 		"accepted reflect code - empty permission": {
 			auth: NewStoreCodeAuthorization(*emptyPermissionReflectCodeGrant),
 			msg: &MsgStoreCode{
@@ -995,7 +923,6 @@
 				Accept: true,
 			},
 		},
->>>>>>> e0bfaa52
 		"not accepted - no matching code": {
 			auth: NewStoreCodeAuthorization(*grantOtherCode),
 			msg: &MsgStoreCode{
@@ -1034,11 +961,7 @@
 	}
 	for name, spec := range specs {
 		t.Run(name, func(t *testing.T) {
-<<<<<<< HEAD
 			ctx := sdk.Context{}.WithGasMeter(storetypes.NewInfiniteGasMeter())
-=======
-			ctx := sdk.Context{}.WithGasMeter(sdk.NewInfiniteGasMeter())
->>>>>>> e0bfaa52
 			gotResult, gotErr := spec.auth.Accept(ctx, spec.msg)
 			if spec.expErr != nil {
 				require.ErrorIs(t, gotErr, spec.expErr)
