package keeper

import (
	"crypto/sha256"
	"encoding/base64"
	"fmt"
	"math/rand"
	"os"
	"testing"
	"time"

	"github.com/cosmos/cosmos-sdk/baseapp"
	storetypes "github.com/cosmos/cosmos-sdk/store/types"
	"github.com/cosmos/cosmos-sdk/x/gov/types/v1beta1"

	"github.com/cosmos/cosmos-sdk/store"
	sdk "github.com/cosmos/cosmos-sdk/types"
	authkeeper "github.com/cosmos/cosmos-sdk/x/auth/keeper"
	bankkeeper "github.com/cosmos/cosmos-sdk/x/bank/keeper"
	distributionkeeper "github.com/cosmos/cosmos-sdk/x/distribution/keeper"
	paramskeeper "github.com/cosmos/cosmos-sdk/x/params/keeper"
	paramtypes "github.com/cosmos/cosmos-sdk/x/params/types"
	stakingkeeper "github.com/cosmos/cosmos-sdk/x/staking/keeper"
	fuzz "github.com/google/gofuzz"
	"github.com/stretchr/testify/assert"
	"github.com/stretchr/testify/require"
	"github.com/tendermint/tendermint/libs/log"
	tmproto "github.com/tendermint/tendermint/proto/tendermint/types"
	dbm "github.com/tendermint/tm-db"

	"github.com/CosmWasm/wasmd/x/wasm/types"
	wasmTypes "github.com/CosmWasm/wasmd/x/wasm/types"
)

const firstCodeID = 1

func TestGenesisExportImport(t *testing.T) {
	wasmKeeper, srcCtx, srcStoreKeys := setupKeeper(t)
	contractKeeper := NewGovPermissionKeeper(wasmKeeper)

	wasmCode, err := os.ReadFile("./testdata/hackatom.wasm")
	require.NoError(t, err)

	// store some test data
	f := fuzz.New().Funcs(ModelFuzzers...)

	wasmKeeper.SetParams(srcCtx, types.DefaultParams())

	for i := 0; i < 25; i++ {
		var (
			codeInfo          types.CodeInfo
			contract          types.ContractInfo
			stateModels       []types.Model
			history           []types.ContractCodeHistoryEntry
			pinned            bool
			contractExtension bool
		)
		f.Fuzz(&codeInfo)
		f.Fuzz(&contract)
		f.Fuzz(&stateModels)
		f.NilChance(0).Fuzz(&history)
		f.Fuzz(&pinned)
		f.Fuzz(&contractExtension)

		creatorAddr, err := sdk.AccAddressFromBech32(codeInfo.Creator)
		require.NoError(t, err)
		codeID, _, err := contractKeeper.Create(srcCtx, creatorAddr, wasmCode, &codeInfo.InstantiateConfig)
		require.NoError(t, err)
		if pinned {
			contractKeeper.PinCode(srcCtx, codeID)
		}
		if contractExtension {
			anyTime := time.Now().UTC()
			var nestedType v1beta1.TextProposal
			f.NilChance(0).Fuzz(&nestedType)
			myExtension, err := v1beta1.NewProposal(&nestedType, 1, anyTime, anyTime)
			require.NoError(t, err)
			contract.SetExtension(&myExtension)
		}

		contract.CodeID = codeID
		contractAddr := wasmKeeper.ClassicAddressGenerator()(srcCtx, codeID, nil)
		wasmKeeper.storeContractInfo(srcCtx, contractAddr, &contract)
		wasmKeeper.appendToContractHistory(srcCtx, contractAddr, history...)
		wasmKeeper.importContractState(srcCtx, contractAddr, stateModels)
	}
	var wasmParams types.Params
	f.NilChance(0).Fuzz(&wasmParams)
	wasmKeeper.SetParams(srcCtx, wasmParams)

	// export
	exportedState := ExportGenesis(srcCtx, wasmKeeper)
	// order should not matter
	rand.Shuffle(len(exportedState.Codes), func(i, j int) {
		exportedState.Codes[i], exportedState.Codes[j] = exportedState.Codes[j], exportedState.Codes[i]
	})
	rand.Shuffle(len(exportedState.Contracts), func(i, j int) {
		exportedState.Contracts[i], exportedState.Contracts[j] = exportedState.Contracts[j], exportedState.Contracts[i]
	})
	rand.Shuffle(len(exportedState.Sequences), func(i, j int) {
		exportedState.Sequences[i], exportedState.Sequences[j] = exportedState.Sequences[j], exportedState.Sequences[i]
	})
	exportedGenesis, err := wasmKeeper.cdc.MarshalJSON(exportedState)
	require.NoError(t, err)

	// setup new instances
	dstKeeper, dstCtx, dstStoreKeys := setupKeeper(t)

	// reset contract code index in source DB for comparison with dest DB
	wasmKeeper.IterateContractInfo(srcCtx, func(address sdk.AccAddress, info wasmTypes.ContractInfo) bool {
		creatorAddress := sdk.MustAccAddressFromBech32(info.Creator)
		history := wasmKeeper.GetContractHistory(srcCtx, address)

		wasmKeeper.addToContractCodeSecondaryIndex(srcCtx, address, history[len(history)-1])
		wasmKeeper.addToContractCreatorSecondaryIndex(srcCtx, creatorAddress, history[0].Updated, address)
		return false
	})

	// re-import
	var importState wasmTypes.GenesisState
	err = dstKeeper.cdc.UnmarshalJSON(exportedGenesis, &importState)
	require.NoError(t, err)
	InitGenesis(dstCtx, dstKeeper, importState)

	// compare whole DB
	for j := range srcStoreKeys {
		srcIT := srcCtx.KVStore(srcStoreKeys[j]).Iterator(nil, nil)
		dstIT := dstCtx.KVStore(dstStoreKeys[j]).Iterator(nil, nil)

		for i := 0; srcIT.Valid(); i++ {
			require.True(t, dstIT.Valid(), "[%s] destination DB has less elements than source. Missing: %x", srcStoreKeys[j].Name(), srcIT.Key())
			require.Equal(t, srcIT.Key(), dstIT.Key(), i)
			require.Equal(t, srcIT.Value(), dstIT.Value(), "[%s] element (%d): %X", srcStoreKeys[j].Name(), i, srcIT.Key())
			dstIT.Next()
			srcIT.Next()
		}
		if !assert.False(t, dstIT.Valid()) {
			t.Fatalf("dest Iterator still has key :%X", dstIT.Key())
		}
		srcIT.Close()
		dstIT.Close()
	}
}

func TestGenesisInit(t *testing.T) {
	wasmCode, err := os.ReadFile("./testdata/hackatom.wasm")
	require.NoError(t, err)

	myCodeInfo := wasmTypes.CodeInfoFixture(wasmTypes.WithSHA256CodeHash(wasmCode))
	specs := map[string]struct {
<<<<<<< HEAD
		src            types.GenesisState
		stakingMock    StakingKeeperMock
		msgHandlerMock *MockMsgHandler
		expSuccess     bool
=======
		src        types.GenesisState
		expSuccess bool
>>>>>>> 14c2daa6
	}{
		"happy path: code info correct": {
			src: types.GenesisState{
				Codes: []types.Code{{
					CodeID:    firstCodeID,
					CodeInfo:  myCodeInfo,
					CodeBytes: wasmCode,
				}},
				Sequences: []types.Sequence{
					{IDKey: types.KeyLastCodeID, Value: 2},
					{IDKey: types.KeyLastInstanceID, Value: 1},
				},
				Params: types.DefaultParams(),
			},
			expSuccess: true,
		},
		"happy path: code ids can contain gaps": {
			src: types.GenesisState{
				Codes: []types.Code{{
					CodeID:    firstCodeID,
					CodeInfo:  myCodeInfo,
					CodeBytes: wasmCode,
				}, {
					CodeID:    3,
					CodeInfo:  myCodeInfo,
					CodeBytes: wasmCode,
				}},
				Sequences: []types.Sequence{
					{IDKey: types.KeyLastCodeID, Value: 10},
					{IDKey: types.KeyLastInstanceID, Value: 1},
				},
				Params: types.DefaultParams(),
			},
			expSuccess: true,
		},
		"happy path: code order does not matter": {
			src: types.GenesisState{
				Codes: []types.Code{{
					CodeID:    2,
					CodeInfo:  myCodeInfo,
					CodeBytes: wasmCode,
				}, {
					CodeID:    firstCodeID,
					CodeInfo:  myCodeInfo,
					CodeBytes: wasmCode,
				}},
				Contracts: nil,
				Sequences: []types.Sequence{
					{IDKey: types.KeyLastCodeID, Value: 3},
					{IDKey: types.KeyLastInstanceID, Value: 1},
				},
				Params: types.DefaultParams(),
			},
			expSuccess: true,
		},
		"prevent code hash mismatch": {src: types.GenesisState{
			Codes: []types.Code{{
				CodeID:    firstCodeID,
				CodeInfo:  wasmTypes.CodeInfoFixture(func(i *wasmTypes.CodeInfo) { i.CodeHash = make([]byte, sha256.Size) }),
				CodeBytes: wasmCode,
			}},
			Params: types.DefaultParams(),
		}},
		"prevent duplicate codeIDs": {src: types.GenesisState{
			Codes: []types.Code{
				{
					CodeID:    firstCodeID,
					CodeInfo:  myCodeInfo,
					CodeBytes: wasmCode,
				},
				{
					CodeID:    firstCodeID,
					CodeInfo:  myCodeInfo,
					CodeBytes: wasmCode,
				},
			},
			Params: types.DefaultParams(),
		}},
		"codes with same checksum can be pinned": {
			src: types.GenesisState{
				Codes: []types.Code{
					{
						CodeID:    firstCodeID,
						CodeInfo:  myCodeInfo,
						CodeBytes: wasmCode,
						Pinned:    true,
					},
					{
						CodeID:    2,
						CodeInfo:  myCodeInfo,
						CodeBytes: wasmCode,
						Pinned:    true,
					},
				},
				Params: types.DefaultParams(),
			},
		},
		"happy path: code id in info and contract do match": {
			src: types.GenesisState{
				Codes: []types.Code{{
					CodeID:    firstCodeID,
					CodeInfo:  myCodeInfo,
					CodeBytes: wasmCode,
				}},
				Contracts: []types.Contract{
					{
						ContractAddress: BuildContractAddressClassic(1, 1).String(),
						ContractInfo:    types.ContractInfoFixture(func(c *wasmTypes.ContractInfo) { c.CodeID = 1 }, types.RandCreatedFields),
						ContractCodeHistory: []types.ContractCodeHistoryEntry{
							{
								Operation: types.ContractCodeHistoryOperationTypeMigrate,
								CodeID:    1,
								Updated:   &types.AbsoluteTxPosition{BlockHeight: rand.Uint64(), TxIndex: rand.Uint64()},
								Msg:       []byte(`{}`),
							},
						},
					},
				},
				Sequences: []types.Sequence{
					{IDKey: types.KeyLastCodeID, Value: 2},
					{IDKey: types.KeyLastInstanceID, Value: 2},
				},
				Params: types.DefaultParams(),
			},
			expSuccess: true,
		},
		"happy path: code info with two contracts": {
			src: types.GenesisState{
				Codes: []types.Code{{
					CodeID:    firstCodeID,
					CodeInfo:  myCodeInfo,
					CodeBytes: wasmCode,
				}},
				Contracts: []types.Contract{
					{
						ContractAddress: BuildContractAddressClassic(1, 1).String(),
						ContractInfo:    types.ContractInfoFixture(func(c *wasmTypes.ContractInfo) { c.CodeID = 1 }, types.RandCreatedFields),
						ContractCodeHistory: []types.ContractCodeHistoryEntry{
							{
								Operation: types.ContractCodeHistoryOperationTypeMigrate,
								CodeID:    1,
								Updated:   &types.AbsoluteTxPosition{BlockHeight: rand.Uint64(), TxIndex: rand.Uint64()},
								Msg:       []byte(`{}`),
							},
						},
					}, {
						ContractAddress: BuildContractAddressClassic(1, 2).String(),
						ContractInfo:    types.ContractInfoFixture(func(c *wasmTypes.ContractInfo) { c.CodeID = 1 }, types.RandCreatedFields),
						ContractCodeHistory: []types.ContractCodeHistoryEntry{
							{
								Operation: types.ContractCodeHistoryOperationTypeMigrate,
								CodeID:    1,
								Updated:   &types.AbsoluteTxPosition{BlockHeight: rand.Uint64(), TxIndex: rand.Uint64()},
								Msg:       []byte(`{"foo":"bar"}`),
							},
						},
					},
				},
				Sequences: []types.Sequence{
					{IDKey: types.KeyLastCodeID, Value: 2},
					{IDKey: types.KeyLastInstanceID, Value: 3},
				},
				Params: types.DefaultParams(),
			},
			expSuccess: true,
		},
		"prevent contracts that points to non existing codeID": {
			src: types.GenesisState{
				Contracts: []types.Contract{
					{
						ContractAddress: BuildContractAddressClassic(1, 1).String(),
						ContractInfo:    types.ContractInfoFixture(func(c *wasmTypes.ContractInfo) { c.CodeID = 1 }, types.RandCreatedFields),
						ContractCodeHistory: []types.ContractCodeHistoryEntry{
							{
								Operation: types.ContractCodeHistoryOperationTypeMigrate,
								CodeID:    1,
								Updated:   &types.AbsoluteTxPosition{BlockHeight: rand.Uint64(), TxIndex: rand.Uint64()},
								Msg:       []byte(`{"foo":"bar"}`),
							},
						},
					},
				},
				Params: types.DefaultParams(),
			},
		},
		"prevent duplicate contract address": {
			src: types.GenesisState{
				Codes: []types.Code{{
					CodeID:    firstCodeID,
					CodeInfo:  myCodeInfo,
					CodeBytes: wasmCode,
				}},
				Contracts: []types.Contract{
					{
						ContractAddress: BuildContractAddressClassic(1, 1).String(),
						ContractInfo:    types.ContractInfoFixture(func(c *wasmTypes.ContractInfo) { c.CodeID = 1 }, types.RandCreatedFields),
						ContractCodeHistory: []types.ContractCodeHistoryEntry{
							{
								Operation: types.ContractCodeHistoryOperationTypeMigrate,
								CodeID:    1,
								Updated:   &types.AbsoluteTxPosition{BlockHeight: rand.Uint64(), TxIndex: rand.Uint64()},
								Msg:       []byte(`{"foo":"bar"}`),
							},
						},
					}, {
						ContractAddress: BuildContractAddressClassic(1, 1).String(),
						ContractInfo:    types.ContractInfoFixture(func(c *wasmTypes.ContractInfo) { c.CodeID = 1 }, types.RandCreatedFields),
						ContractCodeHistory: []types.ContractCodeHistoryEntry{
							{
								Operation: types.ContractCodeHistoryOperationTypeMigrate,
								CodeID:    1,
								Updated:   &types.AbsoluteTxPosition{BlockHeight: rand.Uint64(), TxIndex: rand.Uint64()},
								Msg:       []byte(`{"other":"value"}`),
							},
						},
					},
				},
				Params: types.DefaultParams(),
			},
		},
		"prevent duplicate contract model keys": {
			src: types.GenesisState{
				Codes: []types.Code{{
					CodeID:    firstCodeID,
					CodeInfo:  myCodeInfo,
					CodeBytes: wasmCode,
				}},
				Contracts: []types.Contract{
					{
						ContractAddress: BuildContractAddressClassic(1, 1).String(),
						ContractInfo:    types.ContractInfoFixture(func(c *wasmTypes.ContractInfo) { c.CodeID = 1 }, types.RandCreatedFields),
						ContractState: []types.Model{
							{
								Key:   []byte{0x1},
								Value: []byte("foo"),
							},
							{
								Key:   []byte{0x1},
								Value: []byte("bar"),
							},
						},
						ContractCodeHistory: []types.ContractCodeHistoryEntry{
							{
								Operation: types.ContractCodeHistoryOperationTypeMigrate,
								CodeID:    1,
								Updated:   &types.AbsoluteTxPosition{BlockHeight: rand.Uint64(), TxIndex: rand.Uint64()},
								Msg:       []byte(`{"foo":"bar"}`),
							},
						},
					},
				},
				Params: types.DefaultParams(),
			},
		},
		"prevent duplicate sequences": {
			src: types.GenesisState{
				Sequences: []types.Sequence{
					{IDKey: []byte("foo"), Value: 1},
					{IDKey: []byte("foo"), Value: 9999},
				},
				Params: types.DefaultParams(),
			},
		},
		"prevent code id seq init value == max codeID used": {
			src: types.GenesisState{
				Codes: []types.Code{{
					CodeID:    2,
					CodeInfo:  myCodeInfo,
					CodeBytes: wasmCode,
				}},
				Sequences: []types.Sequence{
					{IDKey: types.KeyLastCodeID, Value: 1},
				},
				Params: types.DefaultParams(),
			},
		},
		"prevent contract id seq init value == count contracts": {
			src: types.GenesisState{
				Codes: []types.Code{{
					CodeID:    firstCodeID,
					CodeInfo:  myCodeInfo,
					CodeBytes: wasmCode,
				}},
				Contracts: []types.Contract{
					{
						ContractAddress: BuildContractAddressClassic(1, 1).String(),
						ContractInfo:    types.ContractInfoFixture(func(c *wasmTypes.ContractInfo) { c.CodeID = 1 }, types.RandCreatedFields),
						ContractCodeHistory: []types.ContractCodeHistoryEntry{
							{
								Operation: types.ContractCodeHistoryOperationTypeMigrate,
								CodeID:    1,
								Updated:   &types.AbsoluteTxPosition{BlockHeight: rand.Uint64(), TxIndex: rand.Uint64()},
								Msg:       []byte(`{}`),
							},
						},
					},
				},
				Sequences: []types.Sequence{
					{IDKey: types.KeyLastCodeID, Value: 2},
					{IDKey: types.KeyLastInstanceID, Value: 1},
				},
				Params: types.DefaultParams(),
			},
		},
<<<<<<< HEAD
		"validator set update called for any genesis messages": {
			src: wasmTypes.GenesisState{
				GenMsgs: []types.GenesisState_GenMsgs{
					{Sum: &types.GenesisState_GenMsgs_StoreCode{
						StoreCode: types.MsgStoreCodeFixture(),
					}},
				},
				Params: types.DefaultParams(),
			},
			stakingMock: StakingKeeperMock{expCalls: 1, validatorUpdate: []abci.ValidatorUpdate{
				{
					PubKey: crypto.PublicKey{Sum: &crypto.PublicKey_Ed25519{
						Ed25519: []byte("a valid key"),
					}},
					Power: 100,
				},
			}},
			msgHandlerMock: &MockMsgHandler{expCalls: 1, expMsg: types.MsgStoreCodeFixture()},
			expSuccess:     true,
		},
		"validator set update not called on genesis msg handler errors": {
			src: wasmTypes.GenesisState{
				GenMsgs: []types.GenesisState_GenMsgs{
					{Sum: &types.GenesisState_GenMsgs_StoreCode{
						StoreCode: types.MsgStoreCodeFixture(),
					}},
				},
				Params: types.DefaultParams(),
			},
			msgHandlerMock: &MockMsgHandler{expCalls: 1, err: errors.New("test error response")},
			stakingMock:    StakingKeeperMock{expCalls: 0},
		},
=======
>>>>>>> 14c2daa6
	}
	for msg, spec := range specs {
		t.Run(msg, func(t *testing.T) {
			keeper, ctx, _ := setupKeeper(t)

			require.NoError(t, types.ValidateGenesis(spec.src))
<<<<<<< HEAD
			gotValidatorSet, gotErr := InitGenesis(ctx, keeper, spec.src, &spec.stakingMock, spec.msgHandlerMock)
=======
			_, gotErr := InitGenesis(ctx, keeper, spec.src)
>>>>>>> 14c2daa6
			if !spec.expSuccess {
				require.Error(t, gotErr)
				return
			}
			require.NoError(t, gotErr)

			for _, c := range spec.src.Codes {
				assert.Equal(t, c.Pinned, keeper.IsPinnedCode(ctx, c.CodeID))
			}
		})
	}
}

func TestImportContractWithCodeHistoryPreserved(t *testing.T) {
	genesisTemplate := `
{
	"params":{
		"code_upload_access": {
			"permission": "Everybody"
		},
		"instantiate_default_permission": "Everybody"
	},
  "codes": [
    {
      "code_id": "1",
      "code_info": {
        "code_hash": %q,
        "creator": "cosmos1qtu5n0cnhfkjj6l2rq97hmky9fd89gwca9yarx",
        "instantiate_config": {
          "permission": "OnlyAddress",
          "address": "cosmos1qtu5n0cnhfkjj6l2rq97hmky9fd89gwca9yarx"
        }
      },
      "code_bytes": %q
    }
  ],
  "contracts": [
    {
      "contract_address": "cosmos14hj2tavq8fpesdwxxcu44rty3hh90vhujrvcmstl4zr3txmfvw9s4hmalr",
      "contract_info": {
        "code_id": "1",
        "creator": "cosmos13x849jzd03vne42ynpj25hn8npjecxqrjghd8x",
        "admin": "cosmos1h5t8zxmjr30e9dqghtlpl40f2zz5cgey6esxtn",
        "label": "ȀĴnZV芢毤",
		"created": {
			"block_height" : "100",
			"tx_index" : "10"
		}
      },
	  "contract_code_history": [
		{
			"operation": "CONTRACT_CODE_HISTORY_OPERATION_TYPE_INIT",
			"code_id": "1",
			"updated": {
				"block_height" : "100",
				"tx_index" : "10"
			},
			"msg": {"foo": "bar"}
	  	},
		{
			"operation": "CONTRACT_CODE_HISTORY_OPERATION_TYPE_MIGRATE",
			"code_id": "1",
			"updated": {
				"block_height" : "200",
				"tx_index" : "10"
			},
			"msg": {"other": "msg"}
	  	}
		]
    }
  ],
  "sequences": [
  {"id_key": "BGxhc3RDb2RlSWQ=", "value": "2"},
  {"id_key": "BGxhc3RDb250cmFjdElk", "value": "3"}
  ]
}`
	keeper, ctx, _ := setupKeeper(t)

	wasmCode, err := os.ReadFile("./testdata/hackatom.wasm")
	require.NoError(t, err)

	wasmCodeHash := sha256.Sum256(wasmCode)
	enc64 := base64.StdEncoding.EncodeToString
	genesisStr := fmt.Sprintf(genesisTemplate, enc64(wasmCodeHash[:]), enc64(wasmCode))

	var importState wasmTypes.GenesisState
	err = keeper.cdc.UnmarshalJSON([]byte(genesisStr), &importState)
	require.NoError(t, err)
	require.NoError(t, importState.ValidateBasic(), genesisStr)

	ctx = ctx.WithBlockHeight(0).WithGasMeter(sdk.NewInfiniteGasMeter())

	// when
	_, err = InitGenesis(ctx, keeper, importState)
	require.NoError(t, err)

	// verify wasm code
	gotWasmCode, err := keeper.GetByteCode(ctx, 1)
	require.NoError(t, err)
	assert.Equal(t, wasmCode, gotWasmCode, "byte code does not match")

	// verify code info
	gotCodeInfo := keeper.GetCodeInfo(ctx, 1)
	require.NotNil(t, gotCodeInfo)
	codeCreatorAddr := "cosmos1qtu5n0cnhfkjj6l2rq97hmky9fd89gwca9yarx"
	expCodeInfo := types.CodeInfo{
		CodeHash: wasmCodeHash[:],
		Creator:  codeCreatorAddr,
		InstantiateConfig: wasmTypes.AccessConfig{
			Permission: types.AccessTypeOnlyAddress,
			Address:    codeCreatorAddr,
		},
	}
	assert.Equal(t, expCodeInfo, *gotCodeInfo)

	// verify contract
	contractAddr, _ := sdk.AccAddressFromBech32("cosmos14hj2tavq8fpesdwxxcu44rty3hh90vhujrvcmstl4zr3txmfvw9s4hmalr")
	gotContractInfo := keeper.GetContractInfo(ctx, contractAddr)
	require.NotNil(t, gotContractInfo)
	contractCreatorAddr := "cosmos13x849jzd03vne42ynpj25hn8npjecxqrjghd8x"
	adminAddr := "cosmos1h5t8zxmjr30e9dqghtlpl40f2zz5cgey6esxtn"

	expContractInfo := types.ContractInfo{
		CodeID:  firstCodeID,
		Creator: contractCreatorAddr,
		Admin:   adminAddr,
		Label:   "ȀĴnZV芢毤",
		Created: &types.AbsoluteTxPosition{BlockHeight: 100, TxIndex: 10},
	}
	assert.Equal(t, expContractInfo, *gotContractInfo)

	expHistory := []types.ContractCodeHistoryEntry{
		{
			Operation: types.ContractCodeHistoryOperationTypeInit,
			CodeID:    firstCodeID,
			Updated: &types.AbsoluteTxPosition{
				BlockHeight: 100,
				TxIndex:     10,
			},
			Msg: []byte(`{"foo": "bar"}`),
		},
		{
			Operation: types.ContractCodeHistoryOperationTypeMigrate,
			CodeID:    firstCodeID,
			Updated: &types.AbsoluteTxPosition{
				BlockHeight: 200,
				TxIndex:     10,
			},
			Msg: []byte(`{"other": "msg"}`),
		},
	}
	assert.Equal(t, expHistory, keeper.GetContractHistory(ctx, contractAddr))
	assert.Equal(t, uint64(2), keeper.PeekAutoIncrementID(ctx, types.KeyLastCodeID))
	assert.Equal(t, uint64(3), keeper.PeekAutoIncrementID(ctx, types.KeyLastInstanceID))
}

<<<<<<< HEAD
func TestSupportedGenMsgTypes(t *testing.T) {
	wasmCode, err := os.ReadFile("./testdata/hackatom.wasm")
	require.NoError(t, err)
	var (
		myAddress          sdk.AccAddress = bytes.Repeat([]byte{1}, types.ContractAddrLen)
		verifierAddress    sdk.AccAddress = bytes.Repeat([]byte{2}, types.ContractAddrLen)
		beneficiaryAddress sdk.AccAddress = bytes.Repeat([]byte{3}, types.ContractAddrLen)
	)
	const denom = "stake"
	importState := types.GenesisState{
		Params: types.DefaultParams(),
		GenMsgs: []types.GenesisState_GenMsgs{
			{
				Sum: &types.GenesisState_GenMsgs_StoreCode{
					StoreCode: &types.MsgStoreCode{
						Sender:       myAddress.String(),
						WASMByteCode: wasmCode,
					},
				},
			},
			{
				Sum: &types.GenesisState_GenMsgs_InstantiateContract{
					InstantiateContract: &types.MsgInstantiateContract{
						Sender: myAddress.String(),
						CodeID: 1,
						Label:  "testing",
						Msg: HackatomExampleInitMsg{
							Verifier:    verifierAddress,
							Beneficiary: beneficiaryAddress,
						}.GetBytes(t),
						Funds: sdk.NewCoins(sdk.NewCoin(denom, sdk.NewInt(10))),
					},
				},
			},
			{
				Sum: &types.GenesisState_GenMsgs_ExecuteContract{
					ExecuteContract: &types.MsgExecuteContract{
						Sender:   verifierAddress.String(),
						Contract: BuildContractAddressClassic(1, 1).String(),
						Msg:      []byte(`{"release":{}}`),
					},
				},
			},
		},
	}
	require.NoError(t, importState.ValidateBasic())
	ctx, keepers := CreateDefaultTestInput(t)
	keeper := keepers.WasmKeeper
	ctx = ctx.WithBlockHeight(0).WithGasMeter(sdk.NewInfiniteGasMeter())
	keepers.Faucet.Fund(ctx, myAddress, sdk.NewCoin(denom, sdk.NewInt(100)))

	// when
	_, err = InitGenesis(ctx, keeper, importState, &StakingKeeperMock{}, TestHandler(keepers.ContractKeeper))
	require.NoError(t, err)

	// verify code stored
	gotWasmCode, err := keeper.GetByteCode(ctx, 1)
	require.NoError(t, err)
	assert.Equal(t, wasmCode, gotWasmCode)
	codeInfo := keeper.GetCodeInfo(ctx, 1)
	require.NotNil(t, codeInfo)

	// verify contract instantiated
	cInfo := keeper.GetContractInfo(ctx, BuildContractAddressClassic(1, 1))
	require.NotNil(t, cInfo)

	// verify contract executed
	gotBalance := keepers.BankKeeper.GetBalance(ctx, beneficiaryAddress, denom)
	assert.Equal(t, sdk.NewCoin(denom, sdk.NewInt(10)), gotBalance)
}

func setupKeeper(t *testing.T) (*Keeper, sdk.Context, []storetypes.StoreKey) {
=======
func setupKeeper(t *testing.T) (*Keeper, sdk.Context, []sdk.StoreKey) {
>>>>>>> 14c2daa6
	t.Helper()
	tempDir, err := os.MkdirTemp("", "wasm")
	require.NoError(t, err)
	t.Cleanup(func() { os.RemoveAll(tempDir) })
	var (
		keyParams  = sdk.NewKVStoreKey(paramtypes.StoreKey)
		tkeyParams = sdk.NewTransientStoreKey(paramtypes.TStoreKey)
		keyWasm    = sdk.NewKVStoreKey(wasmTypes.StoreKey)
	)

	db := dbm.NewMemDB()
	ms := store.NewCommitMultiStore(db)
	ms.MountStoreWithDB(keyWasm, storetypes.StoreTypeIAVL, db)
	ms.MountStoreWithDB(keyParams, storetypes.StoreTypeIAVL, db)
	ms.MountStoreWithDB(tkeyParams, storetypes.StoreTypeTransient, db)
	require.NoError(t, ms.LoadLatestVersion())

	ctx := sdk.NewContext(ms, tmproto.Header{
		Height: 1234567,
		Time:   time.Date(2020, time.April, 22, 12, 0, 0, 0, time.UTC),
	}, false, log.NewNopLogger())

	encodingConfig := MakeEncodingConfig(t)
	// register an example extension. must be protobuf
	encodingConfig.InterfaceRegistry.RegisterImplementations(
		(*types.ContractInfoExtension)(nil),
		&v1beta1.Proposal{},
	)
	// also registering gov interfaces for nested Any type
	v1beta1.RegisterInterfaces(encodingConfig.InterfaceRegistry)

	wasmConfig := wasmTypes.DefaultWasmConfig()
	pk := paramskeeper.NewKeeper(encodingConfig.Marshaler, encodingConfig.Amino, keyParams, tkeyParams)

	srcKeeper := NewKeeper(
		encodingConfig.Marshaler,
		keyWasm,
		pk.Subspace(wasmTypes.ModuleName),
		authkeeper.AccountKeeper{},
		&bankkeeper.BaseKeeper{},
		stakingkeeper.Keeper{},
		distributionkeeper.Keeper{},
		nil,
		nil,
		nil,
		nil,
		nil,
		nil,
		tempDir,
		wasmConfig,
		AvailableCapabilities,
	)
<<<<<<< HEAD
	return &srcKeeper, ctx, []storetypes.StoreKey{keyWasm, keyParams}
}

type StakingKeeperMock struct {
	err             error
	validatorUpdate []abci.ValidatorUpdate
	expCalls        int
	gotCalls        int
}

func (s *StakingKeeperMock) ApplyAndReturnValidatorSetUpdates(_ sdk.Context) ([]abci.ValidatorUpdate, error) {
	s.gotCalls++
	return s.validatorUpdate, s.err
}

func (s *StakingKeeperMock) verifyCalls(t *testing.T) {
	assert.Equal(t, s.expCalls, s.gotCalls, "number calls")
}

var _ MessageRouter = &MockMsgHandler{}

type MockMsgHandler struct {
	result   *sdk.Result
	err      error
	expCalls int
	gotCalls int
	expMsg   sdk.Msg
	gotMsg   sdk.Msg
}

func (m *MockMsgHandler) Handler(msg sdk.Msg) baseapp.MsgServiceHandler {
	return m.Handle
}

func (m *MockMsgHandler) Handle(ctx sdk.Context, msg sdk.Msg) (*sdk.Result, error) {
	m.gotCalls++
	m.gotMsg = msg
	return m.result, m.err
}

func (m *MockMsgHandler) verifyCalls(t *testing.T) {
	if m == nil {
		return
	}
	assert.Equal(t, m.expMsg, m.gotMsg, "message param")
	assert.Equal(t, m.expCalls, m.gotCalls, "number calls")
=======
	return &srcKeeper, ctx, []sdk.StoreKey{keyWasm, keyParams}
>>>>>>> 14c2daa6
}<|MERGE_RESOLUTION|>--- conflicted
+++ resolved
@@ -9,6 +9,7 @@
 	"testing"
 	"time"
 
+	"cosmossdk.io/api/tendermint/abci"
 	"github.com/cosmos/cosmos-sdk/baseapp"
 	storetypes "github.com/cosmos/cosmos-sdk/store/types"
 	"github.com/cosmos/cosmos-sdk/x/gov/types/v1beta1"
@@ -148,15 +149,8 @@
 
 	myCodeInfo := wasmTypes.CodeInfoFixture(wasmTypes.WithSHA256CodeHash(wasmCode))
 	specs := map[string]struct {
-<<<<<<< HEAD
-		src            types.GenesisState
-		stakingMock    StakingKeeperMock
-		msgHandlerMock *MockMsgHandler
-		expSuccess     bool
-=======
 		src        types.GenesisState
 		expSuccess bool
->>>>>>> 14c2daa6
 	}{
 		"happy path: code info correct": {
 			src: types.GenesisState{
@@ -461,52 +455,13 @@
 				Params: types.DefaultParams(),
 			},
 		},
-<<<<<<< HEAD
-		"validator set update called for any genesis messages": {
-			src: wasmTypes.GenesisState{
-				GenMsgs: []types.GenesisState_GenMsgs{
-					{Sum: &types.GenesisState_GenMsgs_StoreCode{
-						StoreCode: types.MsgStoreCodeFixture(),
-					}},
-				},
-				Params: types.DefaultParams(),
-			},
-			stakingMock: StakingKeeperMock{expCalls: 1, validatorUpdate: []abci.ValidatorUpdate{
-				{
-					PubKey: crypto.PublicKey{Sum: &crypto.PublicKey_Ed25519{
-						Ed25519: []byte("a valid key"),
-					}},
-					Power: 100,
-				},
-			}},
-			msgHandlerMock: &MockMsgHandler{expCalls: 1, expMsg: types.MsgStoreCodeFixture()},
-			expSuccess:     true,
-		},
-		"validator set update not called on genesis msg handler errors": {
-			src: wasmTypes.GenesisState{
-				GenMsgs: []types.GenesisState_GenMsgs{
-					{Sum: &types.GenesisState_GenMsgs_StoreCode{
-						StoreCode: types.MsgStoreCodeFixture(),
-					}},
-				},
-				Params: types.DefaultParams(),
-			},
-			msgHandlerMock: &MockMsgHandler{expCalls: 1, err: errors.New("test error response")},
-			stakingMock:    StakingKeeperMock{expCalls: 0},
-		},
-=======
->>>>>>> 14c2daa6
 	}
 	for msg, spec := range specs {
 		t.Run(msg, func(t *testing.T) {
 			keeper, ctx, _ := setupKeeper(t)
 
 			require.NoError(t, types.ValidateGenesis(spec.src))
-<<<<<<< HEAD
-			gotValidatorSet, gotErr := InitGenesis(ctx, keeper, spec.src, &spec.stakingMock, spec.msgHandlerMock)
-=======
 			_, gotErr := InitGenesis(ctx, keeper, spec.src)
->>>>>>> 14c2daa6
 			if !spec.expSuccess {
 				require.Error(t, gotErr)
 				return
@@ -663,82 +618,7 @@
 	assert.Equal(t, uint64(3), keeper.PeekAutoIncrementID(ctx, types.KeyLastInstanceID))
 }
 
-<<<<<<< HEAD
-func TestSupportedGenMsgTypes(t *testing.T) {
-	wasmCode, err := os.ReadFile("./testdata/hackatom.wasm")
-	require.NoError(t, err)
-	var (
-		myAddress          sdk.AccAddress = bytes.Repeat([]byte{1}, types.ContractAddrLen)
-		verifierAddress    sdk.AccAddress = bytes.Repeat([]byte{2}, types.ContractAddrLen)
-		beneficiaryAddress sdk.AccAddress = bytes.Repeat([]byte{3}, types.ContractAddrLen)
-	)
-	const denom = "stake"
-	importState := types.GenesisState{
-		Params: types.DefaultParams(),
-		GenMsgs: []types.GenesisState_GenMsgs{
-			{
-				Sum: &types.GenesisState_GenMsgs_StoreCode{
-					StoreCode: &types.MsgStoreCode{
-						Sender:       myAddress.String(),
-						WASMByteCode: wasmCode,
-					},
-				},
-			},
-			{
-				Sum: &types.GenesisState_GenMsgs_InstantiateContract{
-					InstantiateContract: &types.MsgInstantiateContract{
-						Sender: myAddress.String(),
-						CodeID: 1,
-						Label:  "testing",
-						Msg: HackatomExampleInitMsg{
-							Verifier:    verifierAddress,
-							Beneficiary: beneficiaryAddress,
-						}.GetBytes(t),
-						Funds: sdk.NewCoins(sdk.NewCoin(denom, sdk.NewInt(10))),
-					},
-				},
-			},
-			{
-				Sum: &types.GenesisState_GenMsgs_ExecuteContract{
-					ExecuteContract: &types.MsgExecuteContract{
-						Sender:   verifierAddress.String(),
-						Contract: BuildContractAddressClassic(1, 1).String(),
-						Msg:      []byte(`{"release":{}}`),
-					},
-				},
-			},
-		},
-	}
-	require.NoError(t, importState.ValidateBasic())
-	ctx, keepers := CreateDefaultTestInput(t)
-	keeper := keepers.WasmKeeper
-	ctx = ctx.WithBlockHeight(0).WithGasMeter(sdk.NewInfiniteGasMeter())
-	keepers.Faucet.Fund(ctx, myAddress, sdk.NewCoin(denom, sdk.NewInt(100)))
-
-	// when
-	_, err = InitGenesis(ctx, keeper, importState, &StakingKeeperMock{}, TestHandler(keepers.ContractKeeper))
-	require.NoError(t, err)
-
-	// verify code stored
-	gotWasmCode, err := keeper.GetByteCode(ctx, 1)
-	require.NoError(t, err)
-	assert.Equal(t, wasmCode, gotWasmCode)
-	codeInfo := keeper.GetCodeInfo(ctx, 1)
-	require.NotNil(t, codeInfo)
-
-	// verify contract instantiated
-	cInfo := keeper.GetContractInfo(ctx, BuildContractAddressClassic(1, 1))
-	require.NotNil(t, cInfo)
-
-	// verify contract executed
-	gotBalance := keepers.BankKeeper.GetBalance(ctx, beneficiaryAddress, denom)
-	assert.Equal(t, sdk.NewCoin(denom, sdk.NewInt(10)), gotBalance)
-}
-
 func setupKeeper(t *testing.T) (*Keeper, sdk.Context, []storetypes.StoreKey) {
-=======
-func setupKeeper(t *testing.T) (*Keeper, sdk.Context, []sdk.StoreKey) {
->>>>>>> 14c2daa6
 	t.Helper()
 	tempDir, err := os.MkdirTemp("", "wasm")
 	require.NoError(t, err)
@@ -791,7 +671,6 @@
 		wasmConfig,
 		AvailableCapabilities,
 	)
-<<<<<<< HEAD
 	return &srcKeeper, ctx, []storetypes.StoreKey{keyWasm, keyParams}
 }
 
@@ -838,7 +717,4 @@
 	}
 	assert.Equal(t, m.expMsg, m.gotMsg, "message param")
 	assert.Equal(t, m.expCalls, m.gotCalls, "number calls")
-=======
-	return &srcKeeper, ctx, []sdk.StoreKey{keyWasm, keyParams}
->>>>>>> 14c2daa6
 }