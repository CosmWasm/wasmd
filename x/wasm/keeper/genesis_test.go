package keeper

import (
	"crypto/sha256"
	"encoding/base64"
	"fmt"
	"math/rand"
	"os"
	"testing"
	"time"

	abci "github.com/cometbft/cometbft/abci/types"

	"github.com/cosmos/cosmos-sdk/baseapp"
	storetypes "github.com/cosmos/cosmos-sdk/store/types"
	govtypes "github.com/cosmos/cosmos-sdk/x/gov/types"
	"github.com/cosmos/cosmos-sdk/x/gov/types/v1beta1"

	dbm "github.com/cometbft/cometbft-db"
	"github.com/cometbft/cometbft/libs/log"
	tmproto "github.com/cometbft/cometbft/proto/tendermint/types"
	"github.com/cosmos/cosmos-sdk/store"
	sdk "github.com/cosmos/cosmos-sdk/types"
	authkeeper "github.com/cosmos/cosmos-sdk/x/auth/keeper"
	authtypes "github.com/cosmos/cosmos-sdk/x/auth/types"
	bankkeeper "github.com/cosmos/cosmos-sdk/x/bank/keeper"
	stakingkeeper "github.com/cosmos/cosmos-sdk/x/staking/keeper"
	fuzz "github.com/google/gofuzz"
	"github.com/stretchr/testify/assert"
	"github.com/stretchr/testify/require"

	"github.com/CosmWasm/wasmd/x/wasm/types"
)

const firstCodeID = 1

func TestGenesisExportImport(t *testing.T) {
	wasmKeeper, srcCtx := setupKeeper(t)
	contractKeeper := NewGovPermissionKeeper(wasmKeeper)

	wasmCode, err := os.ReadFile("./testdata/hackatom.wasm")
	require.NoError(t, err)

	// store some test data
	f := fuzz.New().Funcs(ModelFuzzers...)

	wasmKeeper.SetParams(srcCtx, types.DefaultParams())

	for i := 0; i < 25; i++ {
		var (
			codeInfo          types.CodeInfo
			contract          types.ContractInfo
			stateModels       []types.Model
			history           []types.ContractCodeHistoryEntry
			pinned            bool
			contractExtension bool
		)
		f.Fuzz(&codeInfo)
		f.Fuzz(&contract)
		f.Fuzz(&stateModels)
		f.NilChance(0).Fuzz(&history)
		f.Fuzz(&pinned)
		f.Fuzz(&contractExtension)

		creatorAddr, err := sdk.AccAddressFromBech32(codeInfo.Creator)
		require.NoError(t, err)
		codeID, _, err := contractKeeper.Create(srcCtx, creatorAddr, wasmCode, &codeInfo.InstantiateConfig)
		require.NoError(t, err)
		if pinned {
			err = contractKeeper.PinCode(srcCtx, codeID)
			require.NoError(t, err)
		}
		if contractExtension {
			anyTime := time.Now().UTC()
			var nestedType v1beta1.TextProposal
			f.NilChance(0).Fuzz(&nestedType)
			myExtension, err := v1beta1.NewProposal(&nestedType, 1, anyTime, anyTime)
			require.NoError(t, err)
			err = contract.SetExtension(&myExtension)
			require.NoError(t, err)
		}

		contract.CodeID = codeID
		contractAddr := wasmKeeper.ClassicAddressGenerator()(srcCtx, codeID, nil)
		wasmKeeper.storeContractInfo(srcCtx, contractAddr, &contract)
		wasmKeeper.appendToContractHistory(srcCtx, contractAddr, history...)
		err = wasmKeeper.importContractState(srcCtx, contractAddr, stateModels)
		require.NoError(t, err)
	}

	var wasmParams types.Params
	f.NilChance(0).Fuzz(&wasmParams)
	wasmKeeper.SetParams(srcCtx, wasmParams)

	// export
	exportedState := ExportGenesis(srcCtx, wasmKeeper)
	// order should not matter
	rand.Shuffle(len(exportedState.Codes), func(i, j int) {
		exportedState.Codes[i], exportedState.Codes[j] = exportedState.Codes[j], exportedState.Codes[i]
	})
	rand.Shuffle(len(exportedState.Contracts), func(i, j int) {
		exportedState.Contracts[i], exportedState.Contracts[j] = exportedState.Contracts[j], exportedState.Contracts[i]
	})
	rand.Shuffle(len(exportedState.Sequences), func(i, j int) {
		exportedState.Sequences[i], exportedState.Sequences[j] = exportedState.Sequences[j], exportedState.Sequences[i]
	})
	exportedGenesis, err := wasmKeeper.cdc.MarshalJSON(exportedState)
	require.NoError(t, err)

	// setup new instances
	dstKeeper, dstCtx := setupKeeper(t)

	// reset contract code index in source DB for comparison with dest DB
	wasmKeeper.IterateContractInfo(srcCtx, func(address sdk.AccAddress, info types.ContractInfo) bool {
		creatorAddress := sdk.MustAccAddressFromBech32(info.Creator)
		history := wasmKeeper.GetContractHistory(srcCtx, address)

		wasmKeeper.addToContractCodeSecondaryIndex(srcCtx, address, history[len(history)-1])
		wasmKeeper.addToContractCreatorSecondaryIndex(srcCtx, creatorAddress, history[0].Updated, address)
		return false
	})

	// re-import
	var importState types.GenesisState
	err = dstKeeper.cdc.UnmarshalJSON(exportedGenesis, &importState)
	require.NoError(t, err)
	_, err = InitGenesis(dstCtx, dstKeeper, importState)
	require.NoError(t, err)

	// compare whole DB

	srcIT := srcCtx.KVStore(wasmKeeper.storeKey).Iterator(nil, nil)
	dstIT := dstCtx.KVStore(dstKeeper.storeKey).Iterator(nil, nil)

	for i := 0; srcIT.Valid(); i++ {
		require.True(t, dstIT.Valid(), "[%s] destination DB has less elements than source. Missing: %x", wasmKeeper.storeKey.Name(), srcIT.Key())
		require.Equal(t, srcIT.Key(), dstIT.Key(), i)
		require.Equal(t, srcIT.Value(), dstIT.Value(), "[%s] element (%d): %X", wasmKeeper.storeKey.Name(), i, srcIT.Key())
		dstIT.Next()
		srcIT.Next()
	}
	if !assert.False(t, dstIT.Valid()) {
		t.Fatalf("dest Iterator still has key :%X", dstIT.Key())
	}
	srcIT.Close()
	dstIT.Close()
}

func TestGenesisInit(t *testing.T) {
	wasmCode, err := os.ReadFile("./testdata/hackatom.wasm")
	require.NoError(t, err)

	myCodeInfo := types.CodeInfoFixture(types.WithSHA256CodeHash(wasmCode))
	specs := map[string]struct {
		src        types.GenesisState
		expSuccess bool
	}{
		"happy path: code info correct": {
			src: types.GenesisState{
				Codes: []types.Code{{
					CodeID:    firstCodeID,
					CodeInfo:  myCodeInfo,
					CodeBytes: wasmCode,
				}},
				Sequences: []types.Sequence{
					{IDKey: types.KeyLastCodeID, Value: 2},
					{IDKey: types.KeyLastInstanceID, Value: 1},
				},
				Params: types.DefaultParams(),
			},
			expSuccess: true,
		},
		"happy path: code ids can contain gaps": {
			src: types.GenesisState{
				Codes: []types.Code{{
					CodeID:    firstCodeID,
					CodeInfo:  myCodeInfo,
					CodeBytes: wasmCode,
				}, {
					CodeID:    3,
					CodeInfo:  myCodeInfo,
					CodeBytes: wasmCode,
				}},
				Sequences: []types.Sequence{
					{IDKey: types.KeyLastCodeID, Value: 10},
					{IDKey: types.KeyLastInstanceID, Value: 1},
				},
				Params: types.DefaultParams(),
			},
			expSuccess: true,
		},
		"happy path: code order does not matter": {
			src: types.GenesisState{
				Codes: []types.Code{{
					CodeID:    2,
					CodeInfo:  myCodeInfo,
					CodeBytes: wasmCode,
				}, {
					CodeID:    firstCodeID,
					CodeInfo:  myCodeInfo,
					CodeBytes: wasmCode,
				}},
				Contracts: nil,
				Sequences: []types.Sequence{
					{IDKey: types.KeyLastCodeID, Value: 3},
					{IDKey: types.KeyLastInstanceID, Value: 1},
				},
				Params: types.DefaultParams(),
			},
			expSuccess: true,
		},
		"prevent code hash mismatch": {src: types.GenesisState{
			Codes: []types.Code{{
				CodeID:    firstCodeID,
				CodeInfo:  types.CodeInfoFixture(func(i *types.CodeInfo) { i.CodeHash = make([]byte, sha256.Size) }),
				CodeBytes: wasmCode,
			}},
			Params: types.DefaultParams(),
		}},
		"prevent duplicate codeIDs": {src: types.GenesisState{
			Codes: []types.Code{
				{
					CodeID:    firstCodeID,
					CodeInfo:  myCodeInfo,
					CodeBytes: wasmCode,
				},
				{
					CodeID:    firstCodeID,
					CodeInfo:  myCodeInfo,
					CodeBytes: wasmCode,
				},
			},
			Params: types.DefaultParams(),
		}},
		"codes with same checksum can be pinned": {
			src: types.GenesisState{
				Codes: []types.Code{
					{
						CodeID:    firstCodeID,
						CodeInfo:  myCodeInfo,
						CodeBytes: wasmCode,
						Pinned:    true,
					},
					{
						CodeID:    2,
						CodeInfo:  myCodeInfo,
						CodeBytes: wasmCode,
						Pinned:    true,
					},
				},
				Params: types.DefaultParams(),
			},
		},
		"happy path: code id in info and contract do match": {
			src: types.GenesisState{
				Codes: []types.Code{{
					CodeID:    firstCodeID,
					CodeInfo:  myCodeInfo,
					CodeBytes: wasmCode,
				}},
				Contracts: []types.Contract{
					{
						ContractAddress: BuildContractAddressClassic(1, 1).String(),
						ContractInfo:    types.ContractInfoFixture(func(c *types.ContractInfo) { c.CodeID = 1 }, types.RandCreatedFields),
						ContractCodeHistory: []types.ContractCodeHistoryEntry{
							{
								Operation: types.ContractCodeHistoryOperationTypeMigrate,
								CodeID:    1,
								Updated:   &types.AbsoluteTxPosition{BlockHeight: rand.Uint64(), TxIndex: rand.Uint64()},
								Msg:       []byte(`{}`),
							},
						},
					},
				},
				Sequences: []types.Sequence{
					{IDKey: types.KeyLastCodeID, Value: 2},
					{IDKey: types.KeyLastInstanceID, Value: 2},
				},
				Params: types.DefaultParams(),
			},
			expSuccess: true,
		},
		"happy path: code info with two contracts": {
			src: types.GenesisState{
				Codes: []types.Code{{
					CodeID:    firstCodeID,
					CodeInfo:  myCodeInfo,
					CodeBytes: wasmCode,
				}},
				Contracts: []types.Contract{
					{
						ContractAddress: BuildContractAddressClassic(1, 1).String(),
						ContractInfo:    types.ContractInfoFixture(func(c *types.ContractInfo) { c.CodeID = 1 }, types.RandCreatedFields),
						ContractCodeHistory: []types.ContractCodeHistoryEntry{
							{
								Operation: types.ContractCodeHistoryOperationTypeMigrate,
								CodeID:    1,
								Updated:   &types.AbsoluteTxPosition{BlockHeight: rand.Uint64(), TxIndex: rand.Uint64()},
								Msg:       []byte(`{}`),
							},
						},
					}, {
						ContractAddress: BuildContractAddressClassic(1, 2).String(),
						ContractInfo:    types.ContractInfoFixture(func(c *types.ContractInfo) { c.CodeID = 1 }, types.RandCreatedFields),
						ContractCodeHistory: []types.ContractCodeHistoryEntry{
							{
								Operation: types.ContractCodeHistoryOperationTypeMigrate,
								CodeID:    1,
								Updated:   &types.AbsoluteTxPosition{BlockHeight: rand.Uint64(), TxIndex: rand.Uint64()},
								Msg:       []byte(`{"foo":"bar"}`),
							},
						},
					},
				},
				Sequences: []types.Sequence{
					{IDKey: types.KeyLastCodeID, Value: 2},
					{IDKey: types.KeyLastInstanceID, Value: 3},
				},
				Params: types.DefaultParams(),
			},
			expSuccess: true,
		},
		"prevent contracts that points to non existing codeID": {
			src: types.GenesisState{
				Contracts: []types.Contract{
					{
						ContractAddress: BuildContractAddressClassic(1, 1).String(),
						ContractInfo:    types.ContractInfoFixture(func(c *types.ContractInfo) { c.CodeID = 1 }, types.RandCreatedFields),
						ContractCodeHistory: []types.ContractCodeHistoryEntry{
							{
								Operation: types.ContractCodeHistoryOperationTypeMigrate,
								CodeID:    1,
								Updated:   &types.AbsoluteTxPosition{BlockHeight: rand.Uint64(), TxIndex: rand.Uint64()},
								Msg:       []byte(`{"foo":"bar"}`),
							},
						},
					},
				},
				Params: types.DefaultParams(),
			},
		},
		"prevent duplicate contract address": {
			src: types.GenesisState{
				Codes: []types.Code{{
					CodeID:    firstCodeID,
					CodeInfo:  myCodeInfo,
					CodeBytes: wasmCode,
				}},
				Contracts: []types.Contract{
					{
						ContractAddress: BuildContractAddressClassic(1, 1).String(),
						ContractInfo:    types.ContractInfoFixture(func(c *types.ContractInfo) { c.CodeID = 1 }, types.RandCreatedFields),
						ContractCodeHistory: []types.ContractCodeHistoryEntry{
							{
								Operation: types.ContractCodeHistoryOperationTypeMigrate,
								CodeID:    1,
								Updated:   &types.AbsoluteTxPosition{BlockHeight: rand.Uint64(), TxIndex: rand.Uint64()},
								Msg:       []byte(`{"foo":"bar"}`),
							},
						},
					}, {
						ContractAddress: BuildContractAddressClassic(1, 1).String(),
						ContractInfo:    types.ContractInfoFixture(func(c *types.ContractInfo) { c.CodeID = 1 }, types.RandCreatedFields),
						ContractCodeHistory: []types.ContractCodeHistoryEntry{
							{
								Operation: types.ContractCodeHistoryOperationTypeMigrate,
								CodeID:    1,
								Updated:   &types.AbsoluteTxPosition{BlockHeight: rand.Uint64(), TxIndex: rand.Uint64()},
								Msg:       []byte(`{"other":"value"}`),
							},
						},
					},
				},
				Params: types.DefaultParams(),
			},
		},
		"prevent duplicate contract model keys": {
			src: types.GenesisState{
				Codes: []types.Code{{
					CodeID:    firstCodeID,
					CodeInfo:  myCodeInfo,
					CodeBytes: wasmCode,
				}},
				Contracts: []types.Contract{
					{
						ContractAddress: BuildContractAddressClassic(1, 1).String(),
						ContractInfo:    types.ContractInfoFixture(func(c *types.ContractInfo) { c.CodeID = 1 }, types.RandCreatedFields),
						ContractState: []types.Model{
							{
								Key:   []byte{0x1},
								Value: []byte("foo"),
							},
							{
								Key:   []byte{0x1},
								Value: []byte("bar"),
							},
						},
						ContractCodeHistory: []types.ContractCodeHistoryEntry{
							{
								Operation: types.ContractCodeHistoryOperationTypeMigrate,
								CodeID:    1,
								Updated:   &types.AbsoluteTxPosition{BlockHeight: rand.Uint64(), TxIndex: rand.Uint64()},
								Msg:       []byte(`{"foo":"bar"}`),
							},
						},
					},
				},
				Params: types.DefaultParams(),
			},
		},
		"prevent duplicate sequences": {
			src: types.GenesisState{
				Sequences: []types.Sequence{
					{IDKey: []byte("foo"), Value: 1},
					{IDKey: []byte("foo"), Value: 9999},
				},
				Params: types.DefaultParams(),
			},
		},
		"prevent code id seq init value == max codeID used": {
			src: types.GenesisState{
				Codes: []types.Code{{
					CodeID:    2,
					CodeInfo:  myCodeInfo,
					CodeBytes: wasmCode,
				}},
				Sequences: []types.Sequence{
					{IDKey: types.KeyLastCodeID, Value: 1},
				},
				Params: types.DefaultParams(),
			},
		},
		"prevent contract id seq init value == count contracts": {
			src: types.GenesisState{
				Codes: []types.Code{{
					CodeID:    firstCodeID,
					CodeInfo:  myCodeInfo,
					CodeBytes: wasmCode,
				}},
				Contracts: []types.Contract{
					{
						ContractAddress: BuildContractAddressClassic(1, 1).String(),
						ContractInfo:    types.ContractInfoFixture(func(c *types.ContractInfo) { c.CodeID = 1 }, types.RandCreatedFields),
						ContractCodeHistory: []types.ContractCodeHistoryEntry{
							{
								Operation: types.ContractCodeHistoryOperationTypeMigrate,
								CodeID:    1,
								Updated:   &types.AbsoluteTxPosition{BlockHeight: rand.Uint64(), TxIndex: rand.Uint64()},
								Msg:       []byte(`{}`),
							},
						},
					},
				},
				Sequences: []types.Sequence{
					{IDKey: types.KeyLastCodeID, Value: 2},
					{IDKey: types.KeyLastInstanceID, Value: 1},
				},
				Params: types.DefaultParams(),
			},
		},
	}
	for msg, spec := range specs {
		t.Run(msg, func(t *testing.T) {
			keeper, ctx := setupKeeper(t)

			require.NoError(t, types.ValidateGenesis(spec.src))
			_, gotErr := InitGenesis(ctx, keeper, spec.src)
			if !spec.expSuccess {
				require.Error(t, gotErr)
				return
			}
			require.NoError(t, gotErr)

			for _, c := range spec.src.Codes {
				assert.Equal(t, c.Pinned, keeper.IsPinnedCode(ctx, c.CodeID))
			}
		})
	}
}

func TestImportContractWithCodeHistoryPreserved(t *testing.T) {
	genesisTemplate := `
{
	"params":{
		"code_upload_access": {
			"permission": "Everybody"
		},
		"instantiate_default_permission": "Everybody"
	},
  "codes": [
    {
      "code_id": "1",
      "code_info": {
        "code_hash": %q,
        "creator": "cosmos1qtu5n0cnhfkjj6l2rq97hmky9fd89gwca9yarx",
        "instantiate_config": {
          "permission": "OnlyAddress",
          "address": "cosmos1qtu5n0cnhfkjj6l2rq97hmky9fd89gwca9yarx"
        }
      },
      "code_bytes": %q
    }
  ],
  "contracts": [
    {
      "contract_address": "cosmos14hj2tavq8fpesdwxxcu44rty3hh90vhujrvcmstl4zr3txmfvw9s4hmalr",
      "contract_info": {
        "code_id": "1",
        "creator": "cosmos13x849jzd03vne42ynpj25hn8npjecxqrjghd8x",
        "admin": "cosmos1h5t8zxmjr30e9dqghtlpl40f2zz5cgey6esxtn",
        "label": "ȀĴnZV芢毤",
		"created": {
			"block_height" : "100",
			"tx_index" : "10"
		}
      },
	  "contract_code_history": [
		{
			"operation": "CONTRACT_CODE_HISTORY_OPERATION_TYPE_INIT",
			"code_id": "1",
			"updated": {
				"block_height" : "100",
				"tx_index" : "10"
			},
			"msg": {"foo": "bar"}
	  	},
		{
			"operation": "CONTRACT_CODE_HISTORY_OPERATION_TYPE_MIGRATE",
			"code_id": "1",
			"updated": {
				"block_height" : "200",
				"tx_index" : "10"
			},
			"msg": {"other": "msg"}
	  	}
		]
    }
  ],
  "sequences": [
  {"id_key": "BGxhc3RDb2RlSWQ=", "value": "2"},
  {"id_key": "BGxhc3RDb250cmFjdElk", "value": "3"}
  ]
}`
	keeper, ctx := setupKeeper(t)

	wasmCode, err := os.ReadFile("./testdata/hackatom.wasm")
	require.NoError(t, err)

	wasmCodeHash := sha256.Sum256(wasmCode)
	enc64 := base64.StdEncoding.EncodeToString
	genesisStr := fmt.Sprintf(genesisTemplate, enc64(wasmCodeHash[:]), enc64(wasmCode))

	var importState types.GenesisState
	err = keeper.cdc.UnmarshalJSON([]byte(genesisStr), &importState)
	require.NoError(t, err)
	require.NoError(t, importState.ValidateBasic(), genesisStr)

	ctx = ctx.WithBlockHeight(0).WithGasMeter(sdk.NewInfiniteGasMeter())

	// when
	_, err = InitGenesis(ctx, keeper, importState)
	require.NoError(t, err)

	// verify wasm code
	gotWasmCode, err := keeper.GetByteCode(ctx, 1)
	require.NoError(t, err)
	assert.Equal(t, wasmCode, gotWasmCode, "byte code does not match")

	// verify code info
	gotCodeInfo := keeper.GetCodeInfo(ctx, 1)
	require.NotNil(t, gotCodeInfo)
	codeCreatorAddr := "cosmos1qtu5n0cnhfkjj6l2rq97hmky9fd89gwca9yarx"
	expCodeInfo := types.CodeInfo{
		CodeHash: wasmCodeHash[:],
		Creator:  codeCreatorAddr,
		InstantiateConfig: types.AccessConfig{
			Permission: types.AccessTypeOnlyAddress,
			Address:    codeCreatorAddr,
		},
	}
	assert.Equal(t, expCodeInfo, *gotCodeInfo)

	// verify contract
	contractAddr, _ := sdk.AccAddressFromBech32("cosmos14hj2tavq8fpesdwxxcu44rty3hh90vhujrvcmstl4zr3txmfvw9s4hmalr")
	gotContractInfo := keeper.GetContractInfo(ctx, contractAddr)
	require.NotNil(t, gotContractInfo)
	contractCreatorAddr := "cosmos13x849jzd03vne42ynpj25hn8npjecxqrjghd8x"
	adminAddr := "cosmos1h5t8zxmjr30e9dqghtlpl40f2zz5cgey6esxtn"

	expContractInfo := types.ContractInfo{
		CodeID:  firstCodeID,
		Creator: contractCreatorAddr,
		Admin:   adminAddr,
		Label:   "ȀĴnZV芢毤",
		Created: &types.AbsoluteTxPosition{BlockHeight: 100, TxIndex: 10},
	}
	assert.Equal(t, expContractInfo, *gotContractInfo)

	expHistory := []types.ContractCodeHistoryEntry{
		{
			Operation: types.ContractCodeHistoryOperationTypeInit,
			CodeID:    firstCodeID,
			Updated: &types.AbsoluteTxPosition{
				BlockHeight: 100,
				TxIndex:     10,
			},
			Msg: []byte(`{"foo": "bar"}`),
		},
		{
			Operation: types.ContractCodeHistoryOperationTypeMigrate,
			CodeID:    firstCodeID,
			Updated: &types.AbsoluteTxPosition{
				BlockHeight: 200,
				TxIndex:     10,
			},
			Msg: []byte(`{"other": "msg"}`),
		},
	}
	assert.Equal(t, expHistory, keeper.GetContractHistory(ctx, contractAddr))
	assert.Equal(t, uint64(2), keeper.PeekAutoIncrementID(ctx, types.KeyLastCodeID))
	assert.Equal(t, uint64(3), keeper.PeekAutoIncrementID(ctx, types.KeyLastInstanceID))
}

func setupKeeper(t *testing.T) (*Keeper, sdk.Context) {
	t.Helper()
	tempDir, err := os.MkdirTemp("", "wasm")
	require.NoError(t, err)
	t.Cleanup(func() { os.RemoveAll(tempDir) })
<<<<<<< HEAD
	var (
		keyParams  = sdk.NewKVStoreKey(paramtypes.StoreKey)
		tkeyParams = sdk.NewTransientStoreKey(paramtypes.TStoreKey)
		keyWasm    = sdk.NewKVStoreKey(types.StoreKey)
	)
=======

	keyWasm := sdk.NewKVStoreKey(wasmTypes.StoreKey)
>>>>>>> d648261c

	db := dbm.NewMemDB()
	ms := store.NewCommitMultiStore(db)
	ms.MountStoreWithDB(keyWasm, storetypes.StoreTypeIAVL, db)
	require.NoError(t, ms.LoadLatestVersion())

	ctx := sdk.NewContext(ms, tmproto.Header{
		Height: 1234567,
		Time:   time.Date(2020, time.April, 22, 12, 0, 0, 0, time.UTC),
	}, false, log.NewNopLogger())

	encodingConfig := MakeEncodingConfig(t)
	// register an example extension. must be protobuf
	encodingConfig.InterfaceRegistry.RegisterImplementations(
		(*types.ContractInfoExtension)(nil),
		&v1beta1.Proposal{},
	)
	// also registering gov interfaces for nested Any type
	v1beta1.RegisterInterfaces(encodingConfig.InterfaceRegistry)

<<<<<<< HEAD
	wasmConfig := types.DefaultWasmConfig()
	pk := paramskeeper.NewKeeper(encodingConfig.Marshaler, encodingConfig.Amino, keyParams, tkeyParams)
=======
	wasmConfig := wasmTypes.DefaultWasmConfig()
>>>>>>> d648261c

	srcKeeper := NewKeeper(
		encodingConfig.Marshaler,
		keyWasm,
<<<<<<< HEAD
		pk.Subspace(types.ModuleName).WithKeyTable(types.ParamKeyTable()), //nolint:staticcheck
=======
>>>>>>> d648261c
		authkeeper.AccountKeeper{},
		&bankkeeper.BaseKeeper{},
		stakingkeeper.Keeper{},
		nil,
		nil,
		nil,
		nil,
		nil,
		nil,
		nil,
		tempDir,
		wasmConfig,
		AvailableCapabilities,
		authtypes.NewModuleAddress(govtypes.ModuleName).String(),
	)
	return &srcKeeper, ctx
}

type StakingKeeperMock struct {
	err             error
	validatorUpdate []abci.ValidatorUpdate
	gotCalls        int
}

func (s *StakingKeeperMock) ApplyAndReturnValidatorSetUpdates(_ sdk.Context) ([]abci.ValidatorUpdate, error) {
	s.gotCalls++
	return s.validatorUpdate, s.err
}

var _ MessageRouter = &MockMsgHandler{}

type MockMsgHandler struct {
	result   *sdk.Result
	err      error
	gotCalls int
	gotMsg   sdk.Msg
}

func (m *MockMsgHandler) Handler(msg sdk.Msg) baseapp.MsgServiceHandler {
	return m.Handle
}

func (m *MockMsgHandler) Handle(ctx sdk.Context, msg sdk.Msg) (*sdk.Result, error) {
	m.gotCalls++
	m.gotMsg = msg
	return m.result, m.err
}<|MERGE_RESOLUTION|>--- conflicted
+++ resolved
@@ -44,7 +44,8 @@
 	// store some test data
 	f := fuzz.New().Funcs(ModelFuzzers...)
 
-	wasmKeeper.SetParams(srcCtx, types.DefaultParams())
+	err = wasmKeeper.SetParams(srcCtx, types.DefaultParams())
+	require.NoError(t, err)
 
 	for i := 0; i < 25; i++ {
 		var (
@@ -87,7 +88,6 @@
 		err = wasmKeeper.importContractState(srcCtx, contractAddr, stateModels)
 		require.NoError(t, err)
 	}
-
 	var wasmParams types.Params
 	f.NilChance(0).Fuzz(&wasmParams)
 	wasmKeeper.SetParams(srcCtx, wasmParams)
@@ -124,8 +124,7 @@
 	var importState types.GenesisState
 	err = dstKeeper.cdc.UnmarshalJSON(exportedGenesis, &importState)
 	require.NoError(t, err)
-	_, err = InitGenesis(dstCtx, dstKeeper, importState)
-	require.NoError(t, err)
+	InitGenesis(dstCtx, dstKeeper, importState)
 
 	// compare whole DB
 
@@ -626,16 +625,8 @@
 	tempDir, err := os.MkdirTemp("", "wasm")
 	require.NoError(t, err)
 	t.Cleanup(func() { os.RemoveAll(tempDir) })
-<<<<<<< HEAD
-	var (
-		keyParams  = sdk.NewKVStoreKey(paramtypes.StoreKey)
-		tkeyParams = sdk.NewTransientStoreKey(paramtypes.TStoreKey)
-		keyWasm    = sdk.NewKVStoreKey(types.StoreKey)
-	)
-=======
-
-	keyWasm := sdk.NewKVStoreKey(wasmTypes.StoreKey)
->>>>>>> d648261c
+
+	keyWasm := sdk.NewKVStoreKey(types.StoreKey)
 
 	db := dbm.NewMemDB()
 	ms := store.NewCommitMultiStore(db)
@@ -656,20 +647,11 @@
 	// also registering gov interfaces for nested Any type
 	v1beta1.RegisterInterfaces(encodingConfig.InterfaceRegistry)
 
-<<<<<<< HEAD
 	wasmConfig := types.DefaultWasmConfig()
-	pk := paramskeeper.NewKeeper(encodingConfig.Marshaler, encodingConfig.Amino, keyParams, tkeyParams)
-=======
-	wasmConfig := wasmTypes.DefaultWasmConfig()
->>>>>>> d648261c
 
 	srcKeeper := NewKeeper(
 		encodingConfig.Marshaler,
 		keyWasm,
-<<<<<<< HEAD
-		pk.Subspace(types.ModuleName).WithKeyTable(types.ParamKeyTable()), //nolint:staticcheck
-=======
->>>>>>> d648261c
 		authkeeper.AccountKeeper{},
 		&bankkeeper.BaseKeeper{},
 		stakingkeeper.Keeper{},
@@ -704,7 +686,9 @@
 type MockMsgHandler struct {
 	result   *sdk.Result
 	err      error
+	expCalls int //nolint:unused
 	gotCalls int
+	expMsg   sdk.Msg //nolint:unused
 	gotMsg   sdk.Msg
 }
 
