--- conflicted
+++ resolved
@@ -28,13 +28,7 @@
 	fuzz "github.com/google/gofuzz"
 	"github.com/stretchr/testify/assert"
 	"github.com/stretchr/testify/require"
-<<<<<<< HEAD
-	"github.com/tendermint/tendermint/libs/log"
-	tmproto "github.com/tendermint/tendermint/proto/tendermint/types"
-	dbm "github.com/tendermint/tm-db"
 	"golang.org/x/exp/slices"
-=======
->>>>>>> dfa5c595
 
 	"github.com/CosmWasm/wasmd/x/wasm/types"
 )
@@ -674,11 +668,7 @@
 	srcKeeper := NewKeeper(
 		encodingConfig.Marshaler,
 		keyWasm,
-<<<<<<< HEAD
 		pk.Subspace(types.ModuleName),
-=======
-		pk.Subspace(wasmTypes.ModuleName).WithKeyTable(types.ParamKeyTable()),
->>>>>>> dfa5c595
 		authkeeper.AccountKeeper{},
 		&bankkeeper.BaseKeeper{},
 		stakingkeeper.Keeper{},
@@ -697,7 +687,7 @@
 }
 
 // isValidFuzzStateModels: check if the keysModel is contain the key of model
-func isValidFuzzStateModels(t *testing.T, keysModel []string, stateModels []types.Model) ([]string, bool) {
+func isValidFuzzStateModels(t *testing.T, keysModel []string, stateModels []types.Model) ([]string, bool) { //nolint:unparam
 	tmpKeysModel := keysModel
 	isContainKey := false
 	for _, model := range stateModels {
@@ -710,9 +700,8 @@
 	}
 	if isContainKey {
 		return tmpKeysModel, false
-	} else {
-		return keysModel, true
-	}
+	}
+	return keysModel, true
 }
 
 type StakingKeeperMock struct {
