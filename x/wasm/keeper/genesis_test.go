package keeper

import (
	"crypto/sha256"
	"encoding/base64"
	"fmt"
	"math/rand"
	"os"
	"testing"
	"time"

	abci "github.com/cometbft/cometbft/abci/types"

	"github.com/cosmos/cosmos-sdk/baseapp"
	storetypes "github.com/cosmos/cosmos-sdk/store/types"
	govtypes "github.com/cosmos/cosmos-sdk/x/gov/types"
	"github.com/cosmos/cosmos-sdk/x/gov/types/v1beta1"

	dbm "github.com/cometbft/cometbft-db"
	"github.com/cometbft/cometbft/libs/log"
	tmproto "github.com/cometbft/cometbft/proto/tendermint/types"
	"github.com/cosmos/cosmos-sdk/store"
	sdk "github.com/cosmos/cosmos-sdk/types"
	authkeeper "github.com/cosmos/cosmos-sdk/x/auth/keeper"
	authtypes "github.com/cosmos/cosmos-sdk/x/auth/types"
	bankkeeper "github.com/cosmos/cosmos-sdk/x/bank/keeper"
	stakingkeeper "github.com/cosmos/cosmos-sdk/x/staking/keeper"
	fuzz "github.com/google/gofuzz"
	"github.com/stretchr/testify/assert"
	"github.com/stretchr/testify/require"
<<<<<<< HEAD
	"golang.org/x/exp/slices"
=======
>>>>>>> bb13192a

	"github.com/CosmWasm/wasmd/x/wasm/types"
)

const firstCodeID = 1

func TestGenesisExportImport(t *testing.T) {
	wasmKeeper, srcCtx := setupKeeper(t)
	contractKeeper := NewGovPermissionKeeper(wasmKeeper)
	var keysModel []string
	var isValidFuzz bool

	wasmCode, err := os.ReadFile("./testdata/hackatom.wasm")
	require.NoError(t, err)

	// store some test data
	f := fuzz.New().Funcs(ModelFuzzers...)

	err = wasmKeeper.SetParams(srcCtx, types.DefaultParams())
	require.NoError(t, err)

	for i := 0; i < 25; i++ {
		var (
			codeInfo          types.CodeInfo
			contract          types.ContractInfo
			stateModels       []types.Model
			history           []types.ContractCodeHistoryEntry
			pinned            bool
			contractExtension bool
		)
		f.Fuzz(&stateModels)
		keysModel, isValidFuzz = isValidFuzzStateModels(t, keysModel, stateModels)
		if !isValidFuzz {
			continue
		}

		f.Fuzz(&codeInfo)
		f.Fuzz(&contract)
		f.NilChance(0).Fuzz(&history)
		f.Fuzz(&pinned)
		f.Fuzz(&contractExtension)

		creatorAddr, err := sdk.AccAddressFromBech32(codeInfo.Creator)
		require.NoError(t, err)
		codeID, _, err := contractKeeper.Create(srcCtx, creatorAddr, wasmCode, &codeInfo.InstantiateConfig)
		require.NoError(t, err)
		if pinned {
			err = contractKeeper.PinCode(srcCtx, codeID)
			require.NoError(t, err)
<<<<<<< HEAD

=======
>>>>>>> bb13192a
		}
		if contractExtension {
			anyTime := time.Now().UTC()
			var nestedType v1beta1.TextProposal
			f.NilChance(0).Fuzz(&nestedType)
			myExtension, err := v1beta1.NewProposal(&nestedType, 1, anyTime, anyTime)
			require.NoError(t, err)
			err = contract.SetExtension(&myExtension)
			require.NoError(t, err)
		}

		contract.CodeID = codeID
		contractAddr := wasmKeeper.ClassicAddressGenerator()(srcCtx, codeID, nil)
		wasmKeeper.storeContractInfo(srcCtx, contractAddr, &contract)
		wasmKeeper.appendToContractHistory(srcCtx, contractAddr, history...)
		err = wasmKeeper.importContractState(srcCtx, contractAddr, stateModels)
		require.NoError(t, err)
	}
	var wasmParams types.Params
	f.NilChance(0).Fuzz(&wasmParams)
	err = wasmKeeper.SetParams(srcCtx, wasmParams)
	require.NoError(t, err)

	// export
	exportedState := ExportGenesis(srcCtx, wasmKeeper)
	// order should not matter
	rand.Shuffle(len(exportedState.Codes), func(i, j int) {
		exportedState.Codes[i], exportedState.Codes[j] = exportedState.Codes[j], exportedState.Codes[i]
	})
	rand.Shuffle(len(exportedState.Contracts), func(i, j int) {
		exportedState.Contracts[i], exportedState.Contracts[j] = exportedState.Contracts[j], exportedState.Contracts[i]
	})
	rand.Shuffle(len(exportedState.Sequences), func(i, j int) {
		exportedState.Sequences[i], exportedState.Sequences[j] = exportedState.Sequences[j], exportedState.Sequences[i]
	})
	exportedGenesis, err := wasmKeeper.cdc.MarshalJSON(exportedState)
	require.NoError(t, err)

	// setup new instances
	dstKeeper, dstCtx := setupKeeper(t)

	// reset contract code index in source DB for comparison with dest DB
	wasmKeeper.IterateContractInfo(srcCtx, func(address sdk.AccAddress, info types.ContractInfo) bool {
		creatorAddress := sdk.MustAccAddressFromBech32(info.Creator)
		history := wasmKeeper.GetContractHistory(srcCtx, address)

		wasmKeeper.addToContractCodeSecondaryIndex(srcCtx, address, history[len(history)-1])
		wasmKeeper.addToContractCreatorSecondaryIndex(srcCtx, creatorAddress, history[0].Updated, address)
		return false
	})

	// re-import
	var importState types.GenesisState
	err = dstKeeper.cdc.UnmarshalJSON(exportedGenesis, &importState)
	require.NoError(t, err)
	_, err = InitGenesis(dstCtx, dstKeeper, importState)
	require.NoError(t, err)

	// compare whole DB

	srcIT := srcCtx.KVStore(wasmKeeper.storeKey).Iterator(nil, nil)
	dstIT := dstCtx.KVStore(dstKeeper.storeKey).Iterator(nil, nil)

	for i := 0; srcIT.Valid(); i++ {
		require.True(t, dstIT.Valid(), "[%s] destination DB has less elements than source. Missing: %x", wasmKeeper.storeKey.Name(), srcIT.Key())
		require.Equal(t, srcIT.Key(), dstIT.Key(), i)
		require.Equal(t, srcIT.Value(), dstIT.Value(), "[%s] element (%d): %X", wasmKeeper.storeKey.Name(), i, srcIT.Key())
		dstIT.Next()
		srcIT.Next()
	}
	if !assert.False(t, dstIT.Valid()) {
		t.Fatalf("dest Iterator still has key :%X", dstIT.Key())
	}
	srcIT.Close()
	dstIT.Close()
}

func TestGenesisInit(t *testing.T) {
	wasmCode, err := os.ReadFile("./testdata/hackatom.wasm")
	require.NoError(t, err)

	myCodeInfo := types.CodeInfoFixture(types.WithSHA256CodeHash(wasmCode))
	specs := map[string]struct {
		src        types.GenesisState
		expSuccess bool
	}{
		"happy path: code info correct": {
			src: types.GenesisState{
				Codes: []types.Code{{
					CodeID:    firstCodeID,
					CodeInfo:  myCodeInfo,
					CodeBytes: wasmCode,
				}},
				Sequences: []types.Sequence{
					{IDKey: types.KeyLastCodeID, Value: 2},
					{IDKey: types.KeyLastInstanceID, Value: 1},
				},
				Params: types.DefaultParams(),
			},
			expSuccess: true,
		},
		"happy path: code ids can contain gaps": {
			src: types.GenesisState{
				Codes: []types.Code{{
					CodeID:    firstCodeID,
					CodeInfo:  myCodeInfo,
					CodeBytes: wasmCode,
				}, {
					CodeID:    3,
					CodeInfo:  myCodeInfo,
					CodeBytes: wasmCode,
				}},
				Sequences: []types.Sequence{
					{IDKey: types.KeyLastCodeID, Value: 10},
					{IDKey: types.KeyLastInstanceID, Value: 1},
				},
				Params: types.DefaultParams(),
			},
			expSuccess: true,
		},
		"happy path: code order does not matter": {
			src: types.GenesisState{
				Codes: []types.Code{{
					CodeID:    2,
					CodeInfo:  myCodeInfo,
					CodeBytes: wasmCode,
				}, {
					CodeID:    firstCodeID,
					CodeInfo:  myCodeInfo,
					CodeBytes: wasmCode,
				}},
				Contracts: nil,
				Sequences: []types.Sequence{
					{IDKey: types.KeyLastCodeID, Value: 3},
					{IDKey: types.KeyLastInstanceID, Value: 1},
				},
				Params: types.DefaultParams(),
			},
			expSuccess: true,
		},
		"prevent code hash mismatch": {src: types.GenesisState{
			Codes: []types.Code{{
				CodeID:    firstCodeID,
				CodeInfo:  types.CodeInfoFixture(func(i *types.CodeInfo) { i.CodeHash = make([]byte, sha256.Size) }),
				CodeBytes: wasmCode,
			}},
			Params: types.DefaultParams(),
		}},
		"prevent duplicate codeIDs": {src: types.GenesisState{
			Codes: []types.Code{
				{
					CodeID:    firstCodeID,
					CodeInfo:  myCodeInfo,
					CodeBytes: wasmCode,
				},
				{
					CodeID:    firstCodeID,
					CodeInfo:  myCodeInfo,
					CodeBytes: wasmCode,
				},
			},
			Params: types.DefaultParams(),
		}},
		"codes with same checksum can be pinned": {
			src: types.GenesisState{
				Codes: []types.Code{
					{
						CodeID:    firstCodeID,
						CodeInfo:  myCodeInfo,
						CodeBytes: wasmCode,
						Pinned:    true,
					},
					{
						CodeID:    2,
						CodeInfo:  myCodeInfo,
						CodeBytes: wasmCode,
						Pinned:    true,
					},
				},
				Params: types.DefaultParams(),
			},
		},
		"happy path: code id in info and contract do match": {
			src: types.GenesisState{
				Codes: []types.Code{{
					CodeID:    firstCodeID,
					CodeInfo:  myCodeInfo,
					CodeBytes: wasmCode,
				}},
				Contracts: []types.Contract{
					{
						ContractAddress: BuildContractAddressClassic(1, 1).String(),
						ContractInfo:    types.ContractInfoFixture(func(c *types.ContractInfo) { c.CodeID = 1 }, types.RandCreatedFields),
						ContractCodeHistory: []types.ContractCodeHistoryEntry{
							{
								Operation: types.ContractCodeHistoryOperationTypeMigrate,
								CodeID:    1,
								Updated:   &types.AbsoluteTxPosition{BlockHeight: rand.Uint64(), TxIndex: rand.Uint64()},
								Msg:       []byte(`{}`),
							},
						},
					},
				},
				Sequences: []types.Sequence{
					{IDKey: types.KeyLastCodeID, Value: 2},
					{IDKey: types.KeyLastInstanceID, Value: 2},
				},
				Params: types.DefaultParams(),
			},
			expSuccess: true,
		},
		"happy path: code info with two contracts": {
			src: types.GenesisState{
				Codes: []types.Code{{
					CodeID:    firstCodeID,
					CodeInfo:  myCodeInfo,
					CodeBytes: wasmCode,
				}},
				Contracts: []types.Contract{
					{
						ContractAddress: BuildContractAddressClassic(1, 1).String(),
						ContractInfo:    types.ContractInfoFixture(func(c *types.ContractInfo) { c.CodeID = 1 }, types.RandCreatedFields),
						ContractCodeHistory: []types.ContractCodeHistoryEntry{
							{
								Operation: types.ContractCodeHistoryOperationTypeMigrate,
								CodeID:    1,
								Updated:   &types.AbsoluteTxPosition{BlockHeight: rand.Uint64(), TxIndex: rand.Uint64()},
								Msg:       []byte(`{}`),
							},
						},
					}, {
						ContractAddress: BuildContractAddressClassic(1, 2).String(),
						ContractInfo:    types.ContractInfoFixture(func(c *types.ContractInfo) { c.CodeID = 1 }, types.RandCreatedFields),
						ContractCodeHistory: []types.ContractCodeHistoryEntry{
							{
								Operation: types.ContractCodeHistoryOperationTypeMigrate,
								CodeID:    1,
								Updated:   &types.AbsoluteTxPosition{BlockHeight: rand.Uint64(), TxIndex: rand.Uint64()},
								Msg:       []byte(`{"foo":"bar"}`),
							},
						},
					},
				},
				Sequences: []types.Sequence{
					{IDKey: types.KeyLastCodeID, Value: 2},
					{IDKey: types.KeyLastInstanceID, Value: 3},
				},
				Params: types.DefaultParams(),
			},
			expSuccess: true,
		},
		"prevent contracts that points to non existing codeID": {
			src: types.GenesisState{
				Contracts: []types.Contract{
					{
						ContractAddress: BuildContractAddressClassic(1, 1).String(),
						ContractInfo:    types.ContractInfoFixture(func(c *types.ContractInfo) { c.CodeID = 1 }, types.RandCreatedFields),
						ContractCodeHistory: []types.ContractCodeHistoryEntry{
							{
								Operation: types.ContractCodeHistoryOperationTypeMigrate,
								CodeID:    1,
								Updated:   &types.AbsoluteTxPosition{BlockHeight: rand.Uint64(), TxIndex: rand.Uint64()},
								Msg:       []byte(`{"foo":"bar"}`),
							},
						},
					},
				},
				Params: types.DefaultParams(),
			},
		},
		"prevent duplicate contract address": {
			src: types.GenesisState{
				Codes: []types.Code{{
					CodeID:    firstCodeID,
					CodeInfo:  myCodeInfo,
					CodeBytes: wasmCode,
				}},
				Contracts: []types.Contract{
					{
						ContractAddress: BuildContractAddressClassic(1, 1).String(),
						ContractInfo:    types.ContractInfoFixture(func(c *types.ContractInfo) { c.CodeID = 1 }, types.RandCreatedFields),
						ContractCodeHistory: []types.ContractCodeHistoryEntry{
							{
								Operation: types.ContractCodeHistoryOperationTypeMigrate,
								CodeID:    1,
								Updated:   &types.AbsoluteTxPosition{BlockHeight: rand.Uint64(), TxIndex: rand.Uint64()},
								Msg:       []byte(`{"foo":"bar"}`),
							},
						},
					}, {
						ContractAddress: BuildContractAddressClassic(1, 1).String(),
						ContractInfo:    types.ContractInfoFixture(func(c *types.ContractInfo) { c.CodeID = 1 }, types.RandCreatedFields),
						ContractCodeHistory: []types.ContractCodeHistoryEntry{
							{
								Operation: types.ContractCodeHistoryOperationTypeMigrate,
								CodeID:    1,
								Updated:   &types.AbsoluteTxPosition{BlockHeight: rand.Uint64(), TxIndex: rand.Uint64()},
								Msg:       []byte(`{"other":"value"}`),
							},
						},
					},
				},
				Params: types.DefaultParams(),
			},
		},
		"prevent duplicate contract model keys": {
			src: types.GenesisState{
				Codes: []types.Code{{
					CodeID:    firstCodeID,
					CodeInfo:  myCodeInfo,
					CodeBytes: wasmCode,
				}},
				Contracts: []types.Contract{
					{
						ContractAddress: BuildContractAddressClassic(1, 1).String(),
						ContractInfo:    types.ContractInfoFixture(func(c *types.ContractInfo) { c.CodeID = 1 }, types.RandCreatedFields),
						ContractState: []types.Model{
							{
								Key:   []byte{0x1},
								Value: []byte("foo"),
							},
							{
								Key:   []byte{0x1},
								Value: []byte("bar"),
							},
						},
						ContractCodeHistory: []types.ContractCodeHistoryEntry{
							{
								Operation: types.ContractCodeHistoryOperationTypeMigrate,
								CodeID:    1,
								Updated:   &types.AbsoluteTxPosition{BlockHeight: rand.Uint64(), TxIndex: rand.Uint64()},
								Msg:       []byte(`{"foo":"bar"}`),
							},
						},
					},
				},
				Params: types.DefaultParams(),
			},
		},
		"prevent duplicate sequences": {
			src: types.GenesisState{
				Sequences: []types.Sequence{
					{IDKey: []byte("foo"), Value: 1},
					{IDKey: []byte("foo"), Value: 9999},
				},
				Params: types.DefaultParams(),
			},
		},
		"prevent code id seq init value == max codeID used": {
			src: types.GenesisState{
				Codes: []types.Code{{
					CodeID:    2,
					CodeInfo:  myCodeInfo,
					CodeBytes: wasmCode,
				}},
				Sequences: []types.Sequence{
					{IDKey: types.KeyLastCodeID, Value: 1},
				},
				Params: types.DefaultParams(),
			},
		},
		"prevent contract id seq init value == count contracts": {
			src: types.GenesisState{
				Codes: []types.Code{{
					CodeID:    firstCodeID,
					CodeInfo:  myCodeInfo,
					CodeBytes: wasmCode,
				}},
				Contracts: []types.Contract{
					{
						ContractAddress: BuildContractAddressClassic(1, 1).String(),
						ContractInfo:    types.ContractInfoFixture(func(c *types.ContractInfo) { c.CodeID = 1 }, types.RandCreatedFields),
						ContractCodeHistory: []types.ContractCodeHistoryEntry{
							{
								Operation: types.ContractCodeHistoryOperationTypeMigrate,
								CodeID:    1,
								Updated:   &types.AbsoluteTxPosition{BlockHeight: rand.Uint64(), TxIndex: rand.Uint64()},
								Msg:       []byte(`{}`),
							},
						},
					},
				},
				Sequences: []types.Sequence{
					{IDKey: types.KeyLastCodeID, Value: 2},
					{IDKey: types.KeyLastInstanceID, Value: 1},
				},
				Params: types.DefaultParams(),
			},
		},
	}
	for msg, spec := range specs {
		t.Run(msg, func(t *testing.T) {
			keeper, ctx := setupKeeper(t)

			require.NoError(t, types.ValidateGenesis(spec.src))
			_, gotErr := InitGenesis(ctx, keeper, spec.src)
			if !spec.expSuccess {
				require.Error(t, gotErr)
				return
			}
			require.NoError(t, gotErr)

			for _, c := range spec.src.Codes {
				assert.Equal(t, c.Pinned, keeper.IsPinnedCode(ctx, c.CodeID))
			}
		})
	}
}

func TestImportContractWithCodeHistoryPreserved(t *testing.T) {
	genesisTemplate := `
{
	"params":{
		"code_upload_access": {
			"permission": "Everybody"
		},
		"instantiate_default_permission": "Everybody"
	},
  "codes": [
    {
      "code_id": "1",
      "code_info": {
        "code_hash": %q,
        "creator": "cosmos1qtu5n0cnhfkjj6l2rq97hmky9fd89gwca9yarx",
        "instantiate_config": {
          "permission": "OnlyAddress",
          "address": "cosmos1qtu5n0cnhfkjj6l2rq97hmky9fd89gwca9yarx"
        }
      },
      "code_bytes": %q
    }
  ],
  "contracts": [
    {
      "contract_address": "cosmos14hj2tavq8fpesdwxxcu44rty3hh90vhujrvcmstl4zr3txmfvw9s4hmalr",
      "contract_info": {
        "code_id": "1",
        "creator": "cosmos13x849jzd03vne42ynpj25hn8npjecxqrjghd8x",
        "admin": "cosmos1h5t8zxmjr30e9dqghtlpl40f2zz5cgey6esxtn",
        "label": "ȀĴnZV芢毤",
		"created": {
			"block_height" : "100",
			"tx_index" : "10"
		}
      },
	  "contract_code_history": [
		{
			"operation": "CONTRACT_CODE_HISTORY_OPERATION_TYPE_INIT",
			"code_id": "1",
			"updated": {
				"block_height" : "100",
				"tx_index" : "10"
			},
			"msg": {"foo": "bar"}
	  	},
		{
			"operation": "CONTRACT_CODE_HISTORY_OPERATION_TYPE_MIGRATE",
			"code_id": "1",
			"updated": {
				"block_height" : "200",
				"tx_index" : "10"
			},
			"msg": {"other": "msg"}
	  	}
		]
    }
  ],
  "sequences": [
  {"id_key": "BGxhc3RDb2RlSWQ=", "value": "2"},
  {"id_key": "BGxhc3RDb250cmFjdElk", "value": "3"}
  ]
}`
	keeper, ctx := setupKeeper(t)

	wasmCode, err := os.ReadFile("./testdata/hackatom.wasm")
	require.NoError(t, err)

	wasmCodeHash := sha256.Sum256(wasmCode)
	enc64 := base64.StdEncoding.EncodeToString
	genesisStr := fmt.Sprintf(genesisTemplate, enc64(wasmCodeHash[:]), enc64(wasmCode))

	var importState types.GenesisState
	err = keeper.cdc.UnmarshalJSON([]byte(genesisStr), &importState)
	require.NoError(t, err)
	require.NoError(t, importState.ValidateBasic(), genesisStr)

	ctx = ctx.WithBlockHeight(0).WithGasMeter(sdk.NewInfiniteGasMeter())

	// when
	_, err = InitGenesis(ctx, keeper, importState)
	require.NoError(t, err)

	// verify wasm code
	gotWasmCode, err := keeper.GetByteCode(ctx, 1)
	require.NoError(t, err)
	assert.Equal(t, wasmCode, gotWasmCode, "byte code does not match")

	// verify code info
	gotCodeInfo := keeper.GetCodeInfo(ctx, 1)
	require.NotNil(t, gotCodeInfo)
	codeCreatorAddr := "cosmos1qtu5n0cnhfkjj6l2rq97hmky9fd89gwca9yarx"
	expCodeInfo := types.CodeInfo{
		CodeHash: wasmCodeHash[:],
		Creator:  codeCreatorAddr,
		InstantiateConfig: types.AccessConfig{
			Permission: types.AccessTypeOnlyAddress,
			Address:    codeCreatorAddr,
		},
	}
	assert.Equal(t, expCodeInfo, *gotCodeInfo)

	// verify contract
	contractAddr, _ := sdk.AccAddressFromBech32("cosmos14hj2tavq8fpesdwxxcu44rty3hh90vhujrvcmstl4zr3txmfvw9s4hmalr")
	gotContractInfo := keeper.GetContractInfo(ctx, contractAddr)
	require.NotNil(t, gotContractInfo)
	contractCreatorAddr := "cosmos13x849jzd03vne42ynpj25hn8npjecxqrjghd8x"
	adminAddr := "cosmos1h5t8zxmjr30e9dqghtlpl40f2zz5cgey6esxtn"

	expContractInfo := types.ContractInfo{
		CodeID:  firstCodeID,
		Creator: contractCreatorAddr,
		Admin:   adminAddr,
		Label:   "ȀĴnZV芢毤",
		Created: &types.AbsoluteTxPosition{BlockHeight: 100, TxIndex: 10},
	}
	assert.Equal(t, expContractInfo, *gotContractInfo)

	expHistory := []types.ContractCodeHistoryEntry{
		{
			Operation: types.ContractCodeHistoryOperationTypeInit,
			CodeID:    firstCodeID,
			Updated: &types.AbsoluteTxPosition{
				BlockHeight: 100,
				TxIndex:     10,
			},
			Msg: []byte(`{"foo": "bar"}`),
		},
		{
			Operation: types.ContractCodeHistoryOperationTypeMigrate,
			CodeID:    firstCodeID,
			Updated: &types.AbsoluteTxPosition{
				BlockHeight: 200,
				TxIndex:     10,
			},
			Msg: []byte(`{"other": "msg"}`),
		},
	}
	assert.Equal(t, expHistory, keeper.GetContractHistory(ctx, contractAddr))
	assert.Equal(t, uint64(2), keeper.PeekAutoIncrementID(ctx, types.KeyLastCodeID))
	assert.Equal(t, uint64(3), keeper.PeekAutoIncrementID(ctx, types.KeyLastInstanceID))
}

func setupKeeper(t *testing.T) (*Keeper, sdk.Context) {
	t.Helper()
	tempDir, err := os.MkdirTemp("", "wasm")
	require.NoError(t, err)
	t.Cleanup(func() { os.RemoveAll(tempDir) })
<<<<<<< HEAD
	var (
		keyParams  = sdk.NewKVStoreKey(paramtypes.StoreKey)
		tkeyParams = sdk.NewTransientStoreKey(paramtypes.TStoreKey)
		keyWasm    = sdk.NewKVStoreKey(types.StoreKey)
	)
=======

	keyWasm := sdk.NewKVStoreKey(types.StoreKey)
>>>>>>> bb13192a

	db := dbm.NewMemDB()
	ms := store.NewCommitMultiStore(db)
	ms.MountStoreWithDB(keyWasm, storetypes.StoreTypeIAVL, db)
	require.NoError(t, ms.LoadLatestVersion())

	ctx := sdk.NewContext(ms, tmproto.Header{
		Height: 1234567,
		Time:   time.Date(2020, time.April, 22, 12, 0, 0, 0, time.UTC),
	}, false, log.NewNopLogger())

	encodingConfig := MakeEncodingConfig(t)
	// register an example extension. must be protobuf
	encodingConfig.InterfaceRegistry.RegisterImplementations(
		(*types.ContractInfoExtension)(nil),
		&v1beta1.Proposal{},
	)
	// also registering gov interfaces for nested Any type
	v1beta1.RegisterInterfaces(encodingConfig.InterfaceRegistry)

	wasmConfig := types.DefaultWasmConfig()
<<<<<<< HEAD
	pk := paramskeeper.NewKeeper(encodingConfig.Marshaler, encodingConfig.Amino, keyParams, tkeyParams)
=======
>>>>>>> bb13192a

	srcKeeper := NewKeeper(
		encodingConfig.Marshaler,
		keyWasm,
<<<<<<< HEAD
		pk.Subspace(types.ModuleName),
=======
>>>>>>> bb13192a
		authkeeper.AccountKeeper{},
		&bankkeeper.BaseKeeper{},
		stakingkeeper.Keeper{},
		nil,
		nil,
		nil,
		nil,
		nil,
		nil,
		nil,
		tempDir,
		wasmConfig,
		AvailableCapabilities,
		authtypes.NewModuleAddress(govtypes.ModuleName).String(),
	)
	return &srcKeeper, ctx
}

// isValidFuzzStateModels: check if the keysModel is contain the key of model
func isValidFuzzStateModels(t *testing.T, keysModel []string, stateModels []types.Model) ([]string, bool) { //nolint:unparam
	tmpKeysModel := keysModel
	isContainKey := false
	for _, model := range stateModels {
		if slices.Contains(keysModel, model.Key.String()) {
			isContainKey = true
			break
		} else {
			keysModel = append(keysModel, model.Key.String())
		}
	}
	if isContainKey {
		return tmpKeysModel, false
	}
	return keysModel, true
}

type StakingKeeperMock struct {
	err             error
	validatorUpdate []abci.ValidatorUpdate
<<<<<<< HEAD
	expCalls        int //nolint:unused
=======
>>>>>>> bb13192a
	gotCalls        int
}

func (s *StakingKeeperMock) ApplyAndReturnValidatorSetUpdates(_ sdk.Context) ([]abci.ValidatorUpdate, error) {
	s.gotCalls++
	return s.validatorUpdate, s.err
}

var _ MessageRouter = &MockMsgHandler{}

type MockMsgHandler struct {
	result   *sdk.Result
	err      error
	expCalls int //nolint:unused
	gotCalls int
	expMsg   sdk.Msg //nolint:unused
	gotMsg   sdk.Msg
}

func (m *MockMsgHandler) Handler(msg sdk.Msg) baseapp.MsgServiceHandler {
	return m.Handle
}

func (m *MockMsgHandler) Handle(ctx sdk.Context, msg sdk.Msg) (*sdk.Result, error) {
	m.gotCalls++
	m.gotMsg = msg
	return m.result, m.err
}<|MERGE_RESOLUTION|>--- conflicted
+++ resolved
@@ -28,10 +28,6 @@
 	fuzz "github.com/google/gofuzz"
 	"github.com/stretchr/testify/assert"
 	"github.com/stretchr/testify/require"
-<<<<<<< HEAD
-	"golang.org/x/exp/slices"
-=======
->>>>>>> bb13192a
 
 	"github.com/CosmWasm/wasmd/x/wasm/types"
 )
@@ -41,8 +37,6 @@
 func TestGenesisExportImport(t *testing.T) {
 	wasmKeeper, srcCtx := setupKeeper(t)
 	contractKeeper := NewGovPermissionKeeper(wasmKeeper)
-	var keysModel []string
-	var isValidFuzz bool
 
 	wasmCode, err := os.ReadFile("./testdata/hackatom.wasm")
 	require.NoError(t, err)
@@ -62,14 +56,9 @@
 			pinned            bool
 			contractExtension bool
 		)
-		f.Fuzz(&stateModels)
-		keysModel, isValidFuzz = isValidFuzzStateModels(t, keysModel, stateModels)
-		if !isValidFuzz {
-			continue
-		}
-
 		f.Fuzz(&codeInfo)
 		f.Fuzz(&contract)
+		f.Fuzz(&stateModels)
 		f.NilChance(0).Fuzz(&history)
 		f.Fuzz(&pinned)
 		f.Fuzz(&contractExtension)
@@ -81,10 +70,6 @@
 		if pinned {
 			err = contractKeeper.PinCode(srcCtx, codeID)
 			require.NoError(t, err)
-<<<<<<< HEAD
-
-=======
->>>>>>> bb13192a
 		}
 		if contractExtension {
 			anyTime := time.Now().UTC()
@@ -642,16 +627,8 @@
 	tempDir, err := os.MkdirTemp("", "wasm")
 	require.NoError(t, err)
 	t.Cleanup(func() { os.RemoveAll(tempDir) })
-<<<<<<< HEAD
-	var (
-		keyParams  = sdk.NewKVStoreKey(paramtypes.StoreKey)
-		tkeyParams = sdk.NewTransientStoreKey(paramtypes.TStoreKey)
-		keyWasm    = sdk.NewKVStoreKey(types.StoreKey)
-	)
-=======
 
 	keyWasm := sdk.NewKVStoreKey(types.StoreKey)
->>>>>>> bb13192a
 
 	db := dbm.NewMemDB()
 	ms := store.NewCommitMultiStore(db)
@@ -673,18 +650,10 @@
 	v1beta1.RegisterInterfaces(encodingConfig.InterfaceRegistry)
 
 	wasmConfig := types.DefaultWasmConfig()
-<<<<<<< HEAD
-	pk := paramskeeper.NewKeeper(encodingConfig.Marshaler, encodingConfig.Amino, keyParams, tkeyParams)
-=======
->>>>>>> bb13192a
 
 	srcKeeper := NewKeeper(
 		encodingConfig.Marshaler,
 		keyWasm,
-<<<<<<< HEAD
-		pk.Subspace(types.ModuleName),
-=======
->>>>>>> bb13192a
 		authkeeper.AccountKeeper{},
 		&bankkeeper.BaseKeeper{},
 		stakingkeeper.Keeper{},
@@ -703,31 +672,9 @@
 	return &srcKeeper, ctx
 }
 
-// isValidFuzzStateModels: check if the keysModel is contain the key of model
-func isValidFuzzStateModels(t *testing.T, keysModel []string, stateModels []types.Model) ([]string, bool) { //nolint:unparam
-	tmpKeysModel := keysModel
-	isContainKey := false
-	for _, model := range stateModels {
-		if slices.Contains(keysModel, model.Key.String()) {
-			isContainKey = true
-			break
-		} else {
-			keysModel = append(keysModel, model.Key.String())
-		}
-	}
-	if isContainKey {
-		return tmpKeysModel, false
-	}
-	return keysModel, true
-}
-
 type StakingKeeperMock struct {
 	err             error
 	validatorUpdate []abci.ValidatorUpdate
-<<<<<<< HEAD
-	expCalls        int //nolint:unused
-=======
->>>>>>> bb13192a
 	gotCalls        int
 }
 
