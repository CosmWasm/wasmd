package keeper

import (
	"encoding/json"
	"testing"

	wasmvmtypes "github.com/CosmWasm/wasmvm/v3/types"
	"github.com/stretchr/testify/assert"
	"github.com/stretchr/testify/require"

	storetypes "cosmossdk.io/store/types"

	sdk "github.com/cosmos/cosmos-sdk/types"
	sdkerrors "github.com/cosmos/cosmos-sdk/types/errors"

	"github.com/CosmWasm/wasmd/x/wasm/types"
)

type Recurse struct {
	Depth uint32 `json:"depth"`
	Work  uint32 `json:"work"`
}

type recurseWrapper struct {
	Recurse Recurse `json:"recurse"`
}

func buildRecurseQuery(t *testing.T, msg Recurse) []byte {
	t.Helper()
	wrapper := recurseWrapper{Recurse: msg}
	bz, err := json.Marshal(wrapper)
	require.NoError(t, err)
	return bz
}

type recurseResponse struct {
	Hashed []byte `json:"hashed"`
}

// number os wasm queries called from a contract
var totalWasmQueryCounter int

func initRecurseContract(t *testing.T) (contract sdk.AccAddress, ctx sdk.Context, keeper *Keeper) {
	t.Helper()
	countingQuerierDec := func(realWasmQuerier WasmVMQueryHandler) WasmVMQueryHandler {
		return WasmVMQueryHandlerFn(func(ctx sdk.Context, caller sdk.AccAddress, request wasmvmtypes.QueryRequest) ([]byte, error) {
			totalWasmQueryCounter++
			return realWasmQuerier.HandleQuery(ctx, caller, request)
		})
	}
	ctx, keepers := CreateTestInput(t, false, AvailableCapabilities, WithQueryHandlerDecorator(countingQuerierDec))
	keeper = keepers.WasmKeeper
	exampleContract := InstantiateHackatomExampleContract(t, ctx, keepers)
	return exampleContract.Contract, ctx, keeper
}

func TestGasCostOnQuery(t *testing.T) {
	const (
<<<<<<< HEAD
		GasNoWork           uint64 = 63_987 + 6
		GasNoWorkDiscounted uint64 = 5_968
		// Note: about 100 SDK gas (10k CosmWasm gas) for each round of sha256
		GasWork50           uint64 = 64_234 + 6 // this is a little shy of 50k gas - to keep an eye on the limit
		GasWork50Discounted uint64 = 6_207

		GasReturnUnhashed uint64 = 89 + 10
		GasReturnHashed   uint64 = 86 + 10
=======
		GasNoWork uint64 = 63_993
		GasWork50 uint64 = 64_240
		// should be discounted exactly by the difference between normal instance cost and discounted instance cost
		GasNoWorkDiscounted uint64 = GasNoWork - (types.DefaultInstanceCost - types.DefaultInstanceCostDiscount)
		GasWork50Discounted uint64 = GasWork50 - (types.DefaultInstanceCost - types.DefaultInstanceCostDiscount)

		GasReturnUnhashed uint64 = 74
		GasReturnHashed   uint64 = 63
>>>>>>> 18c0c370
	)

	cases := map[string]struct {
		gasLimit    uint64
		msg         Recurse
		expectedGas uint64
	}{
		"no recursion, no work": {
			gasLimit:    400_000,
			msg:         Recurse{},
			expectedGas: GasNoWork,
		},
		"no recursion, some work": {
			gasLimit: 400_000,
			msg: Recurse{
				Work: 50, // 50 rounds of sha256 inside the contract
			},
			expectedGas: GasWork50,
		},
		"recursion 1, no work": {
			gasLimit: 400_000,
			msg: Recurse{
				Depth: 1,
			},
			expectedGas: GasNoWork + GasNoWorkDiscounted + GasReturnUnhashed,
		},
		"recursion 1, some work": {
			gasLimit: 400_000,
			msg: Recurse{
				Depth: 1,
				Work:  50,
			},
			expectedGas: GasWork50 + GasWork50Discounted + GasReturnHashed,
		},
		"recursion 4, some work": {
			gasLimit: 400_000,
			msg: Recurse{
				Depth: 4,
				Work:  50,
			},
			expectedGas: GasWork50 + 4*(GasWork50Discounted+GasReturnHashed),
		},
	}

	contractAddr, ctx, keeper := initRecurseContract(t)

	for name, tc := range cases {
		t.Run(name, func(t *testing.T) {
			// external limit has no effect (we get a panic if this is enforced)
			keeper.queryGasLimit = 1000

			// make sure we set a limit before calling
			ctx = ctx.WithGasMeter(storetypes.NewGasMeter(tc.gasLimit))
			// init tx contracts in ctx
			ctx = types.WithTxContracts(ctx, types.NewTxContracts())
			require.Equal(t, uint64(0), ctx.GasMeter().GasConsumed())

			// do the query
			recurse := tc.msg
			msg := buildRecurseQuery(t, recurse)
			data, err := keeper.QuerySmart(ctx, contractAddr, msg)
			require.NoError(t, err)

			// check the gas is what we expected
			if types.EnableGasVerification {
				assert.Equal(t, tc.expectedGas, ctx.GasMeter().GasConsumed())
			}
			// assert result is 32 byte sha256 hash (if hashed), or contractAddr if not
			var resp recurseResponse
			err = json.Unmarshal(data, &resp)
			require.NoError(t, err)
			if recurse.Work == 0 {
				assert.Equal(t, len(contractAddr.String()), len(resp.Hashed))
			} else {
				assert.Equal(t, 32, len(resp.Hashed))
			}
		})
	}
}

func TestGasOnExternalQuery(t *testing.T) {
	const (
		GasWork50 uint64 = types.DefaultInstanceCost + 8_464
	)

	cases := map[string]struct {
		gasLimit    uint64
		msg         Recurse
		expOutOfGas bool
	}{
		"no recursion, plenty gas": {
			gasLimit: 400_000,
			msg: Recurse{
				Work: 50, // 50 rounds of sha256 inside the contract
			},
		},
		"recursion 4, plenty gas": {
			// this uses 244708 gas
			gasLimit: 400_000,
			msg: Recurse{
				Depth: 4,
				Work:  50,
			},
		},
		"no recursion, external gas limit": {
			gasLimit: 5000, // this is not enough
			msg: Recurse{
				Work: 50,
			},
			expOutOfGas: true,
		},
		"recursion 4, external gas limit": {
			gasLimit: GasWork50,
			msg: Recurse{
				Depth: 4,
				Work:  50,
			},
			expOutOfGas: true,
		},
	}

	contractAddr, ctx, keeper := initRecurseContract(t)

	for name, tc := range cases {
		t.Run(name, func(t *testing.T) {
			recurse := tc.msg
			msg := buildRecurseQuery(t, recurse)

			querier := NewGrpcQuerier(keeper.cdc, keeper.storeService, keeper, tc.gasLimit)
			req := &types.QuerySmartContractStateRequest{Address: contractAddr.String(), QueryData: msg}
			_, gotErr := querier.SmartContractState(ctx, req)
			if tc.expOutOfGas {
				require.Error(t, gotErr, sdkerrors.ErrOutOfGas)
				return
			}
			require.NoError(t, gotErr)
		})
	}
}

func TestLimitRecursiveQueryGas(t *testing.T) {
	// The point of this test from https://github.com/CosmWasm/cosmwasm/issues/456
	// Basically, if I burn 90% of gas in CPU loop, then query out (to my self)
	// the sub-query will have all the original gas (minus the 40k instance charge)
	// and can burn 90% and call a sub-contract again...
	// This attack would allow us to use far more than the provided gas before
	// eventually hitting an OutOfGas panic.

	const (
		// Note: about 100 SDK gas (10k CosmWasm gas) for each round of sha256
<<<<<<< HEAD
		GasWork2k uint64 = 76_817 + 5 // = SetupContractCost + x // we have 6x gas used in cpu than in the instance

		GasWork2kDiscounted uint64 = 18_264 + 432 + 10
=======
		GasWork2k uint64 = 76_822 // = SetupContractCost + x // we have 6x gas used in cpu than in the instance

		// should be discounted exactly by the difference between normal instance cost and discounted instance cost
		GasWork2kDiscounted uint64 = GasWork2k - (types.DefaultInstanceCost - types.DefaultInstanceCostDiscount)
>>>>>>> 18c0c370

		// This is overhead for calling into a sub-contract
		GasReturnHashed uint64 = 64

		// lots of additional gas for long error message
		GasError uint64 = 3408
	)

	cases := map[string]struct {
		gasLimit                  uint64
		msg                       Recurse
		expectQueriesFromContract int
		expectedGas               uint64
		expectOutOfGas            bool
		expectError               string
	}{
		"no recursion, lots of work": {
			gasLimit: 4_000_000,
			msg: Recurse{
				Depth: 0,
				Work:  2000,
			},
			expectQueriesFromContract: 0,
			expectedGas:               GasWork2k,
		},
		"recursion 5, lots of work": {
			gasLimit: GasWork2k + 5*(GasWork2kDiscounted+GasReturnHashed) + 1,
			msg: Recurse{
				Depth: 5,
				Work:  2000,
			},
			expectQueriesFromContract: 5,
			expectedGas:               GasWork2k + 5*(GasWork2kDiscounted+GasReturnHashed),
		},
		// this is where we expect an error...
		// it has enough gas to run 5 times and die on the 6th (5th time dispatching to sub-contract)
		// however, if we don't charge the cpu gas before sub-dispatching, we can recurse over 20 times
		"deep recursion, should die on 6th level": {
			gasLimit: GasWork2k + 5*(GasWork2kDiscounted+GasReturnHashed),
			msg: Recurse{
				Depth: 6,
				Work:  2000,
			},
			expectQueriesFromContract: 6,
			expectOutOfGas:            true,
		},
		"very deep recursion, hits recursion limit": {
			gasLimit: 10_000_000,
			msg: Recurse{
				Depth: 100,
				Work:  2000,
			},
			expectQueriesFromContract: 10,
			expectOutOfGas:            false,
<<<<<<< HEAD
			expectError:               "query wasm contract failed",                                                      // Error we get from the contract instance doing the failing query, not wasmd
			expectedGas:               GasWork2k + GasReturnHashed + 9*(GasWork2kDiscounted+GasReturnHashed) + 3279 + 13, // lots of additional gas for long error message
=======
			expectError:               "query wasm contract failed", // Error we get from the contract instance doing the failing query, not wasmd
			expectedGas:               GasWork2k + GasReturnHashed + 9*(GasWork2kDiscounted+GasReturnHashed) + GasError,
>>>>>>> 18c0c370
		},
	}

	contractAddr, ctx, keeper := initRecurseContract(t)

	for name, tc := range cases {
		t.Run(name, func(t *testing.T) {
			// reset the counter before test
			totalWasmQueryCounter = 0

			// make sure we set a limit before calling
			ctx = ctx.WithGasMeter(storetypes.NewGasMeter(tc.gasLimit))
			// init tx contracts in ctx
			ctx = types.WithTxContracts(ctx, types.NewTxContracts())
			require.Equal(t, uint64(0), ctx.GasMeter().GasConsumed())

			// prepare the query
			recurse := tc.msg
			msg := buildRecurseQuery(t, recurse)

			// if we expect out of gas, make sure this panics
			if tc.expectOutOfGas {
				require.Panics(t, func() {
					_, err := keeper.QuerySmart(ctx, contractAddr, msg)
					t.Logf("Got error not panic: %#v", err)
				})
				assert.Equal(t, tc.expectQueriesFromContract, totalWasmQueryCounter)
				return
			}

			// otherwise, we expect a successful call
			_, err := keeper.QuerySmart(ctx, contractAddr, msg)
			if tc.expectError != "" {
				require.ErrorContains(t, err, tc.expectError)
			} else {
				require.NoError(t, err)
			}
			if types.EnableGasVerification {
				assert.Equal(t, tc.expectedGas, ctx.GasMeter().GasConsumed())
			}
			assert.Equal(t, tc.expectQueriesFromContract, totalWasmQueryCounter)
		})
	}
}<|MERGE_RESOLUTION|>--- conflicted
+++ resolved
@@ -56,16 +56,6 @@
 
 func TestGasCostOnQuery(t *testing.T) {
 	const (
-<<<<<<< HEAD
-		GasNoWork           uint64 = 63_987 + 6
-		GasNoWorkDiscounted uint64 = 5_968
-		// Note: about 100 SDK gas (10k CosmWasm gas) for each round of sha256
-		GasWork50           uint64 = 64_234 + 6 // this is a little shy of 50k gas - to keep an eye on the limit
-		GasWork50Discounted uint64 = 6_207
-
-		GasReturnUnhashed uint64 = 89 + 10
-		GasReturnHashed   uint64 = 86 + 10
-=======
 		GasNoWork uint64 = 63_993
 		GasWork50 uint64 = 64_240
 		// should be discounted exactly by the difference between normal instance cost and discounted instance cost
@@ -74,7 +64,6 @@
 
 		GasReturnUnhashed uint64 = 74
 		GasReturnHashed   uint64 = 63
->>>>>>> 18c0c370
 	)
 
 	cases := map[string]struct {
@@ -225,16 +214,10 @@
 
 	const (
 		// Note: about 100 SDK gas (10k CosmWasm gas) for each round of sha256
-<<<<<<< HEAD
-		GasWork2k uint64 = 76_817 + 5 // = SetupContractCost + x // we have 6x gas used in cpu than in the instance
-
-		GasWork2kDiscounted uint64 = 18_264 + 432 + 10
-=======
 		GasWork2k uint64 = 76_822 // = SetupContractCost + x // we have 6x gas used in cpu than in the instance
 
 		// should be discounted exactly by the difference between normal instance cost and discounted instance cost
 		GasWork2kDiscounted uint64 = GasWork2k - (types.DefaultInstanceCost - types.DefaultInstanceCostDiscount)
->>>>>>> 18c0c370
 
 		// This is overhead for calling into a sub-contract
 		GasReturnHashed uint64 = 64
@@ -289,13 +272,8 @@
 			},
 			expectQueriesFromContract: 10,
 			expectOutOfGas:            false,
-<<<<<<< HEAD
-			expectError:               "query wasm contract failed",                                                      // Error we get from the contract instance doing the failing query, not wasmd
-			expectedGas:               GasWork2k + GasReturnHashed + 9*(GasWork2kDiscounted+GasReturnHashed) + 3279 + 13, // lots of additional gas for long error message
-=======
 			expectError:               "query wasm contract failed", // Error we get from the contract instance doing the failing query, not wasmd
 			expectedGas:               GasWork2k + GasReturnHashed + 9*(GasWork2kDiscounted+GasReturnHashed) + GasError,
->>>>>>> 18c0c370
 		},
 	}
 
