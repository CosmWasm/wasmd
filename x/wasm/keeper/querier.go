--- conflicted
+++ resolved
@@ -70,14 +70,9 @@
 
 	ctx := sdk.UnwrapSDKContext(c)
 	r := make([]types.ContractCodeHistoryEntry, 0)
-<<<<<<< HEAD
 
 	prefixStore := prefix.NewStore(runtime.KVStoreAdapter(q.storeService.OpenKVStore(ctx)), types.GetContractCodeHistoryElementPrefix(contractAddr))
-	pageRes, err := query.FilteredPaginate(prefixStore, req.Pagination, func(key, value []byte, accumulate bool) (bool, error) {
-=======
-	prefixStore := prefix.NewStore(ctx.KVStore(q.storeKey), types.GetContractCodeHistoryElementPrefix(contractAddr))
 	pageRes, err := query.FilteredPaginate(prefixStore, paginationParams, func(key, value []byte, accumulate bool) (bool, error) {
->>>>>>> afa85da3
 		if accumulate {
 			var e types.ContractCodeHistoryEntry
 			if err := q.cdc.Unmarshal(value, &e); err != nil {
@@ -111,14 +106,9 @@
 
 	ctx := sdk.UnwrapSDKContext(c)
 	r := make([]string, 0)
-<<<<<<< HEAD
 
 	prefixStore := prefix.NewStore(runtime.KVStoreAdapter(q.storeService.OpenKVStore(ctx)), types.GetContractByCodeIDSecondaryIndexPrefix(req.CodeId))
-	pageRes, err := query.FilteredPaginate(prefixStore, req.Pagination, func(key, value []byte, accumulate bool) (bool, error) {
-=======
-	prefixStore := prefix.NewStore(ctx.KVStore(q.storeKey), types.GetContractByCodeIDSecondaryIndexPrefix(req.CodeId))
 	pageRes, err := query.FilteredPaginate(prefixStore, paginationParams, func(key, value []byte, accumulate bool) (bool, error) {
->>>>>>> afa85da3
 		if accumulate {
 			var contractAddr sdk.AccAddress = key[types.AbsoluteTxPositionLen:]
 			r = append(r, contractAddr.String())
@@ -155,13 +145,8 @@
 	}
 
 	r := make([]types.Model, 0)
-<<<<<<< HEAD
 	prefixStore := prefix.NewStore(runtime.KVStoreAdapter(q.storeService.OpenKVStore(ctx)), types.GetContractStorePrefix(contractAddr))
-	pageRes, err := query.FilteredPaginate(prefixStore, req.Pagination, func(key, value []byte, accumulate bool) (bool, error) {
-=======
-	prefixStore := prefix.NewStore(ctx.KVStore(q.storeKey), types.GetContractStorePrefix(contractAddr))
 	pageRes, err := query.FilteredPaginate(prefixStore, paginationParams, func(key, value []byte, accumulate bool) (bool, error) {
->>>>>>> afa85da3
 		if accumulate {
 			r = append(r, types.Model{
 				Key:   key,
@@ -273,13 +258,8 @@
 
 	ctx := sdk.UnwrapSDKContext(c)
 	r := make([]types.CodeInfoResponse, 0)
-<<<<<<< HEAD
 	prefixStore := prefix.NewStore(runtime.KVStoreAdapter(q.storeService.OpenKVStore(ctx)), types.CodeKeyPrefix)
-	pageRes, err := query.FilteredPaginate(prefixStore, req.Pagination, func(key, value []byte, accumulate bool) (bool, error) {
-=======
-	prefixStore := prefix.NewStore(ctx.KVStore(q.storeKey), types.CodeKeyPrefix)
 	pageRes, err := query.FilteredPaginate(prefixStore, paginationParams, func(key, value []byte, accumulate bool) (bool, error) {
->>>>>>> afa85da3
 		if accumulate {
 			var c types.CodeInfo
 			if err := q.cdc.Unmarshal(value, &c); err != nil {
@@ -347,14 +327,9 @@
 
 	ctx := sdk.UnwrapSDKContext(c)
 	r := make([]uint64, 0)
-<<<<<<< HEAD
 
 	prefixStore := prefix.NewStore(runtime.KVStoreAdapter(q.storeService.OpenKVStore(ctx)), types.PinnedCodeIndexPrefix)
-	pageRes, err := query.FilteredPaginate(prefixStore, req.Pagination, func(key, _ []byte, accumulate bool) (bool, error) {
-=======
-	prefixStore := prefix.NewStore(ctx.KVStore(q.storeKey), types.PinnedCodeIndexPrefix)
 	pageRes, err := query.FilteredPaginate(prefixStore, paginationParams, func(key, _ []byte, accumulate bool) (bool, error) {
->>>>>>> afa85da3
 		if accumulate {
 			r = append(r, sdk.BigEndianToUint64(key))
 		}
@@ -392,13 +367,8 @@
 	if err != nil {
 		return nil, err
 	}
-<<<<<<< HEAD
 	prefixStore := prefix.NewStore(runtime.KVStoreAdapter(q.storeService.OpenKVStore(ctx)), types.GetContractsByCreatorPrefix(creatorAddress))
-	pageRes, err := query.FilteredPaginate(prefixStore, req.Pagination, func(key, _ []byte, accumulate bool) (bool, error) {
-=======
-	prefixStore := prefix.NewStore(ctx.KVStore(q.storeKey), types.GetContractsByCreatorPrefix(creatorAddress))
 	pageRes, err := query.FilteredPaginate(prefixStore, paginationParams, func(key, _ []byte, accumulate bool) (bool, error) {
->>>>>>> afa85da3
 		if accumulate {
 			accAddres := sdk.AccAddress(key[types.AbsoluteTxPositionLen:])
 			contracts = append(contracts, accAddres.String())
