--- conflicted
+++ resolved
@@ -25,12 +25,8 @@
 	queryGasLimit sdk.Gas
 }
 
-<<<<<<< HEAD
 // NewGrpcQuerier constructor
-func NewGrpcQuerier(cdc codec.Marshaler, storeKey sdk.StoreKey, keeper types.ViewKeeper, queryGasLimit sdk.Gas) *grpcQuerier {
-=======
 func NewGrpcQuerier(cdc codec.Codec, storeKey sdk.StoreKey, keeper types.ViewKeeper, queryGasLimit sdk.Gas) *grpcQuerier {
->>>>>>> a4320a99
 	return &grpcQuerier{cdc: cdc, storeKey: storeKey, keeper: keeper, queryGasLimit: queryGasLimit}
 }
 
