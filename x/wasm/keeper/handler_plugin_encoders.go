--- conflicted
+++ resolved
@@ -127,13 +127,8 @@
 	return []sdk.Msg{&sdkMsg}, nil
 }
 
-<<<<<<< HEAD
-func NoCustomMsg(sender sdk.AccAddress, msg json.RawMessage) ([]sdk.Msg, error) {
-	return nil, errorsmod.Wrap(types.ErrUnknownMsg, "custom variant not supported")
-=======
 func NoCustomMsg(_ sdk.AccAddress, _ json.RawMessage) ([]sdk.Msg, error) {
 	return nil, sdkerrors.Wrap(types.ErrUnknownMsg, "custom variant not supported")
->>>>>>> 1a91d7bd
 }
 
 func EncodeDistributionMsg(sender sdk.AccAddress, msg *wasmvmtypes.DistributionMsg) ([]sdk.Msg, error) {
@@ -204,13 +199,8 @@
 			Value:   msg.Value,
 		}
 		var sdkMsg sdk.Msg
-<<<<<<< HEAD
-		if err := unpacker.UnpackAny(&any, &sdkMsg); err != nil {
-			return nil, errorsmod.Wrap(types.ErrInvalidMsg, fmt.Sprintf("Cannot unpack proto message with type URL: %s", msg.TypeURL))
-=======
 		if err := unpacker.UnpackAny(&codecAny, &sdkMsg); err != nil {
 			return nil, sdkerrors.Wrap(types.ErrInvalidMsg, fmt.Sprintf("Cannot unpack proto message with type URL: %s", msg.TypeURL))
->>>>>>> 1a91d7bd
 		}
 		if err := codectypes.UnpackInterfaces(sdkMsg, unpacker); err != nil {
 			return nil, errorsmod.Wrap(types.ErrInvalidMsg, fmt.Sprintf("UnpackInterfaces inside msg: %s", err))
