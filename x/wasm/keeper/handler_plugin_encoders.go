--- conflicted
+++ resolved
@@ -127,11 +127,7 @@
 	return []sdk.Msg{&sdkMsg}, nil
 }
 
-<<<<<<< HEAD
-func NoCustomMsg(sender sdk.AccAddress, msg json.RawMessage) ([]sdk.Msg, error) {
-=======
 func NoCustomMsg(_ sdk.AccAddress, _ json.RawMessage) ([]sdk.Msg, error) {
->>>>>>> 5edfd6c7
 	return nil, errorsmod.Wrap(types.ErrUnknownMsg, "custom variant not supported")
 }
 
