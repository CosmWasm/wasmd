--- conflicted
+++ resolved
@@ -101,18 +101,10 @@
 			},
 			expData:    []byte("myReplyData"),
 			expCommits: []bool{true},
-<<<<<<< HEAD
-			expEvents: []sdk.Event{
-				{
-					Type:       "myEvent",
-					Attributes: []abci.EventAttribute{{Key: []byte("foo"), Value: []byte("bar")}},
-				},
-=======
 			expEvents: []sdk.Event{{
 				Type:       "myEvent",
 				Attributes: []abci.EventAttribute{{Key: "foo", Value: "bar"}},
 			},
->>>>>>> 0ca3896e
 				sdk.NewEvent("wasm-reply"),
 			},
 		},
