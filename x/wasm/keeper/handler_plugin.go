--- conflicted
+++ resolved
@@ -174,7 +174,6 @@
 	if !ok {
 		return nil, nil, sdkerrors.Wrap(channeltypes.ErrChannelCapabilityNotFound, "module does not own channel capability")
 	}
-<<<<<<< HEAD
 	packet := channeltypes.NewPacket(
 		msg.IBC.SendPacket.Data,
 		sequence,
@@ -197,11 +196,6 @@
 	}
 
 	return nil, [][]byte{val}, nil
-=======
-
-	_, err = h.channelKeeper.SendPacket(ctx, channelCap, contractIBCPortID, contractIBCChannelID, ConvertWasmIBCTimeoutHeightToCosmosHeight(msg.IBC.SendPacket.Timeout.Block), msg.IBC.SendPacket.Timeout.Timestamp, msg.IBC.SendPacket.Data)
-	return nil, nil, err
->>>>>>> 273f0fc9
 }
 
 var _ Messenger = MessageHandlerFunc(nil)
