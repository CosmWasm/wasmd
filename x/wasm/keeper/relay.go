package keeper

import (
	"time"

	errorsmod "cosmossdk.io/errors"
	wasmvmtypes "github.com/CosmWasm/wasmvm/types"
	"github.com/cosmos/cosmos-sdk/telemetry"
	sdk "github.com/cosmos/cosmos-sdk/types"

	"github.com/CosmWasm/wasmd/x/wasm/types"
)

var _ types.IBCContractKeeper = (*Keeper)(nil)

// OnOpenChannel calls the contract to participate in the IBC channel handshake step.
// In the IBC protocol this is either the `Channel Open Init` event on the initiating chain or
// `Channel Open Try` on the counterparty chain.
// Protocol version and channel ordering should be verified for example.
// See https://github.com/cosmos/ics/tree/master/spec/ics-004-channel-and-packet-semantics#channel-lifecycle-management
func (k Keeper) OnOpenChannel(
	ctx sdk.Context,
	contractAddr sdk.AccAddress,
	msg wasmvmtypes.IBCChannelOpenMsg,
) (string, error) {
	defer telemetry.MeasureSince(time.Now(), "wasm", "contract", "ibc-open-channel")
	_, codeInfo, prefixStore, err := k.contractInstance(ctx, contractAddr)
	if err != nil {
		return "", err
	}

	env := types.NewEnv(ctx, contractAddr)
	querier := k.newQueryHandler(ctx, contractAddr)

	gas := k.runtimeGasForContract(ctx)
	res, gasUsed, execErr := k.wasmVM.IBCChannelOpen(codeInfo.CodeHash, env, msg, prefixStore, cosmwasmAPI, querier, ctx.GasMeter(), gas, costJSONDeserialization)
	k.consumeRuntimeGas(ctx, gasUsed)
	if execErr != nil {
		return "", errorsmod.Wrap(types.ErrExecuteFailed, execErr.Error())
	}
	if res != nil {
		return res.Version, nil
	}
	return "", nil
}

// OnConnectChannel calls the contract to let it know the IBC channel was established.
// In the IBC protocol this is either the `Channel Open Ack` event on the initiating chain or
// `Channel Open Confirm` on the counterparty chain.
//
// There is an open issue with the [cosmos-sdk](https://github.com/cosmos/cosmos-sdk/issues/8334)
// that the counterparty channelID is empty on the initiating chain
// See https://github.com/cosmos/ics/tree/master/spec/ics-004-channel-and-packet-semantics#channel-lifecycle-management
func (k Keeper) OnConnectChannel(
	ctx sdk.Context,
	contractAddr sdk.AccAddress,
	msg wasmvmtypes.IBCChannelConnectMsg,
) error {
	defer telemetry.MeasureSince(time.Now(), "wasm", "contract", "ibc-connect-channel")
	contractInfo, codeInfo, prefixStore, err := k.contractInstance(ctx, contractAddr)
	if err != nil {
		return err
	}

	env := types.NewEnv(ctx, contractAddr)
	querier := k.newQueryHandler(ctx, contractAddr)

	gas := k.runtimeGasForContract(ctx)
	res, gasUsed, execErr := k.wasmVM.IBCChannelConnect(codeInfo.CodeHash, env, msg, prefixStore, cosmwasmAPI, querier, ctx.GasMeter(), gas, costJSONDeserialization)
	k.consumeRuntimeGas(ctx, gasUsed)
	if execErr != nil {
		return errorsmod.Wrap(types.ErrExecuteFailed, execErr.Error())
	}

	return k.handleIBCBasicContractResponse(ctx, contractAddr, contractInfo.IBCPortID, res)
}

// OnCloseChannel calls the contract to let it know the IBC channel is closed.
// Calling modules MAY atomically execute appropriate application logic in conjunction with calling chanCloseConfirm.
//
// Once closed, channels cannot be reopened and identifiers cannot be reused. Identifier reuse is prevented because
// we want to prevent potential replay of previously sent packets
// See https://github.com/cosmos/ics/tree/master/spec/ics-004-channel-and-packet-semantics#channel-lifecycle-management
func (k Keeper) OnCloseChannel(
	ctx sdk.Context,
	contractAddr sdk.AccAddress,
	msg wasmvmtypes.IBCChannelCloseMsg,
) error {
	defer telemetry.MeasureSince(time.Now(), "wasm", "contract", "ibc-close-channel")

	contractInfo, codeInfo, prefixStore, err := k.contractInstance(ctx, contractAddr)
	if err != nil {
		return err
	}

	params := types.NewEnv(ctx, contractAddr)
	querier := k.newQueryHandler(ctx, contractAddr)

	gas := k.runtimeGasForContract(ctx)
	res, gasUsed, execErr := k.wasmVM.IBCChannelClose(codeInfo.CodeHash, params, msg, prefixStore, cosmwasmAPI, querier, ctx.GasMeter(), gas, costJSONDeserialization)
	k.consumeRuntimeGas(ctx, gasUsed)
	if execErr != nil {
		return errorsmod.Wrap(types.ErrExecuteFailed, execErr.Error())
	}

	return k.handleIBCBasicContractResponse(ctx, contractAddr, contractInfo.IBCPortID, res)
}

// OnRecvPacket calls the contract to process the incoming IBC packet. The contract fully owns the data processing and
// returns the acknowledgement data for the chain level. This allows custom applications and protocols on top
// of IBC. Although it is recommended to use the standard acknowledgement envelope defined in
// https://github.com/cosmos/ics/tree/master/spec/ics-004-channel-and-packet-semantics#acknowledgement-envelope
//
// For more information see: https://github.com/cosmos/ics/tree/master/spec/ics-004-channel-and-packet-semantics#packet-flow--handling
func (k Keeper) OnRecvPacket(
	ctx sdk.Context,
	contractAddr sdk.AccAddress,
	msg wasmvmtypes.IBCPacketReceiveMsg,
) ([]byte, error) {
	defer telemetry.MeasureSince(time.Now(), "wasm", "contract", "ibc-recv-packet")
	contractInfo, codeInfo, prefixStore, err := k.contractInstance(ctx, contractAddr)
	if err != nil {
		return nil, err
	}

	env := types.NewEnv(ctx, contractAddr)
	querier := k.newQueryHandler(ctx, contractAddr)

	gas := k.runtimeGasForContract(ctx)
	res, gasUsed, execErr := k.wasmVM.IBCPacketReceive(codeInfo.CodeHash, env, msg, prefixStore, cosmwasmAPI, querier, ctx.GasMeter(), gas, costJSONDeserialization)
	k.consumeRuntimeGas(ctx, gasUsed)
	if execErr != nil {
<<<<<<< HEAD
		return nil, errorsmod.Wrap(types.ErrExecuteFailed, execErr.Error())
=======
		panic(execErr)
>>>>>>> 5edfd6c7
	}
	if res.Err != "" { // handle error case as before https://github.com/CosmWasm/wasmvm/commit/c300106fe5c9426a495f8e10821e00a9330c56c6
		return nil, errorsmod.Wrap(types.ErrExecuteFailed, res.Err)
	}
	// note submessage reply results can overwrite the `Acknowledgement` data
	return k.handleContractResponse(ctx, contractAddr, contractInfo.IBCPortID, res.Ok.Messages, res.Ok.Attributes, res.Ok.Acknowledgement, res.Ok.Events)
}

// OnAckPacket calls the contract to handle the "acknowledgement" data which can contain success or failure of a packet
// acknowledgement written on the receiving chain for example. This is application level data and fully owned by the
// contract. The use of the standard acknowledgement envelope is recommended: https://github.com/cosmos/ics/tree/master/spec/ics-004-channel-and-packet-semantics#acknowledgement-envelope
//
// On application errors the contract can revert an operation like returning tokens as in ibc-transfer.
//
// For more information see: https://github.com/cosmos/ics/tree/master/spec/ics-004-channel-and-packet-semantics#packet-flow--handling
func (k Keeper) OnAckPacket(
	ctx sdk.Context,
	contractAddr sdk.AccAddress,
	msg wasmvmtypes.IBCPacketAckMsg,
) error {
	defer telemetry.MeasureSince(time.Now(), "wasm", "contract", "ibc-ack-packet")
	contractInfo, codeInfo, prefixStore, err := k.contractInstance(ctx, contractAddr)
	if err != nil {
		return err
	}

	env := types.NewEnv(ctx, contractAddr)
	querier := k.newQueryHandler(ctx, contractAddr)

	gas := k.runtimeGasForContract(ctx)
	res, gasUsed, execErr := k.wasmVM.IBCPacketAck(codeInfo.CodeHash, env, msg, prefixStore, cosmwasmAPI, querier, ctx.GasMeter(), gas, costJSONDeserialization)
	k.consumeRuntimeGas(ctx, gasUsed)
	if execErr != nil {
		return errorsmod.Wrap(types.ErrExecuteFailed, execErr.Error())
	}
	return k.handleIBCBasicContractResponse(ctx, contractAddr, contractInfo.IBCPortID, res)
}

// OnTimeoutPacket calls the contract to let it know the packet was never received on the destination chain within
// the timeout boundaries.
// The contract should handle this on the application level and undo the original operation
func (k Keeper) OnTimeoutPacket(
	ctx sdk.Context,
	contractAddr sdk.AccAddress,
	msg wasmvmtypes.IBCPacketTimeoutMsg,
) error {
	defer telemetry.MeasureSince(time.Now(), "wasm", "contract", "ibc-timeout-packet")

	contractInfo, codeInfo, prefixStore, err := k.contractInstance(ctx, contractAddr)
	if err != nil {
		return err
	}

	env := types.NewEnv(ctx, contractAddr)
	querier := k.newQueryHandler(ctx, contractAddr)

	gas := k.runtimeGasForContract(ctx)
	res, gasUsed, execErr := k.wasmVM.IBCPacketTimeout(codeInfo.CodeHash, env, msg, prefixStore, cosmwasmAPI, querier, ctx.GasMeter(), gas, costJSONDeserialization)
	k.consumeRuntimeGas(ctx, gasUsed)
	if execErr != nil {
		return errorsmod.Wrap(types.ErrExecuteFailed, execErr.Error())
	}

	return k.handleIBCBasicContractResponse(ctx, contractAddr, contractInfo.IBCPortID, res)
}

func (k Keeper) handleIBCBasicContractResponse(ctx sdk.Context, addr sdk.AccAddress, id string, res *wasmvmtypes.IBCBasicResponse) error {
	_, err := k.handleContractResponse(ctx, addr, id, res.Messages, res.Attributes, nil, res.Events)
	return err
}<|MERGE_RESOLUTION|>--- conflicted
+++ resolved
@@ -130,11 +130,7 @@
 	res, gasUsed, execErr := k.wasmVM.IBCPacketReceive(codeInfo.CodeHash, env, msg, prefixStore, cosmwasmAPI, querier, ctx.GasMeter(), gas, costJSONDeserialization)
 	k.consumeRuntimeGas(ctx, gasUsed)
 	if execErr != nil {
-<<<<<<< HEAD
-		return nil, errorsmod.Wrap(types.ErrExecuteFailed, execErr.Error())
-=======
 		panic(execErr)
->>>>>>> 5edfd6c7
 	}
 	if res.Err != "" { // handle error case as before https://github.com/CosmWasm/wasmvm/commit/c300106fe5c9426a495f8e10821e00a9330c56c6
 		return nil, errorsmod.Wrap(types.ErrExecuteFailed, res.Err)
