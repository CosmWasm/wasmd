--- conflicted
+++ resolved
@@ -82,23 +82,15 @@
 	// ReplyCosts costs to to handle a message reply
 	ReplyCosts(pinned bool, reply wasmvmtypes.Reply) storetypes.Gas
 	// EventCosts costs to persist an event
-<<<<<<< HEAD
 	EventCosts(attrs []wasmvmtypes.EventAttribute, events wasmvmtypes.Events) storetypes.Gas
-	// ToWasmVMGas converts from sdk gas to wasmvm gas
+	// ToWasmVMGas converts from Cosmos SDK gas units to [CosmWasm gas] (aka. wasmvm gas)
+	//
+	// [CosmWasm gas]: https://github.com/CosmWasm/cosmwasm/blob/v1.3.1/docs/GAS.md
 	ToWasmVMGas(source storetypes.Gas) uint64
-	// FromWasmVMGas converts from wasmvm gas to sdk gas
+	// FromWasmVMGas converts from [CosmWasm gas] (aka. wasmvm gas) to Cosmos SDK gas units
+	//
+	// [CosmWasm gas]: https://github.com/CosmWasm/cosmwasm/blob/v1.3.1/docs/GAS.md
 	FromWasmVMGas(source uint64) storetypes.Gas
-=======
-	EventCosts(attrs []wasmvmtypes.EventAttribute, events wasmvmtypes.Events) sdk.Gas
-	// ToWasmVMGas converts from Cosmos SDK gas units to [CosmWasm gas] (aka. wasmvm gas)
-	//
-	// [CosmWasm gas]: https://github.com/CosmWasm/cosmwasm/blob/v1.3.1/docs/GAS.md
-	ToWasmVMGas(source sdk.Gas) uint64
-	// FromWasmVMGas converts from [CosmWasm gas] (aka. wasmvm gas) to Cosmos SDK gas units
-	//
-	// [CosmWasm gas]: https://github.com/CosmWasm/cosmwasm/blob/v1.3.1/docs/GAS.md
-	FromWasmVMGas(source uint64) sdk.Gas
->>>>>>> bfaf589d
 }
 
 // WasmGasRegisterConfig config type
@@ -263,14 +255,9 @@
 	return x
 }
 
-<<<<<<< HEAD
-// FromWasmVMGas converts to SDK gas unit
-func (g WasmGasRegister) FromWasmVMGas(source uint64) storetypes.Gas {
-=======
 // FromWasmVMGas converts from [CosmWasm gas] (aka. wasmvm gas) to Cosmos SDK gas units
 //
 // [CosmWasm gas]: https://github.com/CosmWasm/cosmwasm/blob/v1.3.1/docs/GAS.md
-func (g WasmGasRegister) FromWasmVMGas(source uint64) sdk.Gas {
->>>>>>> bfaf589d
+func (g WasmGasRegister) FromWasmVMGas(source uint64) storetypes.Gas {
 	return source / g.c.GasMultiplier
 }