package keeper

import (
	"encoding/json"
	"os"
	"testing"

	wasmvmtypes "github.com/CosmWasm/wasmvm/types"
	codectypes "github.com/cosmos/cosmos-sdk/codec/types"
	"github.com/cosmos/cosmos-sdk/crypto/keys/secp256k1"
	sdk "github.com/cosmos/cosmos-sdk/types"
	authkeeper "github.com/cosmos/cosmos-sdk/x/auth/keeper"
	bankkeeper "github.com/cosmos/cosmos-sdk/x/bank/keeper"
	distributionkeeper "github.com/cosmos/cosmos-sdk/x/distribution/keeper"
	"github.com/cosmos/cosmos-sdk/x/staking"
	stakingkeeper "github.com/cosmos/cosmos-sdk/x/staking/keeper"
	stakingtypes "github.com/cosmos/cosmos-sdk/x/staking/types"
	"github.com/stretchr/testify/assert"
	"github.com/stretchr/testify/require"

	"github.com/CosmWasm/wasmd/x/wasm/keeper/testdata"
	wasmtypes "github.com/CosmWasm/wasmd/x/wasm/types"
)

type StakingInitMsg struct {
	Name      string         `json:"name"`
	Symbol    string         `json:"symbol"`
	Decimals  uint8          `json:"decimals"`
	Validator sdk.ValAddress `json:"validator"`
	ExitTax   sdk.Dec        `json:"exit_tax"`
	// MinWithdrawal is uint128 encoded as a string (use math.Int?)
	MinWithdrawl string `json:"min_withdrawal"`
}

// StakingHandleMsg is used to encode handle messages
type StakingHandleMsg struct {
	Transfer *transferPayload       `json:"transfer,omitempty"`
	Bond     *struct{}              `json:"bond,omitempty"`
	Unbond   *unbondPayload         `json:"unbond,omitempty"`
	Claim    *struct{}              `json:"claim,omitempty"`
	Reinvest *struct{}              `json:"reinvest,omitempty"`
	Change   *testdata.OwnerPayload `json:"change_owner,omitempty"`
}

type transferPayload struct {
	Recipient sdk.Address `json:"recipient"`
	// uint128 encoded as string
	Amount string `json:"amount"`
}

type unbondPayload struct {
	// uint128 encoded as string
	Amount string `json:"amount"`
}

// StakingQueryMsg is used to encode query messages
type StakingQueryMsg struct {
	Balance    *addressQuery `json:"balance,omitempty"`
	Claims     *addressQuery `json:"claims,omitempty"`
	TokenInfo  *struct{}     `json:"token_info,omitempty"`
	Investment *struct{}     `json:"investment,omitempty"`
}

type addressQuery struct {
	Address sdk.AccAddress `json:"address"`
}

type BalanceResponse struct {
	Balance string `json:"balance,omitempty"`
}

type ClaimsResponse struct {
	Claims string `json:"claims,omitempty"`
}

type TokenInfoResponse struct {
	Name     string `json:"name"`
	Symbol   string `json:"symbol"`
	Decimals uint8  `json:"decimals"`
}

type InvestmentResponse struct {
	TokenSupply  string         `json:"token_supply"`
	StakedTokens sdk.Coin       `json:"staked_tokens"`
	NominalValue sdk.Dec        `json:"nominal_value"`
	Owner        sdk.AccAddress `json:"owner"`
	Validator    sdk.ValAddress `json:"validator"`
	ExitTax      sdk.Dec        `json:"exit_tax"`
	// MinWithdrawl is uint128 encoded as a string (use math.Int?)
	MinWithdrawl string `json:"min_withdrawal"`
}

func TestInitializeStaking(t *testing.T) {
	ctx, k := CreateTestInput(t, false, AvailableCapabilities)
	accKeeper, stakingKeeper, keeper, bankKeeper := k.AccountKeeper, k.StakingKeeper, k.ContractKeeper, k.BankKeeper

	valAddr := addValidator(t, ctx, stakingKeeper, k.Faucet, sdk.NewInt64Coin("stake", 1234567))
	ctx = nextBlock(ctx, stakingKeeper)
	v, found := stakingKeeper.GetValidator(ctx, valAddr)
	assert.True(t, found)
	assert.Equal(t, v.GetDelegatorShares(), sdk.NewDec(1234567))

	deposit := sdk.NewCoins(sdk.NewInt64Coin("denom", 100000), sdk.NewInt64Coin("stake", 500000))
	creator := k.Faucet.NewFundedRandomAccount(ctx, deposit...)

	// upload staking derivates code
	stakingCode, err := os.ReadFile("./testdata/staking.wasm")
	require.NoError(t, err)
	stakingID, _, err := keeper.Create(ctx, creator, stakingCode, nil)
	require.NoError(t, err)
	require.Equal(t, uint64(1), stakingID)

	// register to a valid address
	initMsg := StakingInitMsg{
		Name:         "Staking Derivatives",
		Symbol:       "DRV",
		Decimals:     0,
		Validator:    valAddr,
		ExitTax:      sdk.MustNewDecFromStr("0.10"),
		MinWithdrawl: "100",
	}
	initBz, err := json.Marshal(&initMsg)
	require.NoError(t, err)

	stakingAddr, _, err := k.ContractKeeper.Instantiate(ctx, stakingID, creator, nil, initBz, "staking derivates - DRV", nil)
	require.NoError(t, err)
	require.NotEmpty(t, stakingAddr)

	// nothing spent here
	checkAccount(t, ctx, accKeeper, bankKeeper, creator, deposit)

	// try to register with a validator not on the list and it fails
	_, bob := keyPubAddr()
	badInitMsg := StakingInitMsg{
		Name:         "Missing Validator",
		Symbol:       "MISS",
		Decimals:     0,
		Validator:    sdk.ValAddress(bob),
		ExitTax:      sdk.MustNewDecFromStr("0.10"),
		MinWithdrawl: "100",
	}
	badBz, err := json.Marshal(&badInitMsg)
	require.NoError(t, err)

	_, _, err = k.ContractKeeper.Instantiate(ctx, stakingID, creator, nil, badBz, "missing validator", nil)
	require.Error(t, err)

	// no changes to bonding shares
	val, _ := stakingKeeper.GetValidator(ctx, valAddr)
	assert.Equal(t, val.GetDelegatorShares(), sdk.NewDec(1234567))
}

type initInfo struct {
	valAddr      sdk.ValAddress
	creator      sdk.AccAddress
	contractAddr sdk.AccAddress

	ctx            sdk.Context
	accKeeper      authkeeper.AccountKeeper
	stakingKeeper  *stakingkeeper.Keeper
	distKeeper     distributionkeeper.Keeper
	wasmKeeper     Keeper
	contractKeeper wasmtypes.ContractOpsKeeper
	bankKeeper     bankkeeper.Keeper
	faucet         *TestFaucet
}

func initializeStaking(t *testing.T) initInfo {
	ctx, k := CreateTestInput(t, false, AvailableCapabilities)
	accKeeper, stakingKeeper, keeper, bankKeeper := k.AccountKeeper, k.StakingKeeper, k.WasmKeeper, k.BankKeeper

	valAddr := addValidator(t, ctx, stakingKeeper, k.Faucet, sdk.NewInt64Coin("stake", 1000000))
	ctx = nextBlock(ctx, stakingKeeper)

	v, found := stakingKeeper.GetValidator(ctx, valAddr)
	assert.True(t, found)
	assert.Equal(t, v.GetDelegatorShares(), sdk.NewDec(1000000))
	assert.Equal(t, v.Status, stakingtypes.Bonded)

	deposit := sdk.NewCoins(sdk.NewInt64Coin("denom", 100000), sdk.NewInt64Coin("stake", 500000))
	creator := k.Faucet.NewFundedRandomAccount(ctx, deposit...)

	// upload staking derivates code
	stakingCode, err := os.ReadFile("./testdata/staking.wasm")
	require.NoError(t, err)
	stakingID, _, err := k.ContractKeeper.Create(ctx, creator, stakingCode, nil)
	require.NoError(t, err)
	require.Equal(t, uint64(1), stakingID)

	// register to a valid address
	initMsg := StakingInitMsg{
		Name:         "Staking Derivatives",
		Symbol:       "DRV",
		Decimals:     0,
		Validator:    valAddr,
		ExitTax:      sdk.MustNewDecFromStr("0.10"),
		MinWithdrawl: "100",
	}
	initBz, err := json.Marshal(&initMsg)
	require.NoError(t, err)

	stakingAddr, _, err := k.ContractKeeper.Instantiate(ctx, stakingID, creator, nil, initBz, "staking derivates - DRV", nil)
	require.NoError(t, err)
	require.NotEmpty(t, stakingAddr)

	return initInfo{
		valAddr:        valAddr,
		creator:        creator,
		contractAddr:   stakingAddr,
		ctx:            ctx,
		accKeeper:      accKeeper,
		stakingKeeper:  stakingKeeper,
		wasmKeeper:     *keeper,
		distKeeper:     k.DistKeeper,
		bankKeeper:     bankKeeper,
		contractKeeper: k.ContractKeeper,
		faucet:         k.Faucet,
	}
}

func TestBonding(t *testing.T) {
	initInfo := initializeStaking(t)
	ctx, valAddr, contractAddr := initInfo.ctx, initInfo.valAddr, initInfo.contractAddr
	keeper, stakingKeeper, accKeeper, bankKeeper := initInfo.wasmKeeper, initInfo.stakingKeeper, initInfo.accKeeper, initInfo.bankKeeper

	// initial checks of bonding state
	val, found := stakingKeeper.GetValidator(ctx, valAddr)
	require.True(t, found)
	initPower := val.GetDelegatorShares()

	// bob has 160k, putting 80k into the contract
	full := sdk.NewCoins(sdk.NewInt64Coin("stake", 160000))
	funds := sdk.NewCoins(sdk.NewInt64Coin("stake", 80000))
	bob := initInfo.faucet.NewFundedRandomAccount(ctx, full...)

	// check contract state before
	assertBalance(t, ctx, keeper, contractAddr, bob, "0")
	assertClaims(t, ctx, keeper, contractAddr, bob, "0")
	assertSupply(t, ctx, keeper, contractAddr, "0", sdk.NewInt64Coin("stake", 0))

	bond := StakingHandleMsg{
		Bond: &struct{}{},
	}
	bondBz, err := json.Marshal(bond)
	require.NoError(t, err)
	_, err = initInfo.contractKeeper.Execute(ctx, contractAddr, bob, bondBz, funds)
	require.NoError(t, err)

	// check some account values - the money is on neither account (cuz it is bonded)
	checkAccount(t, ctx, accKeeper, bankKeeper, contractAddr, sdk.Coins{})
	checkAccount(t, ctx, accKeeper, bankKeeper, bob, funds)

	// make sure the proper number of tokens have been bonded
	val, _ = stakingKeeper.GetValidator(ctx, valAddr)
	finalPower := val.GetDelegatorShares()
	assert.Equal(t, sdk.NewInt(80000), finalPower.Sub(initPower).TruncateInt())

	// check the delegation itself
	d, found := stakingKeeper.GetDelegation(ctx, contractAddr, valAddr)
	require.True(t, found)
	assert.Equal(t, d.Shares, sdk.MustNewDecFromStr("80000"))

	// check we have the desired balance
	assertBalance(t, ctx, keeper, contractAddr, bob, "80000")
	assertClaims(t, ctx, keeper, contractAddr, bob, "0")
	assertSupply(t, ctx, keeper, contractAddr, "80000", sdk.NewInt64Coin("stake", 80000))
}

func TestUnbonding(t *testing.T) {
	initInfo := initializeStaking(t)
	ctx, valAddr, contractAddr := initInfo.ctx, initInfo.valAddr, initInfo.contractAddr
	keeper, stakingKeeper, accKeeper, bankKeeper := initInfo.wasmKeeper, initInfo.stakingKeeper, initInfo.accKeeper, initInfo.bankKeeper

	// initial checks of bonding state
	val, found := stakingKeeper.GetValidator(ctx, valAddr)
	require.True(t, found)
	initPower := val.GetDelegatorShares()

	// bob has 160k, putting 80k into the contract
	full := sdk.NewCoins(sdk.NewInt64Coin("stake", 160000))
	funds := sdk.NewCoins(sdk.NewInt64Coin("stake", 80000))
	bob := initInfo.faucet.NewFundedRandomAccount(ctx, full...)

	bond := StakingHandleMsg{
		Bond: &struct{}{},
	}
	bondBz, err := json.Marshal(bond)
	require.NoError(t, err)
	_, err = initInfo.contractKeeper.Execute(ctx, contractAddr, bob, bondBz, funds)
	require.NoError(t, err)

	// update height a bit
	ctx = nextBlock(ctx, stakingKeeper)

	// now unbond 30k - note that 3k (10%) goes to the owner as a tax, 27k unbonded and available as claims
	unbond := StakingHandleMsg{
		Unbond: &unbondPayload{
			Amount: "30000",
		},
	}
	unbondBz, err := json.Marshal(unbond)
	require.NoError(t, err)
	_, err = initInfo.contractKeeper.Execute(ctx, contractAddr, bob, unbondBz, nil)
	require.NoError(t, err)

	// check some account values - the money is on neither account (cuz it is bonded)
	// Note: why is this immediate? just test setup?
	checkAccount(t, ctx, accKeeper, bankKeeper, contractAddr, sdk.Coins{})
	checkAccount(t, ctx, accKeeper, bankKeeper, bob, funds)

	// make sure the proper number of tokens have been bonded (80k - 27k = 53k)
	val, _ = stakingKeeper.GetValidator(ctx, valAddr)
	finalPower := val.GetDelegatorShares()
	assert.Equal(t, sdk.NewInt(53000), finalPower.Sub(initPower).TruncateInt(), finalPower.String())

	// check the delegation itself
	d, found := stakingKeeper.GetDelegation(ctx, contractAddr, valAddr)
	require.True(t, found)
	assert.Equal(t, d.Shares, sdk.MustNewDecFromStr("53000"))

	// check there is unbonding in progress
	un, found := stakingKeeper.GetUnbondingDelegation(ctx, contractAddr, valAddr)
	require.True(t, found)
	require.Equal(t, 1, len(un.Entries))
	assert.Equal(t, "27000", un.Entries[0].Balance.String())

	// check we have the desired balance
	assertBalance(t, ctx, keeper, contractAddr, bob, "50000")
	assertBalance(t, ctx, keeper, contractAddr, initInfo.creator, "3000")
	assertClaims(t, ctx, keeper, contractAddr, bob, "27000")
	assertSupply(t, ctx, keeper, contractAddr, "53000", sdk.NewInt64Coin("stake", 53000))
}

func TestReinvest(t *testing.T) {
	initInfo := initializeStaking(t)
	ctx, valAddr, contractAddr := initInfo.ctx, initInfo.valAddr, initInfo.contractAddr
	keeper, stakingKeeper, accKeeper, bankKeeper := initInfo.wasmKeeper, initInfo.stakingKeeper, initInfo.accKeeper, initInfo.bankKeeper
	distKeeper := initInfo.distKeeper

	// initial checks of bonding state
	val, found := stakingKeeper.GetValidator(ctx, valAddr)
	require.True(t, found)
	initPower := val.GetDelegatorShares()
	assert.Equal(t, val.Tokens, sdk.NewInt(1000000), "%s", val.Tokens)

	// full is 2x funds, 1x goes to the contract, other stays on his wallet
	full := sdk.NewCoins(sdk.NewInt64Coin("stake", 400000))
	funds := sdk.NewCoins(sdk.NewInt64Coin("stake", 200000))
	bob := initInfo.faucet.NewFundedRandomAccount(ctx, full...)

	// we will stake 200k to a validator with 1M self-bond
	// this means we should get 1/6 of the rewards
	bond := StakingHandleMsg{
		Bond: &struct{}{},
	}
	bondBz, err := json.Marshal(bond)
	require.NoError(t, err)
	_, err = initInfo.contractKeeper.Execute(ctx, contractAddr, bob, bondBz, funds)
	require.NoError(t, err)

	// update height a bit to solidify the delegation
	ctx = nextBlock(ctx, stakingKeeper)
	// we get 1/6, our share should be 40k minus 10% commission = 36k
	setValidatorRewards(ctx, stakingKeeper, distKeeper, valAddr, "240000")

	// this should withdraw our outstanding 36k of rewards and reinvest them in the same delegation
	reinvest := StakingHandleMsg{
		Reinvest: &struct{}{},
	}
	reinvestBz, err := json.Marshal(reinvest)
	require.NoError(t, err)
	_, err = initInfo.contractKeeper.Execute(ctx, contractAddr, bob, reinvestBz, nil)
	require.NoError(t, err)

	// check some account values - the money is on neither account (cuz it is bonded)
	// Note: why is this immediate? just test setup?
	checkAccount(t, ctx, accKeeper, bankKeeper, contractAddr, sdk.Coins{})
	checkAccount(t, ctx, accKeeper, bankKeeper, bob, funds)

	// check the delegation itself
	d, found := stakingKeeper.GetDelegation(ctx, contractAddr, valAddr)
	require.True(t, found)
	// we started with 200k and added 36k
	assert.Equal(t, d.Shares, sdk.MustNewDecFromStr("236000"))

	// make sure the proper number of tokens have been bonded (80k + 40k = 120k)
	val, _ = stakingKeeper.GetValidator(ctx, valAddr)
	finalPower := val.GetDelegatorShares()
	assert.Equal(t, sdk.NewInt(236000), finalPower.Sub(initPower).TruncateInt(), finalPower.String())

	// check there is no unbonding in progress
	un, found := stakingKeeper.GetUnbondingDelegation(ctx, contractAddr, valAddr)
	assert.False(t, found, "%#v", un)

	// check we have the desired balance
	assertBalance(t, ctx, keeper, contractAddr, bob, "200000")
	assertBalance(t, ctx, keeper, contractAddr, initInfo.creator, "0")
	assertClaims(t, ctx, keeper, contractAddr, bob, "0")
	assertSupply(t, ctx, keeper, contractAddr, "200000", sdk.NewInt64Coin("stake", 236000))
}

func TestQueryStakingInfo(t *testing.T) {
	// STEP 1: take a lot of setup from TestReinvest so we have non-zero info
	initInfo := initializeStaking(t)
	ctx, valAddr, contractAddr := initInfo.ctx, initInfo.valAddr, initInfo.contractAddr
	keeper, stakingKeeper := initInfo.wasmKeeper, initInfo.stakingKeeper
	distKeeper := initInfo.distKeeper

	// initial checks of bonding state
	val, found := stakingKeeper.GetValidator(ctx, valAddr)
	require.True(t, found)
	assert.Equal(t, sdk.NewInt(1000000), val.Tokens)

	// full is 2x funds, 1x goes to the contract, other stays on his wallet
	full := sdk.NewCoins(sdk.NewInt64Coin("stake", 400000))
	funds := sdk.NewCoins(sdk.NewInt64Coin("stake", 200000))
	bob := initInfo.faucet.NewFundedRandomAccount(ctx, full...)

	// we will stake 200k to a validator with 1M self-bond
	// this means we should get 1/6 of the rewards
	bond := StakingHandleMsg{
		Bond: &struct{}{},
	}
	bondBz, err := json.Marshal(bond)
	require.NoError(t, err)
	_, err = initInfo.contractKeeper.Execute(ctx, contractAddr, bob, bondBz, funds)
	require.NoError(t, err)

	// update height a bit to solidify the delegation
	ctx = nextBlock(ctx, stakingKeeper)
	// we get 1/6, our share should be 40k minus 10% commission = 36k
	setValidatorRewards(ctx, stakingKeeper, distKeeper, valAddr, "240000")

	// see what the current rewards are
	origReward := distKeeper.GetValidatorCurrentRewards(ctx, valAddr)

	// STEP 2: Prepare the mask contract
	deposit := sdk.NewCoins(sdk.NewInt64Coin("denom", 100000))
	creator := initInfo.faucet.NewFundedRandomAccount(ctx, deposit...)

	// upload mask code
	maskID, _, err := initInfo.contractKeeper.Create(ctx, creator, testdata.ReflectContractWasm(), nil)
	require.NoError(t, err)
	require.Equal(t, uint64(2), maskID)

	// creator instantiates a contract and gives it tokens
	maskAddr, _, err := initInfo.contractKeeper.Instantiate(ctx, maskID, creator, nil, []byte("{}"), "mask contract 2", nil)
	require.NoError(t, err)
	require.NotEmpty(t, maskAddr)

	// STEP 3: now, let's reflect some queries.
	// let's get the bonded denom
	reflectBondedQuery := testdata.ReflectQueryMsg{Chain: &testdata.ChainQuery{Request: &wasmvmtypes.QueryRequest{Staking: &wasmvmtypes.StakingQuery{
		BondedDenom: &struct{}{},
	}}}}
	reflectBondedBin := buildReflectQuery(t, &reflectBondedQuery)
	res, err := keeper.QuerySmart(ctx, maskAddr, reflectBondedBin)
	require.NoError(t, err)
	// first we pull out the data from chain response, before parsing the original response
	var reflectRes testdata.ChainResponse
	mustParse(t, res, &reflectRes)
	var bondedRes wasmvmtypes.BondedDenomResponse
	mustParse(t, reflectRes.Data, &bondedRes)
	assert.Equal(t, "stake", bondedRes.Denom)

	// now, let's reflect a smart query into the x/wasm handlers and see if we get the same result
	reflectAllValidatorsQuery := testdata.ReflectQueryMsg{Chain: &testdata.ChainQuery{Request: &wasmvmtypes.QueryRequest{Staking: &wasmvmtypes.StakingQuery{
		AllValidators: &wasmvmtypes.AllValidatorsQuery{},
	}}}}
	reflectAllValidatorsBin := buildReflectQuery(t, &reflectAllValidatorsQuery)
	res, err = keeper.QuerySmart(ctx, maskAddr, reflectAllValidatorsBin)
	require.NoError(t, err)
	// first we pull out the data from chain response, before parsing the original response
	mustParse(t, res, &reflectRes)
	var allValidatorsRes wasmvmtypes.AllValidatorsResponse
	mustParse(t, reflectRes.Data, &allValidatorsRes)
	require.Len(t, allValidatorsRes.Validators, 1, string(res))
	valInfo := allValidatorsRes.Validators[0]
	// Note: this ValAddress not AccAddress, may change with #264
	require.Equal(t, valAddr.String(), valInfo.Address)
	require.Contains(t, valInfo.Commission, "0.100")
	require.Contains(t, valInfo.MaxCommission, "0.200")
	require.Contains(t, valInfo.MaxChangeRate, "0.010")

	// find a validator
	reflectValidatorQuery := testdata.ReflectQueryMsg{Chain: &testdata.ChainQuery{Request: &wasmvmtypes.QueryRequest{Staking: &wasmvmtypes.StakingQuery{
		Validator: &wasmvmtypes.ValidatorQuery{
			Address: valAddr.String(),
		},
	}}}}
	reflectValidatorBin := buildReflectQuery(t, &reflectValidatorQuery)
	res, err = keeper.QuerySmart(ctx, maskAddr, reflectValidatorBin)
	require.NoError(t, err)
	// first we pull out the data from chain response, before parsing the original response
	mustParse(t, res, &reflectRes)
	var validatorRes wasmvmtypes.ValidatorResponse
	mustParse(t, reflectRes.Data, &validatorRes)
	require.NotNil(t, validatorRes.Validator)
	valInfo = *validatorRes.Validator
	// Note: this ValAddress not AccAddress, may change with #264
	require.Equal(t, valAddr.String(), valInfo.Address)
	require.Contains(t, valInfo.Commission, "0.100")
	require.Contains(t, valInfo.MaxCommission, "0.200")
	require.Contains(t, valInfo.MaxChangeRate, "0.010")

	// missing validator
	noVal := sdk.ValAddress(secp256k1.GenPrivKey().PubKey().Address())
	reflectNoValidatorQuery := testdata.ReflectQueryMsg{Chain: &testdata.ChainQuery{Request: &wasmvmtypes.QueryRequest{Staking: &wasmvmtypes.StakingQuery{
		Validator: &wasmvmtypes.ValidatorQuery{
			Address: noVal.String(),
		},
	}}}}
	reflectNoValidatorBin := buildReflectQuery(t, &reflectNoValidatorQuery)
	res, err = keeper.QuerySmart(ctx, maskAddr, reflectNoValidatorBin)
	require.NoError(t, err)
	// first we pull out the data from chain response, before parsing the original response
	mustParse(t, res, &reflectRes)
	var noValidatorRes wasmvmtypes.ValidatorResponse
	mustParse(t, reflectRes.Data, &noValidatorRes)
	require.Nil(t, noValidatorRes.Validator)

	// test to get all my delegations
	reflectAllDelegationsQuery := testdata.ReflectQueryMsg{Chain: &testdata.ChainQuery{Request: &wasmvmtypes.QueryRequest{Staking: &wasmvmtypes.StakingQuery{
		AllDelegations: &wasmvmtypes.AllDelegationsQuery{
			Delegator: contractAddr.String(),
		},
	}}}}
	reflectAllDelegationsBin := buildReflectQuery(t, &reflectAllDelegationsQuery)
	res, err = keeper.QuerySmart(ctx, maskAddr, reflectAllDelegationsBin)
	require.NoError(t, err)
	// first we pull out the data from chain response, before parsing the original response
	mustParse(t, res, &reflectRes)
	var allDelegationsRes wasmvmtypes.AllDelegationsResponse
	mustParse(t, reflectRes.Data, &allDelegationsRes)
	require.Len(t, allDelegationsRes.Delegations, 1)
	delInfo := allDelegationsRes.Delegations[0]
	// Note: this ValAddress not AccAddress, may change with #264
	require.Equal(t, valAddr.String(), delInfo.Validator)
	// note this is not bob (who staked to the contract), but the contract itself
	require.Equal(t, contractAddr.String(), delInfo.Delegator)
	// this is a different Coin type, with String not BigInt, compare field by field
	require.Equal(t, funds[0].Denom, delInfo.Amount.Denom)
	require.Equal(t, funds[0].Amount.String(), delInfo.Amount.Amount)

	// test to get one delegation
	reflectDelegationQuery := testdata.ReflectQueryMsg{Chain: &testdata.ChainQuery{Request: &wasmvmtypes.QueryRequest{Staking: &wasmvmtypes.StakingQuery{
		Delegation: &wasmvmtypes.DelegationQuery{
			Validator: valAddr.String(),
			Delegator: contractAddr.String(),
		},
	}}}}
	reflectDelegationBin := buildReflectQuery(t, &reflectDelegationQuery)
	res, err = keeper.QuerySmart(ctx, maskAddr, reflectDelegationBin)
	require.NoError(t, err)
	// first we pull out the data from chain response, before parsing the original response
	mustParse(t, res, &reflectRes)

	var delegationRes wasmvmtypes.DelegationResponse
	mustParse(t, reflectRes.Data, &delegationRes)
	assert.NotEmpty(t, delegationRes.Delegation)
	delInfo2 := delegationRes.Delegation
	// Note: this ValAddress not AccAddress, may change with #264
	require.Equal(t, valAddr.String(), delInfo2.Validator)
	// note this is not bob (who staked to the contract), but the contract itself
	require.Equal(t, contractAddr.String(), delInfo2.Delegator)
	// this is a different Coin type, with String not BigInt, compare field by field
	require.Equal(t, funds[0].Denom, delInfo2.Amount.Denom)
	require.Equal(t, funds[0].Amount.String(), delInfo2.Amount.Amount)

	require.Equal(t, wasmvmtypes.NewCoin(200000, "stake"), delInfo2.CanRedelegate)
	require.Len(t, delInfo2.AccumulatedRewards, 1)
	// see bonding above to see how we calculate 36000 (240000 / 6 - 10% commission)
	require.Equal(t, wasmvmtypes.NewCoin(36000, "stake"), delInfo2.AccumulatedRewards[0])

	// ensure rewards did not change when querying (neither amount nor period)
	finalReward := distKeeper.GetValidatorCurrentRewards(ctx, valAddr)
	require.Equal(t, origReward, finalReward)
}

func TestQueryStakingPlugin(t *testing.T) {
	// STEP 1: take a lot of setup from TestReinvest so we have non-zero info
	initInfo := initializeStaking(t)
	ctx, valAddr, contractAddr := initInfo.ctx, initInfo.valAddr, initInfo.contractAddr
	stakingKeeper := initInfo.stakingKeeper
	distKeeper := initInfo.distKeeper

	// initial checks of bonding state
	val, found := stakingKeeper.GetValidator(ctx, valAddr)
	require.True(t, found)
	assert.Equal(t, sdk.NewInt(1000000), val.Tokens)

	// full is 2x funds, 1x goes to the contract, other stays on his wallet
	full := sdk.NewCoins(sdk.NewInt64Coin("stake", 400000))
	funds := sdk.NewCoins(sdk.NewInt64Coin("stake", 200000))
	bob := initInfo.faucet.NewFundedRandomAccount(ctx, full...)

	// we will stake 200k to a validator with 1M self-bond
	// this means we should get 1/6 of the rewards
	bond := StakingHandleMsg{
		Bond: &struct{}{},
	}
	bondBz, err := json.Marshal(bond)
	require.NoError(t, err)
	_, err = initInfo.contractKeeper.Execute(ctx, contractAddr, bob, bondBz, funds)
	require.NoError(t, err)

	// update height a bit to solidify the delegation
	ctx = nextBlock(ctx, stakingKeeper)
	// we get 1/6, our share should be 40k minus 10% commission = 36k
	setValidatorRewards(ctx, stakingKeeper, distKeeper, valAddr, "240000")

	// see what the current rewards are
	origReward := distKeeper.GetValidatorCurrentRewards(ctx, valAddr)

	// Step 2: Try out the query plugins
	query := wasmvmtypes.StakingQuery{
		Delegation: &wasmvmtypes.DelegationQuery{
			Delegator: contractAddr.String(),
			Validator: valAddr.String(),
		},
	}
	raw, err := StakingQuerier(stakingKeeper, distributionkeeper.NewQuerier(distKeeper))(ctx, &query)
	require.NoError(t, err)
	var res wasmvmtypes.DelegationResponse
	mustParse(t, raw, &res)
	assert.NotEmpty(t, res.Delegation)
	delInfo := res.Delegation
	// Note: this ValAddress not AccAddress, may change with #264
	require.Equal(t, valAddr.String(), delInfo.Validator)
	// note this is not bob (who staked to the contract), but the contract itself
	require.Equal(t, contractAddr.String(), delInfo.Delegator)
	// this is a different Coin type, with String not BigInt, compare field by field
	require.Equal(t, funds[0].Denom, delInfo.Amount.Denom)
	require.Equal(t, funds[0].Amount.String(), delInfo.Amount.Amount)

	require.Equal(t, wasmvmtypes.NewCoin(200000, "stake"), delInfo.CanRedelegate)
	require.Len(t, delInfo.AccumulatedRewards, 1)
	// see bonding above to see how we calculate 36000 (240000 / 6 - 10% commission)
	require.Equal(t, wasmvmtypes.NewCoin(36000, "stake"), delInfo.AccumulatedRewards[0])

	// ensure rewards did not change when querying (neither amount nor period)
	finalReward := distKeeper.GetValidatorCurrentRewards(ctx, valAddr)
	require.Equal(t, origReward, finalReward)
}

// adds a few validators and returns a list of validators that are registered
func addValidator(t *testing.T, ctx sdk.Context, stakingKeeper *stakingkeeper.Keeper, faucet *TestFaucet, value sdk.Coin) sdk.ValAddress {
	owner := faucet.NewFundedRandomAccount(ctx, value)

	privKey := secp256k1.GenPrivKey()
	pubKey := privKey.PubKey()
	addr := sdk.ValAddress(pubKey.Address())

	pkAny, err := codectypes.NewAnyWithValue(pubKey)
	require.NoError(t, err)
<<<<<<< HEAD
	msg := &stakingtypes.MsgCreateValidator{
=======
	msg := stakingtypes.MsgCreateValidator{
>>>>>>> 1a91d7bd
		Description: stakingtypes.Description{
			Moniker: "Validator power",
		},
		Commission: stakingtypes.CommissionRates{
			Rate:          sdk.MustNewDecFromStr("0.1"),
			MaxRate:       sdk.MustNewDecFromStr("0.2"),
			MaxChangeRate: sdk.MustNewDecFromStr("0.01"),
		},
		MinSelfDelegation: sdk.OneInt(),
		DelegatorAddress:  owner.String(),
		ValidatorAddress:  addr.String(),
		Pubkey:            pkAny,
		Value:             value,
	}
	_, err = stakingkeeper.NewMsgServerImpl(stakingKeeper).CreateValidator(sdk.WrapSDKContext(ctx), msg)
	require.NoError(t, err)
	return addr
}

// this will commit the current set, update the block height and set historic info
// basically, letting two blocks pass
func nextBlock(ctx sdk.Context, stakingKeeper *stakingkeeper.Keeper) sdk.Context {
	staking.EndBlocker(ctx, stakingKeeper)
	ctx = ctx.WithBlockHeight(ctx.BlockHeight() + 1)
	staking.BeginBlocker(ctx, stakingKeeper)
	return ctx
}

func setValidatorRewards(ctx sdk.Context, stakingKeeper *stakingkeeper.Keeper, distKeeper distributionkeeper.Keeper, valAddr sdk.ValAddress, reward string) {
	// allocate some rewards
	vali := stakingKeeper.Validator(ctx, valAddr)
	amount, err := sdk.NewDecFromStr(reward)
	if err != nil {
		panic(err)
	}
	payout := sdk.DecCoins{{Denom: "stake", Amount: amount}}
	distKeeper.AllocateTokensToValidator(ctx, vali, payout)
}

func assertBalance(t *testing.T, ctx sdk.Context, keeper Keeper, contract sdk.AccAddress, addr sdk.AccAddress, expected string) {
	query := StakingQueryMsg{
		Balance: &addressQuery{
			Address: addr,
		},
	}
	queryBz, err := json.Marshal(query)
	require.NoError(t, err)
	res, err := keeper.QuerySmart(ctx, contract, queryBz)
	require.NoError(t, err)
	var balance BalanceResponse
	err = json.Unmarshal(res, &balance)
	require.NoError(t, err)
	assert.Equal(t, expected, balance.Balance)
}

func assertClaims(t *testing.T, ctx sdk.Context, keeper Keeper, contract sdk.AccAddress, addr sdk.AccAddress, expected string) {
	query := StakingQueryMsg{
		Claims: &addressQuery{
			Address: addr,
		},
	}
	queryBz, err := json.Marshal(query)
	require.NoError(t, err)
	res, err := keeper.QuerySmart(ctx, contract, queryBz)
	require.NoError(t, err)
	var claims ClaimsResponse
	err = json.Unmarshal(res, &claims)
	require.NoError(t, err)
	assert.Equal(t, expected, claims.Claims)
}

func assertSupply(t *testing.T, ctx sdk.Context, keeper Keeper, contract sdk.AccAddress, expectedIssued string, expectedBonded sdk.Coin) {
	query := StakingQueryMsg{Investment: &struct{}{}}
	queryBz, err := json.Marshal(query)
	require.NoError(t, err)
	res, err := keeper.QuerySmart(ctx, contract, queryBz)
	require.NoError(t, err)
	var invest InvestmentResponse
	err = json.Unmarshal(res, &invest)
	require.NoError(t, err)
	assert.Equal(t, expectedIssued, invest.TokenSupply)
	assert.Equal(t, expectedBonded, invest.StakedTokens)
}<|MERGE_RESOLUTION|>--- conflicted
+++ resolved
@@ -653,11 +653,7 @@
 
 	pkAny, err := codectypes.NewAnyWithValue(pubKey)
 	require.NoError(t, err)
-<<<<<<< HEAD
 	msg := &stakingtypes.MsgCreateValidator{
-=======
-	msg := stakingtypes.MsgCreateValidator{
->>>>>>> 1a91d7bd
 		Description: stakingtypes.Description{
 			Moniker: "Validator power",
 		},
