--- conflicted
+++ resolved
@@ -17,8 +17,6 @@
 	GetAllChannelsFn      func(ctx sdk.Context) []channeltypes.IdentifiedChannel
 	IterateChannelsFn     func(ctx sdk.Context, cb func(channeltypes.IdentifiedChannel) bool)
 	SetChannelFn          func(ctx sdk.Context, portID, channelID string, channel channeltypes.Channel)
-<<<<<<< HEAD
-=======
 }
 
 func (m *MockChannelKeeper) SetChannel(ctx sdk.Context, portID, channelID string, channel channeltypes.Channel) {
@@ -26,7 +24,6 @@
 		panic("not supposed to be called!")
 	}
 	m.SetChannelFn(ctx, portID, channelID, channel)
->>>>>>> 0ca3896e
 }
 
 func (m *MockChannelKeeper) GetChannel(ctx sdk.Context, srcPort, srcChan string) (channel channeltypes.Channel, found bool) {
