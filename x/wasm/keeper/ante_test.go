--- conflicted
+++ resolved
@@ -113,11 +113,7 @@
 func TestLimitSimulationGasDecorator(t *testing.T) {
 	var (
 		hundred sdk.Gas = 100
-<<<<<<< HEAD
-		zero    sdk.Gas
-=======
 		zero    sdk.Gas = 0 //nolint:revive // leave the zero for clarity
->>>>>>> bb13192a
 	)
 	specs := map[string]struct {
 		customLimit *sdk.Gas
@@ -173,22 +169,14 @@
 			if spec.expErr != nil {
 				require.PanicsWithValue(t, spec.expErr, func() {
 					ante := keeper.NewLimitSimulationGasDecorator(spec.customLimit)
-<<<<<<< HEAD
-					ante.AnteHandle(ctx, nil, spec.simulation, nextAnte) //nolint:errcheck
-=======
 					_, err := ante.AnteHandle(ctx, nil, spec.simulation, nextAnte)
 					require.NoError(t, err)
->>>>>>> bb13192a
 				})
 				return
 			}
 			ante := keeper.NewLimitSimulationGasDecorator(spec.customLimit)
-<<<<<<< HEAD
-			ante.AnteHandle(ctx, nil, spec.simulation, nextAnte) //nolint:errcheck
-=======
 			_, err := ante.AnteHandle(ctx, nil, spec.simulation, nextAnte)
 			require.NoError(t, err)
->>>>>>> bb13192a
 		})
 	}
 }
