package keeper

import (
	"encoding/json"
	"fmt"
	"io/ioutil"
	"strconv"
	"testing"

	wasmvmtypes "github.com/CosmWasm/wasmvm/types"
	sdk "github.com/cosmos/cosmos-sdk/types"
	"github.com/stretchr/testify/assert"
	"github.com/stretchr/testify/require"

	"github.com/CosmWasm/wasmd/x/wasm/keeper/testdata"
	"github.com/CosmWasm/wasmd/x/wasm/types"
)

// test handing of submessages, very closely related to the reflect_test

// Try a simple send, no gas limit to for a sanity check before trying table tests
func TestDispatchSubMsgSuccessCase(t *testing.T) {
	ctx, keepers := CreateTestInput(t, false, ReflectFeatures)
	accKeeper, keeper, bankKeeper := keepers.AccountKeeper, keepers.WasmKeeper, keepers.BankKeeper

	deposit := sdk.NewCoins(sdk.NewInt64Coin("denom", 100000))
	contractStart := sdk.NewCoins(sdk.NewInt64Coin("denom", 40000))

	creator := keepers.Faucet.NewFundedAccount(ctx, deposit...)
	creatorBalance := deposit.Sub(contractStart...)
	_, _, fred := keyPubAddr()

	// upload code
	codeID, err := keepers.ContractKeeper.Create(ctx, creator, testdata.ReflectContractWasm(), nil)
	require.NoError(t, err)
	require.Equal(t, uint64(1), codeID)

	// creator instantiates a contract and gives it tokens
	contractAddr, _, err := keepers.ContractKeeper.Instantiate(ctx, codeID, creator, nil, []byte("{}"), "reflect contract 1", contractStart)
	require.NoError(t, err)
	require.NotEmpty(t, contractAddr)

	// check some account values
	checkAccount(t, ctx, accKeeper, bankKeeper, contractAddr, contractStart)
	checkAccount(t, ctx, accKeeper, bankKeeper, creator, creatorBalance)
	checkAccount(t, ctx, accKeeper, bankKeeper, fred, nil)

	// creator can send contract's tokens to fred (using SendMsg)
	msg := wasmvmtypes.CosmosMsg{
		Bank: &wasmvmtypes.BankMsg{
			Send: &wasmvmtypes.SendMsg{
				ToAddress: fred.String(),
				Amount: []wasmvmtypes.Coin{{
					Denom:  "denom",
					Amount: "15000",
				}},
			},
		},
	}
	reflectSend := testdata.ReflectHandleMsg{
		ReflectSubMsg: &testdata.ReflectSubPayload{
			Msgs: []wasmvmtypes.SubMsg{{
				ID:      7,
				Msg:     msg,
				ReplyOn: wasmvmtypes.ReplyAlways,
			}},
		},
	}
	reflectSendBz, err := json.Marshal(reflectSend)
	require.NoError(t, err)
	_, err = keepers.ContractKeeper.Execute(ctx, contractAddr, creator, reflectSendBz, nil)
	require.NoError(t, err)

	// fred got coins
	checkAccount(t, ctx, accKeeper, bankKeeper, fred, sdk.NewCoins(sdk.NewInt64Coin("denom", 15000)))
	// contract lost them
	checkAccount(t, ctx, accKeeper, bankKeeper, contractAddr, sdk.NewCoins(sdk.NewInt64Coin("denom", 25000)))
	checkAccount(t, ctx, accKeeper, bankKeeper, creator, creatorBalance)

	// query the reflect state to ensure the result was stored
	query := testdata.ReflectQueryMsg{
		SubMsgResult: &testdata.SubCall{ID: 7},
	}
	queryBz, err := json.Marshal(query)
	require.NoError(t, err)
	queryRes, err := keeper.QuerySmart(ctx, contractAddr, queryBz)
	require.NoError(t, err)

	var res wasmvmtypes.Reply
	err = json.Unmarshal(queryRes, &res)
	require.NoError(t, err)
	assert.Equal(t, uint64(7), res.ID)
	assert.Empty(t, res.Result.Err)
	require.NotNil(t, res.Result.Ok)
	sub := res.Result.Ok
	assert.Empty(t, sub.Data)
	// as of v0.28.0 we strip out all events that don't come from wasm contracts. can't trust the sdk.
	require.Len(t, sub.Events, 0)
}

func TestDispatchSubMsgErrorHandling(t *testing.T) {
	fundedDenom := "funds"
	fundedAmount := 1_000_000
	ctxGasLimit := uint64(1_000_000)
	subGasLimit := uint64(300_000)

	// prep - create one chain and upload the code
	ctx, keepers := CreateTestInput(t, false, ReflectFeatures)
	ctx = ctx.WithGasMeter(sdk.NewInfiniteGasMeter())
	ctx = ctx.WithBlockGasMeter(sdk.NewInfiniteGasMeter())
	keeper := keepers.WasmKeeper
	contractStart := sdk.NewCoins(sdk.NewInt64Coin(fundedDenom, int64(fundedAmount)))
	uploader := keepers.Faucet.NewFundedAccount(ctx, contractStart.Add(contractStart...)...)

	// upload code
	reflectID, err := keepers.ContractKeeper.Create(ctx, uploader, testdata.ReflectContractWasm(), nil)
	require.NoError(t, err)

	// create hackatom contract for testing (for infinite loop)
	hackatomCode, err := ioutil.ReadFile("./testdata/hackatom.wasm")
	require.NoError(t, err)
	hackatomID, err := keepers.ContractKeeper.Create(ctx, uploader, hackatomCode, nil)
	require.NoError(t, err)
	_, _, bob := keyPubAddr()
	_, _, fred := keyPubAddr()
	initMsg := HackatomExampleInitMsg{
		Verifier:    fred,
		Beneficiary: bob,
	}
	initMsgBz, err := json.Marshal(initMsg)
	require.NoError(t, err)
	hackatomAddr, _, err := keepers.ContractKeeper.Instantiate(ctx, hackatomID, uploader, nil, initMsgBz, "hackatom demo", contractStart)
	require.NoError(t, err)

	validBankSend := func(contract, emptyAccount string) wasmvmtypes.CosmosMsg {
		return wasmvmtypes.CosmosMsg{
			Bank: &wasmvmtypes.BankMsg{
				Send: &wasmvmtypes.SendMsg{
					ToAddress: emptyAccount,
					Amount: []wasmvmtypes.Coin{{
						Denom:  fundedDenom,
						Amount: strconv.Itoa(fundedAmount / 2),
					}},
				},
			},
		}
	}

	invalidBankSend := func(contract, emptyAccount string) wasmvmtypes.CosmosMsg {
		return wasmvmtypes.CosmosMsg{
			Bank: &wasmvmtypes.BankMsg{
				Send: &wasmvmtypes.SendMsg{
					ToAddress: emptyAccount,
					Amount: []wasmvmtypes.Coin{{
						Denom:  fundedDenom,
						Amount: strconv.Itoa(fundedAmount * 2),
					}},
				},
			},
		}
	}

	infiniteLoop := func(contract, emptyAccount string) wasmvmtypes.CosmosMsg {
		return wasmvmtypes.CosmosMsg{
			Wasm: &wasmvmtypes.WasmMsg{
				Execute: &wasmvmtypes.ExecuteMsg{
					ContractAddr: hackatomAddr.String(),
					Msg:          []byte(`{"cpu_loop":{}}`),
				},
			},
		}
	}

	instantiateContract := func(contract, emptyAccount string) wasmvmtypes.CosmosMsg {
		return wasmvmtypes.CosmosMsg{
			Wasm: &wasmvmtypes.WasmMsg{
				Instantiate: &wasmvmtypes.InstantiateMsg{
					CodeID: reflectID,
					Msg:    []byte("{}"),
					Label:  "subcall reflect",
				},
			},
		}
	}

	type assertion func(t *testing.T, ctx sdk.Context, contract, emptyAccount string, response wasmvmtypes.SubMsgResult)

	assertReturnedEvents := func(expectedEvents int) assertion {
		return func(t *testing.T, ctx sdk.Context, contract, emptyAccount string, response wasmvmtypes.SubMsgResult) {
			require.Len(t, response.Ok.Events, expectedEvents)
		}
	}

	assertGasUsed := func(minGas, maxGas uint64) assertion {
		return func(t *testing.T, ctx sdk.Context, contract, emptyAccount string, response wasmvmtypes.SubMsgResult) {
			gasUsed := ctx.GasMeter().GasConsumed()
			assert.True(t, gasUsed >= minGas, "Used %d gas (less than expected %d)", gasUsed, minGas)
			assert.True(t, gasUsed <= maxGas, "Used %d gas (more than expected %d)", gasUsed, maxGas)
		}
	}

	assertErrorString := func(shouldContain string) assertion {
		return func(t *testing.T, ctx sdk.Context, contract, emptyAccount string, response wasmvmtypes.SubMsgResult) {
			assert.Contains(t, response.Err, shouldContain)
		}
	}

	assertGotContractAddr := func(t *testing.T, ctx sdk.Context, contract, emptyAccount string, response wasmvmtypes.SubMsgResult) {
		// should get the events emitted on new contract
		event := response.Ok.Events[0]
		require.Equal(t, event.Type, "instantiate")
		assert.Equal(t, event.Attributes[0].Key, "_contract_address")
		eventAddr := event.Attributes[0].Value
		assert.NotEqual(t, contract, eventAddr)

		var res types.MsgInstantiateContractResponse
		keepers.EncodingConfig.Codec.MustUnmarshal(response.Ok.Data, &res)
		assert.Equal(t, eventAddr, res.Address)
	}

	cases := map[string]struct {
		submsgID uint64
		// we will generate message from the
		msg      func(contract, emptyAccount string) wasmvmtypes.CosmosMsg
		gasLimit *uint64

		// true if we expect this to throw out of gas panic
		isOutOfGasPanic bool
		// true if we expect this execute to return an error (can be false when submessage errors)
		executeError bool
		// true if we expect submessage to return an error (but execute to return success)
		subMsgError bool
		// make assertions after dispatch
		resultAssertions []assertion
	}{
		"send tokens": {
			submsgID:         5,
			msg:              validBankSend,
<<<<<<< HEAD
			resultAssertions: []assertion{assertReturnedEvents(3), assertGasUsed(120300, 120498)},
=======
			resultAssertions: []assertion{assertReturnedEvents(0), assertGasUsed(95000, 96000)},
>>>>>>> 28860925
		},
		"not enough tokens": {
			submsgID:    6,
			msg:         invalidBankSend,
			subMsgError: true,
			// uses less gas than the send tokens (cost of bank transfer)
			resultAssertions: []assertion{assertGasUsed(76000, 79000), assertErrorString("codespace: sdk, code: 5")},
		},
		"out of gas panic with no gas limit": {
			submsgID:        7,
			msg:             infiniteLoop,
			isOutOfGasPanic: true,
		},

		"send tokens with limit": {
			submsgID: 15,
			msg:      validBankSend,
			gasLimit: &subGasLimit,
			// uses same gas as call without limit (note we do not charge the 40k on reply)
<<<<<<< HEAD
			resultAssertions: []assertion{assertReturnedEvents(3), assertGasUsed(112000, 120500)},
=======
			resultAssertions: []assertion{assertReturnedEvents(0), assertGasUsed(95000, 96000)},
>>>>>>> 28860925
		},
		"not enough tokens with limit": {
			submsgID:    16,
			msg:         invalidBankSend,
			subMsgError: true,
			gasLimit:    &subGasLimit,
			// uses same gas as call without limit (note we do not charge the 40k on reply)
			resultAssertions: []assertion{assertGasUsed(77800, 77900), assertErrorString("codespace: sdk, code: 5")},
		},
		"out of gas caught with gas limit": {
			submsgID:    17,
			msg:         infiniteLoop,
			subMsgError: true,
			gasLimit:    &subGasLimit,
			// uses all the subGasLimit, plus the 52k or so for the main contract
			resultAssertions: []assertion{assertGasUsed(subGasLimit+73000, subGasLimit+74000), assertErrorString("codespace: sdk, code: 11")},
		},
		"instantiate contract gets address in data and events": {
			submsgID:         21,
			msg:              instantiateContract,
			resultAssertions: []assertion{assertReturnedEvents(1), assertGotContractAddr},
		},
	}
	for name, tc := range cases {
		t.Run(name, func(t *testing.T) {
			creator := keepers.Faucet.NewFundedAccount(ctx, contractStart...)
			_, _, empty := keyPubAddr()

			contractAddr, _, err := keepers.ContractKeeper.Instantiate(ctx, reflectID, creator, nil, []byte("{}"), fmt.Sprintf("contract %s", name), contractStart)
			require.NoError(t, err)

			msg := tc.msg(contractAddr.String(), empty.String())
			reflectSend := testdata.ReflectHandleMsg{
				ReflectSubMsg: &testdata.ReflectSubPayload{
					Msgs: []wasmvmtypes.SubMsg{{
						ID:       tc.submsgID,
						Msg:      msg,
						GasLimit: tc.gasLimit,
						ReplyOn:  wasmvmtypes.ReplyAlways,
					}},
				},
			}
			reflectSendBz, err := json.Marshal(reflectSend)
			require.NoError(t, err)

			execCtx := ctx.WithGasMeter(sdk.NewGasMeter(ctxGasLimit))
			defer func() {
				if tc.isOutOfGasPanic {
					r := recover()
					require.NotNil(t, r, "expected panic")
					if _, ok := r.(sdk.ErrorOutOfGas); !ok {
						t.Fatalf("Expected OutOfGas panic, got: %#v\n", r)
					}
				}
			}()
			_, err = keepers.ContractKeeper.Execute(execCtx, contractAddr, creator, reflectSendBz, nil)

			if tc.executeError {
				require.Error(t, err)
			} else {
				require.NoError(t, err)

				// query the reply
				query := testdata.ReflectQueryMsg{
					SubMsgResult: &testdata.SubCall{ID: tc.submsgID},
				}
				queryBz, err := json.Marshal(query)
				require.NoError(t, err)
				queryRes, err := keeper.QuerySmart(ctx, contractAddr, queryBz)
				require.NoError(t, err)
				var res wasmvmtypes.Reply
				err = json.Unmarshal(queryRes, &res)
				require.NoError(t, err)
				assert.Equal(t, tc.submsgID, res.ID)

				if tc.subMsgError {
					require.NotEmpty(t, res.Result.Err)
					require.Nil(t, res.Result.Ok)
				} else {
					require.Empty(t, res.Result.Err)
					require.NotNil(t, res.Result.Ok)
				}

				for _, assertion := range tc.resultAssertions {
					assertion(t, execCtx, contractAddr.String(), empty.String(), res.Result)
				}

			}
		})
	}
}

// Test an error case, where the Encoded doesn't return any sdk.Msg and we trigger(ed) a null pointer exception.
// This occurs with the IBC encoder. Test this.
func TestDispatchSubMsgEncodeToNoSdkMsg(t *testing.T) {
	// fake out the bank handle to return success with no data
	nilEncoder := func(sender sdk.AccAddress, msg *wasmvmtypes.BankMsg) ([]sdk.Msg, error) {
		return nil, nil
	}
	customEncoders := &MessageEncoders{
		Bank: nilEncoder,
	}

	ctx, keepers := CreateTestInput(t, false, ReflectFeatures, WithMessageHandler(NewSDKMessageHandler(nil, customEncoders)))
	keeper := keepers.WasmKeeper

	deposit := sdk.NewCoins(sdk.NewInt64Coin("denom", 100000))
	contractStart := sdk.NewCoins(sdk.NewInt64Coin("denom", 40000))

	creator := keepers.Faucet.NewFundedAccount(ctx, deposit...)
	_, _, fred := keyPubAddr()

	// upload code
	codeID, err := keepers.ContractKeeper.Create(ctx, creator, testdata.ReflectContractWasm(), nil)
	require.NoError(t, err)

	// creator instantiates a contract and gives it tokens
	contractAddr, _, err := keepers.ContractKeeper.Instantiate(ctx, codeID, creator, nil, []byte("{}"), "reflect contract 1", contractStart)
	require.NoError(t, err)
	require.NotEmpty(t, contractAddr)

	// creator can send contract's tokens to fred (using SendMsg)
	msg := wasmvmtypes.CosmosMsg{
		Bank: &wasmvmtypes.BankMsg{
			Send: &wasmvmtypes.SendMsg{
				ToAddress: fred.String(),
				Amount: []wasmvmtypes.Coin{{
					Denom:  "denom",
					Amount: "15000",
				}},
			},
		},
	}
	reflectSend := testdata.ReflectHandleMsg{
		ReflectSubMsg: &testdata.ReflectSubPayload{
			Msgs: []wasmvmtypes.SubMsg{{
				ID:      7,
				Msg:     msg,
				ReplyOn: wasmvmtypes.ReplyAlways,
			}},
		},
	}
	reflectSendBz, err := json.Marshal(reflectSend)
	require.NoError(t, err)
	_, err = keepers.ContractKeeper.Execute(ctx, contractAddr, creator, reflectSendBz, nil)
	require.NoError(t, err)

	// query the reflect state to ensure the result was stored
	query := testdata.ReflectQueryMsg{
		SubMsgResult: &testdata.SubCall{ID: 7},
	}
	queryBz, err := json.Marshal(query)
	require.NoError(t, err)
	queryRes, err := keeper.QuerySmart(ctx, contractAddr, queryBz)
	require.NoError(t, err)

	var res wasmvmtypes.Reply
	err = json.Unmarshal(queryRes, &res)
	require.NoError(t, err)
	assert.Equal(t, uint64(7), res.ID)
	assert.Empty(t, res.Result.Err)
	require.NotNil(t, res.Result.Ok)
	sub := res.Result.Ok
	assert.Empty(t, sub.Data)
	require.Len(t, sub.Events, 0)
}

// Try a simple send, no gas limit to for a sanity check before trying table tests
func TestDispatchSubMsgConditionalReplyOn(t *testing.T) {
	ctx, keepers := CreateTestInput(t, false, ReflectFeatures)
	keeper := keepers.WasmKeeper

	deposit := sdk.NewCoins(sdk.NewInt64Coin("denom", 100000))
	contractStart := sdk.NewCoins(sdk.NewInt64Coin("denom", 40000))

	creator := keepers.Faucet.NewFundedAccount(ctx, deposit...)
	_, _, fred := keyPubAddr()

	// upload code
	codeID, err := keepers.ContractKeeper.Create(ctx, creator, testdata.ReflectContractWasm(), nil)
	require.NoError(t, err)

	// creator instantiates a contract and gives it tokens
	contractAddr, _, err := keepers.ContractKeeper.Instantiate(ctx, codeID, creator, nil, []byte("{}"), "reflect contract 1", contractStart)
	require.NoError(t, err)

	goodSend := wasmvmtypes.CosmosMsg{
		Bank: &wasmvmtypes.BankMsg{
			Send: &wasmvmtypes.SendMsg{
				ToAddress: fred.String(),
				Amount: []wasmvmtypes.Coin{{
					Denom:  "denom",
					Amount: "1000",
				}},
			},
		},
	}
	failSend := wasmvmtypes.CosmosMsg{
		Bank: &wasmvmtypes.BankMsg{
			Send: &wasmvmtypes.SendMsg{
				ToAddress: fred.String(),
				Amount: []wasmvmtypes.Coin{{
					Denom:  "no-such-token",
					Amount: "777777",
				}},
			},
		},
	}

	cases := map[string]struct {
		// true for wasmvmtypes.ReplySuccess, false for wasmvmtypes.ReplyError
		replyOnSuccess bool
		msg            wasmvmtypes.CosmosMsg
		// true if the call should return an error (it wasn't handled)
		expectError bool
		// true if the reflect contract wrote the response (success or error) - it was captured
		writeResult bool
	}{
		"all good, reply success": {
			replyOnSuccess: true,
			msg:            goodSend,
			expectError:    false,
			writeResult:    true,
		},
		"all good, reply error": {
			replyOnSuccess: false,
			msg:            goodSend,
			expectError:    false,
			writeResult:    false,
		},
		"bad msg, reply success": {
			replyOnSuccess: true,
			msg:            failSend,
			expectError:    true,
			writeResult:    false,
		},
		"bad msg, reply error": {
			replyOnSuccess: false,
			msg:            failSend,
			expectError:    false,
			writeResult:    true,
		},
	}

	var id uint64 = 0
	for name, tc := range cases {
		id++
		t.Run(name, func(t *testing.T) {
			subMsg := wasmvmtypes.SubMsg{
				ID:      id,
				Msg:     tc.msg,
				ReplyOn: wasmvmtypes.ReplySuccess,
			}
			if !tc.replyOnSuccess {
				subMsg.ReplyOn = wasmvmtypes.ReplyError
			}

			reflectSend := testdata.ReflectHandleMsg{
				ReflectSubMsg: &testdata.ReflectSubPayload{
					Msgs: []wasmvmtypes.SubMsg{subMsg},
				},
			}
			reflectSendBz, err := json.Marshal(reflectSend)
			require.NoError(t, err)
			_, err = keepers.ContractKeeper.Execute(ctx, contractAddr, creator, reflectSendBz, nil)

			if tc.expectError {
				require.Error(t, err)
			} else {
				require.NoError(t, err)
			}

			// query the reflect state to check if the result was stored
			query := testdata.ReflectQueryMsg{
				SubMsgResult: &testdata.SubCall{ID: id},
			}
			queryBz, err := json.Marshal(query)
			require.NoError(t, err)
			queryRes, err := keeper.QuerySmart(ctx, contractAddr, queryBz)
			if tc.writeResult {
				// we got some data for this call
				require.NoError(t, err)
				var res wasmvmtypes.Reply
				err = json.Unmarshal(queryRes, &res)
				require.NoError(t, err)
				require.Equal(t, id, res.ID)
			} else {
				// nothing should be there -> error
				require.Error(t, err)
			}
		})
	}
}<|MERGE_RESOLUTION|>--- conflicted
+++ resolved
@@ -236,11 +236,7 @@
 		"send tokens": {
 			submsgID:         5,
 			msg:              validBankSend,
-<<<<<<< HEAD
-			resultAssertions: []assertion{assertReturnedEvents(3), assertGasUsed(120300, 120498)},
-=======
 			resultAssertions: []assertion{assertReturnedEvents(0), assertGasUsed(95000, 96000)},
->>>>>>> 28860925
 		},
 		"not enough tokens": {
 			submsgID:    6,
@@ -260,11 +256,7 @@
 			msg:      validBankSend,
 			gasLimit: &subGasLimit,
 			// uses same gas as call without limit (note we do not charge the 40k on reply)
-<<<<<<< HEAD
-			resultAssertions: []assertion{assertReturnedEvents(3), assertGasUsed(112000, 120500)},
-=======
 			resultAssertions: []assertion{assertReturnedEvents(0), assertGasUsed(95000, 96000)},
->>>>>>> 28860925
 		},
 		"not enough tokens with limit": {
 			submsgID:    16,
