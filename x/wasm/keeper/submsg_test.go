package keeper

import (
	"encoding/json"
	"fmt"
	"os"
	"strconv"
	"testing"

	wasmvmtypes "github.com/CosmWasm/wasmvm/types"
	sdk "github.com/cosmos/cosmos-sdk/types"
	"github.com/stretchr/testify/assert"
	"github.com/stretchr/testify/require"

	"github.com/CosmWasm/wasmd/x/wasm/keeper/testdata"
	"github.com/CosmWasm/wasmd/x/wasm/types"
)

// test handing of submessages, very closely related to the reflect_test

// Try a simple send, no gas limit to for a sanity check before trying table tests
func TestDispatchSubMsgSuccessCase(t *testing.T) {
	ctx, keepers := CreateTestInput(t, false, ReflectFeatures)
	accKeeper, keeper, bankKeeper := keepers.AccountKeeper, keepers.WasmKeeper, keepers.BankKeeper

	deposit := sdk.NewCoins(sdk.NewInt64Coin("denom", 100000))
	contractStart := sdk.NewCoins(sdk.NewInt64Coin("denom", 40000))

	creator := keepers.Faucet.NewFundedRandomAccount(ctx, deposit...)
	creatorBalance := deposit.Sub(contractStart...)
<<<<<<< HEAD
	_, _, fred := keyPubAddr()
=======
	_, fred := keyPubAddr()
>>>>>>> 5edfd6c7

	// upload code
	codeID, _, err := keepers.ContractKeeper.Create(ctx, creator, testdata.ReflectContractWasm(), nil)
	require.NoError(t, err)
	require.Equal(t, uint64(1), codeID)

	// creator instantiates a contract and gives it tokens
	contractAddr, _, err := keepers.ContractKeeper.Instantiate(ctx, codeID, creator, nil, []byte("{}"), "reflect contract 1", contractStart)
	require.NoError(t, err)
	require.NotEmpty(t, contractAddr)

	// check some account values
	checkAccount(t, ctx, accKeeper, bankKeeper, contractAddr, contractStart)
	checkAccount(t, ctx, accKeeper, bankKeeper, creator, creatorBalance)
	checkAccount(t, ctx, accKeeper, bankKeeper, fred, nil)

	// creator can send contract's tokens to fred (using SendMsg)
	msg := wasmvmtypes.CosmosMsg{
		Bank: &wasmvmtypes.BankMsg{
			Send: &wasmvmtypes.SendMsg{
				ToAddress: fred.String(),
				Amount: []wasmvmtypes.Coin{{
					Denom:  "denom",
					Amount: "15000",
				}},
			},
		},
	}
	reflectSend := testdata.ReflectHandleMsg{
		ReflectSubMsg: &testdata.ReflectSubPayload{
			Msgs: []wasmvmtypes.SubMsg{{
				ID:      7,
				Msg:     msg,
				ReplyOn: wasmvmtypes.ReplyAlways,
			}},
		},
	}
	reflectSendBz, err := json.Marshal(reflectSend)
	require.NoError(t, err)
	_, err = keepers.ContractKeeper.Execute(ctx, contractAddr, creator, reflectSendBz, nil)
	require.NoError(t, err)

	// fred got coins
	checkAccount(t, ctx, accKeeper, bankKeeper, fred, sdk.NewCoins(sdk.NewInt64Coin("denom", 15000)))
	// contract lost them
	checkAccount(t, ctx, accKeeper, bankKeeper, contractAddr, sdk.NewCoins(sdk.NewInt64Coin("denom", 25000)))
	checkAccount(t, ctx, accKeeper, bankKeeper, creator, creatorBalance)

	// query the reflect state to ensure the result was stored
	query := testdata.ReflectQueryMsg{
		SubMsgResult: &testdata.SubCall{ID: 7},
	}
	queryBz, err := json.Marshal(query)
	require.NoError(t, err)
	queryRes, err := keeper.QuerySmart(ctx, contractAddr, queryBz)
	require.NoError(t, err)

	var res wasmvmtypes.Reply
	err = json.Unmarshal(queryRes, &res)
	require.NoError(t, err)
	assert.Equal(t, uint64(7), res.ID)
	assert.Empty(t, res.Result.Err)
	require.NotNil(t, res.Result.Ok)
	sub := res.Result.Ok
	assert.Empty(t, sub.Data)
	// as of v0.28.0 we strip out all events that don't come from wasm contracts. can't trust the sdk.
	require.Len(t, sub.Events, 0)
}

func TestDispatchSubMsgErrorHandling(t *testing.T) {
	fundedDenom := "funds"
	fundedAmount := 1_000_000
	ctxGasLimit := uint64(1_000_000)
	subGasLimit := uint64(300_000)

	// prep - create one chain and upload the code
	ctx, keepers := CreateTestInput(t, false, ReflectFeatures)
	ctx = ctx.WithGasMeter(sdk.NewInfiniteGasMeter())
	ctx = ctx.WithBlockGasMeter(sdk.NewInfiniteGasMeter())
	keeper := keepers.WasmKeeper
	contractStart := sdk.NewCoins(sdk.NewInt64Coin(fundedDenom, int64(fundedAmount)))
	uploader := keepers.Faucet.NewFundedRandomAccount(ctx, contractStart.Add(contractStart...)...)

	// upload code
	reflectID, _, err := keepers.ContractKeeper.Create(ctx, uploader, testdata.ReflectContractWasm(), nil)
	require.NoError(t, err)

	// create hackatom contract for testing (for infinite loop)
	hackatomCode, err := os.ReadFile("./testdata/hackatom.wasm")
	require.NoError(t, err)
	hackatomID, _, err := keepers.ContractKeeper.Create(ctx, uploader, hackatomCode, nil)
	require.NoError(t, err)
	_, bob := keyPubAddr()
	_, fred := keyPubAddr()
	initMsg := HackatomExampleInitMsg{
		Verifier:    fred,
		Beneficiary: bob,
	}
	initMsgBz, err := json.Marshal(initMsg)
	require.NoError(t, err)
	hackatomAddr, _, err := keepers.ContractKeeper.Instantiate(ctx, hackatomID, uploader, nil, initMsgBz, "hackatom demo", contractStart)
	require.NoError(t, err)

	validBankSend := func(contract, emptyAccount string) wasmvmtypes.CosmosMsg {
		return wasmvmtypes.CosmosMsg{
			Bank: &wasmvmtypes.BankMsg{
				Send: &wasmvmtypes.SendMsg{
					ToAddress: emptyAccount,
					Amount: []wasmvmtypes.Coin{{
						Denom:  fundedDenom,
						Amount: strconv.Itoa(fundedAmount / 2),
					}},
				},
			},
		}
	}

	invalidBankSend := func(contract, emptyAccount string) wasmvmtypes.CosmosMsg {
		return wasmvmtypes.CosmosMsg{
			Bank: &wasmvmtypes.BankMsg{
				Send: &wasmvmtypes.SendMsg{
					ToAddress: emptyAccount,
					Amount: []wasmvmtypes.Coin{{
						Denom:  fundedDenom,
						Amount: strconv.Itoa(fundedAmount * 2),
					}},
				},
			},
		}
	}

	infiniteLoop := func(contract, emptyAccount string) wasmvmtypes.CosmosMsg {
		return wasmvmtypes.CosmosMsg{
			Wasm: &wasmvmtypes.WasmMsg{
				Execute: &wasmvmtypes.ExecuteMsg{
					ContractAddr: hackatomAddr.String(),
					Msg:          []byte(`{"cpu_loop":{}}`),
				},
			},
		}
	}

	instantiateContract := func(contract, emptyAccount string) wasmvmtypes.CosmosMsg {
		return wasmvmtypes.CosmosMsg{
			Wasm: &wasmvmtypes.WasmMsg{
				Instantiate: &wasmvmtypes.InstantiateMsg{
					CodeID: reflectID,
					Msg:    []byte("{}"),
					Label:  "subcall reflect",
				},
			},
		}
	}

	type assertion func(t *testing.T, ctx sdk.Context, contract, emptyAccount string, response wasmvmtypes.SubMsgResult)

	assertReturnedEvents := func(expectedEvents int) assertion {
		return func(t *testing.T, ctx sdk.Context, contract, emptyAccount string, response wasmvmtypes.SubMsgResult) {
			require.Len(t, response.Ok.Events, expectedEvents)
		}
	}

	assertGasUsed := func(minGas, maxGas uint64) assertion {
		return func(t *testing.T, ctx sdk.Context, contract, emptyAccount string, response wasmvmtypes.SubMsgResult) {
			gasUsed := ctx.GasMeter().GasConsumed()
			assert.True(t, gasUsed >= minGas, "Used %d gas (less than expected %d)", gasUsed, minGas)
			assert.True(t, gasUsed <= maxGas, "Used %d gas (more than expected %d)", gasUsed, maxGas)
		}
	}

	assertErrorString := func(shouldContain string) assertion {
		return func(t *testing.T, ctx sdk.Context, contract, emptyAccount string, response wasmvmtypes.SubMsgResult) {
			assert.Contains(t, response.Err, shouldContain)
		}
	}

	assertGotContractAddr := func(t *testing.T, ctx sdk.Context, contract, emptyAccount string, response wasmvmtypes.SubMsgResult) {
		// should get the events emitted on new contract
		event := response.Ok.Events[0]
		require.Equal(t, event.Type, "instantiate")
		assert.Equal(t, event.Attributes[0].Key, "_contract_address")
		eventAddr := event.Attributes[0].Value
		assert.NotEqual(t, contract, eventAddr)

		var res types.MsgInstantiateContractResponse
		keepers.EncodingConfig.Marshaler.MustUnmarshal(response.Ok.Data, &res)
		assert.Equal(t, eventAddr, res.Address)
	}

	cases := map[string]struct {
		submsgID uint64
		// we will generate message from the
		msg      func(contract, emptyAccount string) wasmvmtypes.CosmosMsg
		gasLimit *uint64

		// true if we expect this to throw out of gas panic
		isOutOfGasPanic bool
		// true if we expect this execute to return an error (can be false when submessage errors)
		executeError bool
		// true if we expect submessage to return an error (but execute to return success)
		subMsgError bool
		// make assertions after dispatch
		resultAssertions []assertion
	}{
		"send tokens": {
			submsgID:         5,
			msg:              validBankSend,
			resultAssertions: []assertion{assertReturnedEvents(0), assertGasUsed(102000, 103000)},
		},
		"not enough tokens": {
			submsgID:    6,
			msg:         invalidBankSend,
			subMsgError: true,
			// uses less gas than the send tokens (cost of bank transfer)
			resultAssertions: []assertion{assertGasUsed(76000, 79000), assertErrorString("codespace: sdk, code: 5")},
		},
		"out of gas panic with no gas limit": {
			submsgID:        7,
			msg:             infiniteLoop,
			isOutOfGasPanic: true,
		},

		"send tokens with limit": {
			submsgID: 15,
			msg:      validBankSend,
			gasLimit: &subGasLimit,
			// uses same gas as call without limit (note we do not charge the 40k on reply)
			resultAssertions: []assertion{assertReturnedEvents(0), assertGasUsed(102000, 103000)},
		},
		"not enough tokens with limit": {
			submsgID:    16,
			msg:         invalidBankSend,
			subMsgError: true,
			gasLimit:    &subGasLimit,
			// uses same gas as call without limit (note we do not charge the 40k on reply)
			resultAssertions: []assertion{assertGasUsed(77700, 77800), assertErrorString("codespace: sdk, code: 5")},
		},
		"out of gas caught with gas limit": {
			submsgID:    17,
			msg:         infiniteLoop,
			subMsgError: true,
			gasLimit:    &subGasLimit,
			// uses all the subGasLimit, plus the 52k or so for the main contract
			resultAssertions: []assertion{assertGasUsed(subGasLimit+73000, subGasLimit+74000), assertErrorString("codespace: sdk, code: 11")},
		},
		"instantiate contract gets address in data and events": {
			submsgID:         21,
			msg:              instantiateContract,
			resultAssertions: []assertion{assertReturnedEvents(1), assertGotContractAddr},
		},
	}
	for name, tc := range cases {
		t.Run(name, func(t *testing.T) {
			creator := keepers.Faucet.NewFundedRandomAccount(ctx, contractStart...)
			_, empty := keyPubAddr()

			contractAddr, _, err := keepers.ContractKeeper.Instantiate(ctx, reflectID, creator, nil, []byte("{}"), fmt.Sprintf("contract %s", name), contractStart)
			require.NoError(t, err)

			msg := tc.msg(contractAddr.String(), empty.String())
			reflectSend := testdata.ReflectHandleMsg{
				ReflectSubMsg: &testdata.ReflectSubPayload{
					Msgs: []wasmvmtypes.SubMsg{{
						ID:       tc.submsgID,
						Msg:      msg,
						GasLimit: tc.gasLimit,
						ReplyOn:  wasmvmtypes.ReplyAlways,
					}},
				},
			}
			reflectSendBz, err := json.Marshal(reflectSend)
			require.NoError(t, err)

			execCtx := ctx.WithGasMeter(sdk.NewGasMeter(ctxGasLimit))
			defer func() {
				if tc.isOutOfGasPanic {
					r := recover()
					require.NotNil(t, r, "expected panic")
					if _, ok := r.(sdk.ErrorOutOfGas); !ok {
						t.Fatalf("Expected OutOfGas panic, got: %#v\n", r)
					}
				}
			}()
			_, err = keepers.ContractKeeper.Execute(execCtx, contractAddr, creator, reflectSendBz, nil)

			if tc.executeError {
				require.Error(t, err)
			} else {
				require.NoError(t, err)

				// query the reply
				query := testdata.ReflectQueryMsg{
					SubMsgResult: &testdata.SubCall{ID: tc.submsgID},
				}
				queryBz, err := json.Marshal(query)
				require.NoError(t, err)
				queryRes, err := keeper.QuerySmart(ctx, contractAddr, queryBz)
				require.NoError(t, err)
				var res wasmvmtypes.Reply
				err = json.Unmarshal(queryRes, &res)
				require.NoError(t, err)
				assert.Equal(t, tc.submsgID, res.ID)

				if tc.subMsgError {
					require.NotEmpty(t, res.Result.Err)
					require.Nil(t, res.Result.Ok)
				} else {
					require.Empty(t, res.Result.Err)
					require.NotNil(t, res.Result.Ok)
				}

				for _, assertion := range tc.resultAssertions {
					assertion(t, execCtx, contractAddr.String(), empty.String(), res.Result)
				}

			}
		})
	}
}

// Test an error case, where the Encoded doesn't return any sdk.Msg and we trigger(ed) a null pointer exception.
// This occurs with the IBC encoder. Test this.
func TestDispatchSubMsgEncodeToNoSdkMsg(t *testing.T) {
	// fake out the bank handle to return success with no data
	nilEncoder := func(sender sdk.AccAddress, msg *wasmvmtypes.BankMsg) ([]sdk.Msg, error) {
		return nil, nil
	}
	customEncoders := &MessageEncoders{
		Bank: nilEncoder,
	}

	ctx, keepers := CreateTestInput(t, false, ReflectFeatures, WithMessageHandler(NewSDKMessageHandler(nil, customEncoders)))
	keeper := keepers.WasmKeeper

	deposit := sdk.NewCoins(sdk.NewInt64Coin("denom", 100000))
	contractStart := sdk.NewCoins(sdk.NewInt64Coin("denom", 40000))

	creator := keepers.Faucet.NewFundedRandomAccount(ctx, deposit...)
	_, fred := keyPubAddr()

	// upload code
	codeID, _, err := keepers.ContractKeeper.Create(ctx, creator, testdata.ReflectContractWasm(), nil)
	require.NoError(t, err)

	// creator instantiates a contract and gives it tokens
	contractAddr, _, err := keepers.ContractKeeper.Instantiate(ctx, codeID, creator, nil, []byte("{}"), "reflect contract 1", contractStart)
	require.NoError(t, err)
	require.NotEmpty(t, contractAddr)

	// creator can send contract's tokens to fred (using SendMsg)
	msg := wasmvmtypes.CosmosMsg{
		Bank: &wasmvmtypes.BankMsg{
			Send: &wasmvmtypes.SendMsg{
				ToAddress: fred.String(),
				Amount: []wasmvmtypes.Coin{{
					Denom:  "denom",
					Amount: "15000",
				}},
			},
		},
	}
	reflectSend := testdata.ReflectHandleMsg{
		ReflectSubMsg: &testdata.ReflectSubPayload{
			Msgs: []wasmvmtypes.SubMsg{{
				ID:      7,
				Msg:     msg,
				ReplyOn: wasmvmtypes.ReplyAlways,
			}},
		},
	}
	reflectSendBz, err := json.Marshal(reflectSend)
	require.NoError(t, err)
	_, err = keepers.ContractKeeper.Execute(ctx, contractAddr, creator, reflectSendBz, nil)
	require.NoError(t, err)

	// query the reflect state to ensure the result was stored
	query := testdata.ReflectQueryMsg{
		SubMsgResult: &testdata.SubCall{ID: 7},
	}
	queryBz, err := json.Marshal(query)
	require.NoError(t, err)
	queryRes, err := keeper.QuerySmart(ctx, contractAddr, queryBz)
	require.NoError(t, err)

	var res wasmvmtypes.Reply
	err = json.Unmarshal(queryRes, &res)
	require.NoError(t, err)
	assert.Equal(t, uint64(7), res.ID)
	assert.Empty(t, res.Result.Err)
	require.NotNil(t, res.Result.Ok)
	sub := res.Result.Ok
	assert.Empty(t, sub.Data)
	require.Len(t, sub.Events, 0)
}

// Try a simple send, no gas limit to for a sanity check before trying table tests
func TestDispatchSubMsgConditionalReplyOn(t *testing.T) {
	ctx, keepers := CreateTestInput(t, false, ReflectFeatures)
	keeper := keepers.WasmKeeper

	deposit := sdk.NewCoins(sdk.NewInt64Coin("denom", 100000))
	contractStart := sdk.NewCoins(sdk.NewInt64Coin("denom", 40000))

	creator := keepers.Faucet.NewFundedRandomAccount(ctx, deposit...)
	_, fred := keyPubAddr()

	// upload code
	codeID, _, err := keepers.ContractKeeper.Create(ctx, creator, testdata.ReflectContractWasm(), nil)
	require.NoError(t, err)

	// creator instantiates a contract and gives it tokens
	contractAddr, _, err := keepers.ContractKeeper.Instantiate(ctx, codeID, creator, nil, []byte("{}"), "reflect contract 1", contractStart)
	require.NoError(t, err)

	goodSend := wasmvmtypes.CosmosMsg{
		Bank: &wasmvmtypes.BankMsg{
			Send: &wasmvmtypes.SendMsg{
				ToAddress: fred.String(),
				Amount: []wasmvmtypes.Coin{{
					Denom:  "denom",
					Amount: "1000",
				}},
			},
		},
	}
	failSend := wasmvmtypes.CosmosMsg{
		Bank: &wasmvmtypes.BankMsg{
			Send: &wasmvmtypes.SendMsg{
				ToAddress: fred.String(),
				Amount: []wasmvmtypes.Coin{{
					Denom:  "no-such-token",
					Amount: "777777",
				}},
			},
		},
	}

	cases := map[string]struct {
		// true for wasmvmtypes.ReplySuccess, false for wasmvmtypes.ReplyError
		replyOnSuccess bool
		msg            wasmvmtypes.CosmosMsg
		// true if the call should return an error (it wasn't handled)
		expectError bool
		// true if the reflect contract wrote the response (success or error) - it was captured
		writeResult bool
	}{
		"all good, reply success": {
			replyOnSuccess: true,
			msg:            goodSend,
			expectError:    false,
			writeResult:    true,
		},
		"all good, reply error": {
			replyOnSuccess: false,
			msg:            goodSend,
			expectError:    false,
			writeResult:    false,
		},
		"bad msg, reply success": {
			replyOnSuccess: true,
			msg:            failSend,
			expectError:    true,
			writeResult:    false,
		},
		"bad msg, reply error": {
			replyOnSuccess: false,
			msg:            failSend,
			expectError:    false,
			writeResult:    true,
		},
	}

	var id uint64
	for name, tc := range cases {
		id++
		t.Run(name, func(t *testing.T) {
			subMsg := wasmvmtypes.SubMsg{
				ID:      id,
				Msg:     tc.msg,
				ReplyOn: wasmvmtypes.ReplySuccess,
			}
			if !tc.replyOnSuccess {
				subMsg.ReplyOn = wasmvmtypes.ReplyError
			}

			reflectSend := testdata.ReflectHandleMsg{
				ReflectSubMsg: &testdata.ReflectSubPayload{
					Msgs: []wasmvmtypes.SubMsg{subMsg},
				},
			}
			reflectSendBz, err := json.Marshal(reflectSend)
			require.NoError(t, err)
			_, err = keepers.ContractKeeper.Execute(ctx, contractAddr, creator, reflectSendBz, nil)

			if tc.expectError {
				require.Error(t, err)
			} else {
				require.NoError(t, err)
			}

			// query the reflect state to check if the result was stored
			query := testdata.ReflectQueryMsg{
				SubMsgResult: &testdata.SubCall{ID: id},
			}
			queryBz, err := json.Marshal(query)
			require.NoError(t, err)
			queryRes, err := keeper.QuerySmart(ctx, contractAddr, queryBz)
			if tc.writeResult {
				// we got some data for this call
				require.NoError(t, err)
				var res wasmvmtypes.Reply
				err = json.Unmarshal(queryRes, &res)
				require.NoError(t, err)
				require.Equal(t, id, res.ID)
			} else {
				// nothing should be there -> error
				require.Error(t, err)
			}
		})
	}
}<|MERGE_RESOLUTION|>--- conflicted
+++ resolved
@@ -28,11 +28,7 @@
 
 	creator := keepers.Faucet.NewFundedRandomAccount(ctx, deposit...)
 	creatorBalance := deposit.Sub(contractStart...)
-<<<<<<< HEAD
-	_, _, fred := keyPubAddr()
-=======
 	_, fred := keyPubAddr()
->>>>>>> 5edfd6c7
 
 	// upload code
 	codeID, _, err := keepers.ContractKeeper.Create(ctx, creator, testdata.ReflectContractWasm(), nil)
