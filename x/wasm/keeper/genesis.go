--- conflicted
+++ resolved
@@ -16,11 +16,7 @@
 // InitGenesis sets supply information for genesis.
 //
 // CONTRACT: all types of accounts must have been already initialized/created
-<<<<<<< HEAD
-func InitGenesis(ctx sdk.Context, keeper *Keeper, data types.GenesisState, stakingKeeper ValidatorSetSource, msgHandler MessageRouter) ([]abci.ValidatorUpdate, error) {
-=======
 func InitGenesis(ctx sdk.Context, keeper *Keeper, data types.GenesisState) ([]abci.ValidatorUpdate, error) {
->>>>>>> 14c2daa6
 	contractKeeper := NewGovPermissionKeeper(keeper)
 	keeper.SetParams(ctx, data.Params)
 	var maxCodeID uint64
@@ -68,25 +64,7 @@
 	if seqVal <= uint64(maxContractID) {
 		return nil, sdkerrors.Wrapf(types.ErrInvalid, "seq %s with value: %d must be greater than: %d ", string(types.KeyLastInstanceID), seqVal, maxContractID)
 	}
-<<<<<<< HEAD
-
-	if len(data.GenMsgs) == 0 {
-		return nil, nil
-	}
-	for _, genTx := range data.GenMsgs {
-		msg := genTx.AsMsg()
-		if msg == nil {
-			return nil, sdkerrors.Wrapf(sdkerrors.ErrInvalidType, "unknown message")
-		}
-		_, err := msgHandler.Handler(msg)(ctx, msg)
-		if err != nil {
-			return nil, sdkerrors.Wrap(err, "genesis")
-		}
-	}
-	return stakingKeeper.ApplyAndReturnValidatorSetUpdates(ctx)
-=======
 	return nil, nil
->>>>>>> 14c2daa6
 }
 
 // ExportGenesis returns a GenesisState for a given context and keeper.
