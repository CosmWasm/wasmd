--- conflicted
+++ resolved
@@ -379,15 +379,10 @@
 		contractInfo.IBCPortID = ibcPort
 	}
 
-<<<<<<< HEAD
-	// register IBC v2 port
-	ibc2Port := PortIDForContractV2(contractAddress)
-=======
 	ibc2Port := PortIDForContractV2(contractAddress)
 	contractInfo.IBC2PortID = ibc2Port
 
 	// TODO: Remove AddRoute in https://github.com/CosmWasm/wasmd/issues/2144
->>>>>>> adea2f98
 	if !k.ibcRouterV2.HasRoute(ibc2Port) {
 		k.ibcRouterV2.AddRoute(ibc2Port, NewIBC2Handler(k))
 	}
