package keeper

import (
	"bytes"
	"context"
	"encoding/binary"
	"encoding/hex"
	"fmt"
	"math"
	"reflect"
	"strconv"
	"strings"
	"time"

	wasmvm "github.com/CosmWasm/wasmvm/v2"
	wasmvmtypes "github.com/CosmWasm/wasmvm/v2/types"
	channeltypes "github.com/cosmos/ibc-go/v8/modules/core/04-channel/types"

	"cosmossdk.io/collections"
	corestoretypes "cosmossdk.io/core/store"
	errorsmod "cosmossdk.io/errors"
	"cosmossdk.io/log"
	"cosmossdk.io/store/prefix"
	storetypes "cosmossdk.io/store/types"

	"github.com/cosmos/cosmos-sdk/codec"
	"github.com/cosmos/cosmos-sdk/runtime"
	"github.com/cosmos/cosmos-sdk/telemetry"
	sdk "github.com/cosmos/cosmos-sdk/types"
	sdkerrors "github.com/cosmos/cosmos-sdk/types/errors"
	authtypes "github.com/cosmos/cosmos-sdk/x/auth/types"
	vestingexported "github.com/cosmos/cosmos-sdk/x/auth/vesting/exported"

	"github.com/CosmWasm/wasmd/x/wasm/ioutils"
	"github.com/CosmWasm/wasmd/x/wasm/types"
)

// contractMemoryLimit is the memory limit of each contract execution (in MiB)
// constant value so all nodes run with the same limit.
const contractMemoryLimit = 32

// Option is an extension point to instantiate keeper with non default values
type Option interface {
	apply(*Keeper)
}

// WasmVMQueryHandler is an extension point for custom query handler implementations
type WasmVMQueryHandler interface {
	// HandleQuery executes the requested query
	HandleQuery(ctx sdk.Context, caller sdk.AccAddress, request wasmvmtypes.QueryRequest) ([]byte, error)
}

type CoinTransferrer interface {
	// TransferCoins sends the coin amounts from the source to the destination with rules applied.
	TransferCoins(ctx sdk.Context, fromAddr, toAddr sdk.AccAddress, amt sdk.Coins) error
}

// AccountPruner handles the balances and data cleanup for accounts that are pruned on contract instantiate.
// This is an extension point to attach custom logic
type AccountPruner interface {
	// CleanupExistingAccount handles the cleanup process for balances and data of the given account. The persisted account
	// type is already reset to base account at this stage.
	// The method returns true when the account address can be reused. Unsupported account types are rejected by returning false
	CleanupExistingAccount(ctx sdk.Context, existingAccount sdk.AccountI) (handled bool, err error)
}

// WasmVMResponseHandler is an extension point to handles the response data returned by a contract call.
type WasmVMResponseHandler interface {
	// Handle processes the data returned by a contract invocation.
	Handle(
		ctx sdk.Context,
		contractAddr sdk.AccAddress,
		ibcPort string,
		messages []wasmvmtypes.SubMsg,
		origRspData []byte,
	) ([]byte, error)
}

// list of account types that are accepted for wasm contracts. Chains importing wasmd
// can overwrite this list with the WithAcceptedAccountTypesOnContractInstantiation option.
var defaultAcceptedAccountTypes = map[reflect.Type]struct{}{
	reflect.TypeOf(&authtypes.BaseAccount{}): {},
}

// Keeper will have a reference to Wasm Engine with it's own data directory.
type Keeper struct {
	// The (unexposed) keys used to access the stores from the Context.
	storeService          corestoretypes.KVStoreService
	cdc                   codec.Codec
	accountKeeper         types.AccountKeeper
	bank                  CoinTransferrer
	portKeeper            types.PortKeeper
	capabilityKeeper      types.CapabilityKeeper
	wasmVM                types.WasmEngine
	wasmVMQueryHandler    WasmVMQueryHandler
	wasmVMResponseHandler WasmVMResponseHandler
	messenger             Messenger
	// queryGasLimit is the max wasmvm gas that can be spent on executing a query with a contract
	queryGasLimit        uint64
	gasRegister          types.GasRegister
	maxQueryStackSize    uint32
	acceptedAccountTypes map[reflect.Type]struct{}
	accountPruner        AccountPruner
	params               collections.Item[types.Params]
	// propagate gov authZ to sub-messages
	propagateGovAuthorization map[types.AuthorizationPolicyAction]struct{}

	// the address capable of executing a MsgUpdateParams message. Typically, this
	// should be the x/gov module account.
	authority string
}

func (k Keeper) getUploadAccessConfig(ctx context.Context) types.AccessConfig {
	return k.GetParams(ctx).CodeUploadAccess
}

func (k Keeper) getInstantiateAccessConfig(ctx context.Context) types.AccessType {
	return k.GetParams(ctx).InstantiateDefaultPermission
}

// GetParams returns the total set of wasm parameters.
func (k Keeper) GetParams(ctx context.Context) types.Params {
	p, err := k.params.Get(ctx)
	if err != nil {
		panic(err)
	}
	return p
}

// SetParams sets all wasm parameters.
func (k Keeper) SetParams(ctx context.Context, ps types.Params) error {
	return k.params.Set(ctx, ps)
}

// GetAuthority returns the x/wasm module's authority.
func (k Keeper) GetAuthority() string {
	return k.authority
}

// GetGasRegister returns the x/wasm module's gas register.
func (k Keeper) GetGasRegister() types.GasRegister {
	return k.gasRegister
}

func (k Keeper) create(ctx context.Context, creator sdk.AccAddress, wasmCode []byte, instantiateAccess *types.AccessConfig, authZ types.AuthorizationPolicy) (codeID uint64, checksum []byte, err error) {
	if creator == nil {
		return 0, checksum, errorsmod.Wrap(sdkerrors.ErrInvalidAddress, "cannot be nil")
	}
	sdkCtx := sdk.UnwrapSDKContext(ctx)
	// figure out proper instantiate access
	defaultAccessConfig := k.getInstantiateAccessConfig(sdkCtx).With(creator)
	if instantiateAccess == nil {
		instantiateAccess = &defaultAccessConfig
	}
	chainConfigs := types.ChainAccessConfigs{
		Instantiate: defaultAccessConfig,
		Upload:      k.getUploadAccessConfig(sdkCtx),
	}

	if !authZ.CanCreateCode(chainConfigs, creator, *instantiateAccess) {
		return 0, checksum, errorsmod.Wrap(sdkerrors.ErrUnauthorized, "can not create code")
	}

	if ioutils.IsGzip(wasmCode) {
		sdkCtx.GasMeter().ConsumeGas(k.gasRegister.UncompressCosts(len(wasmCode)), "Uncompress gzip bytecode")
		wasmCode, err = ioutils.Uncompress(wasmCode, int64(types.MaxWasmSize))
		if err != nil {
			return 0, checksum, types.ErrCreateFailed.Wrap(errorsmod.Wrap(err, "uncompress wasm archive").Error())
		}
	}

	gasLeft := k.runtimeGasForContract(sdkCtx)
	checksum, gasUsed, err := k.wasmVM.StoreCode(wasmCode, gasLeft)
	k.consumeRuntimeGas(sdkCtx, gasUsed)
	if err != nil {
		return 0, checksum, errorsmod.Wrap(types.ErrCreateFailed, err.Error())
	}
	report, err := k.wasmVM.AnalyzeCode(checksum)
	if err != nil {
		return 0, checksum, errorsmod.Wrap(types.ErrCreateFailed, err.Error())
	}
	codeID = k.mustAutoIncrementID(sdkCtx, types.KeySequenceCodeID)
	k.Logger(sdkCtx).Debug("storing new contract", "capabilities", report.RequiredCapabilities, "code_id", codeID)
	codeInfo := types.NewCodeInfo(checksum, creator, *instantiateAccess)
	k.mustStoreCodeInfo(sdkCtx, codeID, codeInfo)

	evt := sdk.NewEvent(
		types.EventTypeStoreCode,
		sdk.NewAttribute(types.AttributeKeyChecksum, hex.EncodeToString(checksum)),
		sdk.NewAttribute(types.AttributeKeyCodeID, strconv.FormatUint(codeID, 10)), // last element to be compatible with scripts
	)
	for _, f := range strings.Split(report.RequiredCapabilities, ",") {
		evt.AppendAttributes(sdk.NewAttribute(types.AttributeKeyRequiredCapability, strings.TrimSpace(f)))
	}
	sdkCtx.EventManager().EmitEvent(evt)

	return codeID, checksum, nil
}

func (k Keeper) mustStoreCodeInfo(ctx context.Context, codeID uint64, codeInfo types.CodeInfo) {
	store := k.storeService.OpenKVStore(ctx)
	// 0x01 | codeID (uint64) -> ContractInfo
	err := store.Set(types.GetCodeKey(codeID), k.cdc.MustMarshal(&codeInfo))
	if err != nil {
		panic(err)
	}
}

func (k Keeper) importCode(ctx context.Context, codeID uint64, codeInfo types.CodeInfo, wasmCode []byte) error {
	if ioutils.IsGzip(wasmCode) {
		var err error
		wasmCode, err = ioutils.Uncompress(wasmCode, math.MaxInt64)
		if err != nil {
			return types.ErrCreateFailed.Wrap(errorsmod.Wrap(err, "uncompress wasm archive").Error())
		}
	}
	newCodeHash, err := k.wasmVM.StoreCodeUnchecked(wasmCode)
	if err != nil {
		return errorsmod.Wrap(types.ErrCreateFailed, err.Error())
	}
	if !bytes.Equal(codeInfo.CodeHash, newCodeHash) {
		return errorsmod.Wrap(types.ErrInvalid, "code hashes not same")
	}

	store := k.storeService.OpenKVStore(ctx)
	key := types.GetCodeKey(codeID)
	ok, err := store.Has(key)
	if err != nil {
		return errorsmod.Wrap(err, "has code-id key")
	}
	if ok {
		return errorsmod.Wrapf(types.ErrDuplicate, "duplicate code: %d", codeID)
	}
	// 0x01 | codeID (uint64) -> ContractInfo
	return store.Set(key, k.cdc.MustMarshal(&codeInfo))
}

func (k Keeper) instantiate(
	ctx context.Context,
	codeID uint64,
	creator, admin sdk.AccAddress,
	initMsg []byte,
	label string,
	deposit sdk.Coins,
	addressGenerator AddressGenerator,
	authPolicy types.AuthorizationPolicy,
) (sdk.AccAddress, []byte, error) {
	defer telemetry.MeasureSince(time.Now(), "wasm", "contract", "instantiate")

	if creator == nil {
		return nil, nil, types.ErrEmpty.Wrap("creator")
	}
	sdkCtx := sdk.UnwrapSDKContext(ctx)
	setupCost := k.gasRegister.SetupContractCost(k.IsPinnedCode(sdkCtx, codeID), len(initMsg))
	sdkCtx.GasMeter().ConsumeGas(setupCost, "Loading CosmWasm module: instantiate")

	codeInfo := k.GetCodeInfo(ctx, codeID)
	if codeInfo == nil {
		return nil, nil, types.ErrNoSuchCodeFn(codeID).Wrapf("code id %d", codeID)
	}
	if !authPolicy.CanInstantiateContract(codeInfo.InstantiateConfig, creator) {
		return nil, nil, errorsmod.Wrap(sdkerrors.ErrUnauthorized, "can not instantiate")
	}
	contractAddress := addressGenerator(ctx, codeID, codeInfo.CodeHash)
	if k.HasContractInfo(ctx, contractAddress) {
		// This case must only happen for instantiate2 because instantiate is based on a counter in state.
		// So we create an instantiate2 specific error message here even though technically this function
		// is used for both cases.
		return nil, nil, types.ErrDuplicate.Wrap("contract address already exists, try a different combination of creator, checksum and salt")
	}

	// check account
	// every cosmos module can define custom account types when needed. The cosmos-sdk comes with extension points
	// to support this and a set of base and vesting account types that we integrated in our default lists.
	// But not all account types of other modules are known or may make sense for contracts, therefore we kept this
	// decision logic also very flexible and extendable. We provide new options to overwrite the default settings via WithAcceptedAccountTypesOnContractInstantiation and
	// WithPruneAccountTypesOnContractInstantiation as constructor arguments
	existingAcct := k.accountKeeper.GetAccount(sdkCtx, contractAddress)
	if existingAcct != nil {
		if existingAcct.GetSequence() != 0 || existingAcct.GetPubKey() != nil {
			return nil, nil, types.ErrAccountExists.Wrap("address is claimed by external account")
		}
		if _, accept := k.acceptedAccountTypes[reflect.TypeOf(existingAcct)]; accept {
			// keep account and balance as it is
			k.Logger(sdkCtx).Info("instantiate contract with existing account", "address", contractAddress.String())
		} else {
			// consider an account in the wasmd namespace spam and overwrite it.
			k.Logger(sdkCtx).Info("pruning existing account for contract instantiation", "address", contractAddress.String())
			contractAccount := k.accountKeeper.NewAccountWithAddress(sdkCtx, contractAddress)
			k.accountKeeper.SetAccount(sdkCtx, contractAccount)
			// also handle balance to not open cases where these accounts are abused and become liquid
			switch handled, err := k.accountPruner.CleanupExistingAccount(sdkCtx, existingAcct); {
			case err != nil:
				return nil, nil, errorsmod.Wrap(err, "prune balance")
			case !handled:
				return nil, nil, types.ErrAccountExists.Wrap("address is claimed by external account")
			}
		}
	} else {
		// create an empty account (so we don't have issues later)
		contractAccount := k.accountKeeper.NewAccountWithAddress(sdkCtx, contractAddress)
		k.accountKeeper.SetAccount(sdkCtx, contractAccount)
	}
	// deposit initial contract funds
	if !deposit.IsZero() {
		if err := k.bank.TransferCoins(sdkCtx, creator, contractAddress, deposit); err != nil {
			return nil, nil, err
		}
	}

	// prepare params for contract instantiate call
	env := types.NewEnv(sdkCtx, contractAddress)
	info := types.NewInfo(creator, deposit)

	// create prefixed data store
	// 0x03 | BuildContractAddressClassic (sdk.AccAddress)
	prefixStoreKey := types.GetContractStorePrefix(contractAddress)
	vmStore := types.NewStoreAdapter(prefix.NewStore(runtime.KVStoreAdapter(k.storeService.OpenKVStore(sdkCtx)), prefixStoreKey))

	// prepare querier
	querier := k.newQueryHandler(sdkCtx, contractAddress)

	// instantiate wasm contract
	gasLeft := k.runtimeGasForContract(sdkCtx)
	res, gasUsed, err := k.wasmVM.Instantiate(codeInfo.CodeHash, env, info, initMsg, vmStore, cosmwasmAPI, querier, k.gasMeter(sdkCtx), gasLeft, costJSONDeserialization)
	k.consumeRuntimeGas(sdkCtx, gasUsed)
	if err != nil {
		return nil, nil, errorsmod.Wrap(types.ErrVMError, err.Error())
	}
	if res == nil {
		// If this gets executed, that's a bug in wasmvm
		return nil, nil, errorsmod.Wrap(types.ErrVMError, "internal wasmvm error")
	}
	if res.Err != "" {
		return nil, nil, types.MarkErrorDeterministic(errorsmod.Wrap(types.ErrInstantiateFailed, res.Err))
	}

	// persist instance first
	createdAt := types.NewAbsoluteTxPosition(sdkCtx)
	contractInfo := types.NewContractInfo(codeID, creator, admin, label, createdAt)

	// check for IBC flag
	report, err := k.wasmVM.AnalyzeCode(codeInfo.CodeHash)
	if err != nil {
		return nil, nil, errorsmod.Wrap(types.ErrVMError, err.Error())
	}
	if report.HasIBCEntryPoints {
		// register IBC port
		ibcPort, err := k.ensureIbcPort(sdkCtx, contractAddress)
		if err != nil {
			return nil, nil, err
		}
		contractInfo.IBCPortID = ibcPort
	}

	// store contract before dispatch so that contract could be called back
	historyEntry := contractInfo.InitialHistory(initMsg)
	err = k.addToContractCodeSecondaryIndex(sdkCtx, contractAddress, historyEntry)
	if err != nil {
		return nil, nil, err
	}
	err = k.addToContractCreatorSecondaryIndex(sdkCtx, creator, historyEntry.Updated, contractAddress)
	if err != nil {
		return nil, nil, err
	}
	err = k.appendToContractHistory(sdkCtx, contractAddress, historyEntry)
	if err != nil {
		return nil, nil, err
	}

	k.mustStoreContractInfo(sdkCtx, contractAddress, &contractInfo)

	sdkCtx.EventManager().EmitEvent(sdk.NewEvent(
		types.EventTypeInstantiate,
		sdk.NewAttribute(types.AttributeKeyContractAddr, contractAddress.String()),
		sdk.NewAttribute(types.AttributeKeyCodeID, strconv.FormatUint(codeID, 10)),
	))

	sdkCtx = types.WithSubMsgAuthzPolicy(sdkCtx, authPolicy.SubMessageAuthorizationPolicy(types.AuthZActionInstantiate))
	data, err := k.handleContractResponse(sdkCtx, contractAddress, contractInfo.IBCPortID, res.Ok.Messages, res.Ok.Attributes, res.Ok.Data, res.Ok.Events)
	if err != nil {
		return nil, nil, errorsmod.Wrap(err, "dispatch")
	}

	return contractAddress, data, nil
}

// Execute executes the contract instance
<<<<<<< HEAD
func (k Keeper) execute(ctx context.Context, contractAddress, caller sdk.AccAddress, msg []byte, coins sdk.Coins) ([]byte, error) {
=======
func (k Keeper) execute(ctx sdk.Context, contractAddress sdk.AccAddress, caller sdk.AccAddress, msg []byte, coins sdk.Coins) ([]byte, error) {
	gasConsumed := ctx.GasMeter().GasConsumed()
>>>>>>> 60163da9
	defer telemetry.MeasureSince(time.Now(), "wasm", "contract", "execute")
	sdkCtx := sdk.UnwrapSDKContext(ctx)
	contractInfo, codeInfo, prefixStore, err := k.contractInstance(ctx, contractAddress)
	if err != nil {
		return nil, err
	}

	setupCost := k.gasRegister.SetupContractCost(k.IsPinnedCode(ctx, contractInfo.CodeID), len(msg))
	sdkCtx.GasMeter().ConsumeGas(setupCost, "Loading CosmWasm module: execute")

	// add more funds
	if !coins.IsZero() {
		if err := k.bank.TransferCoins(sdkCtx, caller, contractAddress, coins); err != nil {
			return nil, err
		}
	}

	env := types.NewEnv(sdkCtx, contractAddress)
	info := types.NewInfo(caller, coins)

	// prepare querier
<<<<<<< HEAD
	querier := k.newQueryHandler(sdkCtx, contractAddress)
	gasLeft := k.runtimeGasForContract(sdkCtx)
	res, gasUsed, execErr := k.wasmVM.Execute(codeInfo.CodeHash, env, info, msg, prefixStore, cosmwasmAPI, querier, k.gasMeter(sdkCtx), gasLeft, costJSONDeserialization)
	k.consumeRuntimeGas(sdkCtx, gasUsed)
=======
	querier := k.newQueryHandler(ctx, contractAddress)
	gas := k.runtimeGasForContract(ctx)
	res, gasUsed, execErr := k.wasmVM.Execute(codeInfo.CodeHash, env, info, msg, prefixStore, cosmwasmAPI, querier, k.gasMeter(ctx), gas, costJSONDeserialization)
	// if not gasless contract then set runtime gas
	k.consumeRuntimeGas(ctx, gasUsed)

>>>>>>> 60163da9
	if execErr != nil {
		return nil, errorsmod.Wrap(types.ErrVMError, execErr.Error())
	}
	if res == nil {
		// If this gets executed, that's a bug in wasmvm
		return nil, errorsmod.Wrap(types.ErrVMError, "internal wasmvm error")
	}
	if res.Err != "" {
		return nil, types.MarkErrorDeterministic(errorsmod.Wrap(types.ErrExecuteFailed, res.Err))
	}

	sdkCtx.EventManager().EmitEvent(sdk.NewEvent(
		types.EventTypeExecute,
		sdk.NewAttribute(types.AttributeKeyContractAddr, contractAddress.String()),
	))

	data, err := k.handleContractResponse(sdkCtx, contractAddress, contractInfo.IBCPortID, res.Ok.Messages, res.Ok.Attributes, res.Ok.Data, res.Ok.Events)
	if err != nil {
		return nil, errorsmod.Wrap(err, "dispatch")
	}

	// refund gas if gasless
	if k.IsGasless(ctx, contractAddress) {
		ctx.GasMeter().RefundGas(ctx.GasMeter().GasConsumed()-gasConsumed, "Gasless Contract")
	}

	return data, nil
}

func (k Keeper) migrate(
	ctx context.Context,
	contractAddress sdk.AccAddress,
	caller sdk.AccAddress,
	newCodeID uint64,
	msg []byte,
	authZ types.AuthorizationPolicy,
) ([]byte, error) {
	defer telemetry.MeasureSince(time.Now(), "wasm", "contract", "migrate")

	sdkCtx := sdk.UnwrapSDKContext(ctx)

	contractInfo := k.GetContractInfo(ctx, contractAddress)
	if contractInfo == nil {
		return nil, errorsmod.Wrap(sdkerrors.ErrInvalidRequest, "unknown contract")
	}
	if !authZ.CanModifyContract(contractInfo.AdminAddr(), caller) {
		return nil, errorsmod.Wrap(sdkerrors.ErrUnauthorized, "can not migrate")
	}

	newCodeInfo := k.GetCodeInfo(ctx, newCodeID)
	if newCodeInfo == nil {
		return nil, errorsmod.Wrap(sdkerrors.ErrInvalidRequest, "unknown code")
	}

	if !authZ.CanInstantiateContract(newCodeInfo.InstantiateConfig, caller) {
		return nil, errorsmod.Wrap(sdkerrors.ErrUnauthorized, "to use new code")
	}

	// check for IBC flag
	report, err := k.wasmVM.AnalyzeCode(newCodeInfo.CodeHash)
	switch {
	case err != nil:
		return nil, errorsmod.Wrap(types.ErrVMError, err.Error())
	case !report.HasIBCEntryPoints && contractInfo.IBCPortID != "":
		// prevent update to non ibc contract
		return nil, errorsmod.Wrap(types.ErrMigrationFailed, "requires ibc callbacks")
	case report.HasIBCEntryPoints && contractInfo.IBCPortID == "":
		// add ibc port
		ibcPort, err := k.ensureIbcPort(sdkCtx, contractAddress)
		if err != nil {
			return nil, err
		}
		contractInfo.IBCPortID = ibcPort
	}

	var response *wasmvmtypes.Response

	// check for migrate version
	oldCodeInfo := k.GetCodeInfo(ctx, contractInfo.CodeID)
	oldReport, err := k.wasmVM.AnalyzeCode(oldCodeInfo.CodeHash)
	if err != nil {
		return nil, errorsmod.Wrap(types.ErrVMError, err.Error())
	}

	// call migrate entrypoint, except if both migrate versions are set and the same value
	if report.ContractMigrateVersion == nil ||
		oldReport.ContractMigrateVersion == nil ||
		*report.ContractMigrateVersion != *oldReport.ContractMigrateVersion {
		response, err = k.callMigrateEntrypoint(sdkCtx, contractAddress, wasmvmtypes.Checksum(newCodeInfo.CodeHash), msg, newCodeID)
		if err != nil {
			return nil, err
		}
	}

	// delete old secondary index entry
	err = k.removeFromContractCodeSecondaryIndex(ctx, contractAddress, k.mustGetLastContractHistoryEntry(sdkCtx, contractAddress))
	if err != nil {
		return nil, err
	}
	// persist migration updates
	historyEntry := contractInfo.AddMigration(sdkCtx, newCodeID, msg)
	err = k.appendToContractHistory(ctx, contractAddress, historyEntry)
	if err != nil {
		return nil, err
	}
	err = k.addToContractCodeSecondaryIndex(ctx, contractAddress, historyEntry)
	if err != nil {
		return nil, err
	}
	k.mustStoreContractInfo(ctx, contractAddress, contractInfo)

	sdkCtx.EventManager().EmitEvent(sdk.NewEvent(
		types.EventTypeMigrate,
		sdk.NewAttribute(types.AttributeKeyCodeID, strconv.FormatUint(newCodeID, 10)),
		sdk.NewAttribute(types.AttributeKeyContractAddr, contractAddress.String()),
	))

	var data []byte

	// if migrate entry point was called
	if response != nil {
		sdkCtx = types.WithSubMsgAuthzPolicy(sdkCtx, authZ.SubMessageAuthorizationPolicy(types.AuthZActionMigrateContract))
		data, err = k.handleContractResponse(
			sdkCtx,
			contractAddress,
			contractInfo.IBCPortID,
			response.Messages,
			response.Attributes,
			response.Data,
			response.Events,
		)
		if err != nil {
			return nil, errorsmod.Wrap(err, "dispatch")
		}
		return data, nil
	}

	return data, nil
}

func (k Keeper) callMigrateEntrypoint(
	sdkCtx sdk.Context,
	contractAddress sdk.AccAddress,
	newChecksum wasmvmtypes.Checksum,
	msg []byte,
	newCodeID uint64,
) (*wasmvmtypes.Response, error) {
	setupCost := k.gasRegister.SetupContractCost(k.IsPinnedCode(sdkCtx, newCodeID), len(msg))
	sdkCtx.GasMeter().ConsumeGas(setupCost, "Loading CosmWasm module: migrate")

	env := types.NewEnv(sdkCtx, contractAddress)

	// prepare querier
	querier := k.newQueryHandler(sdkCtx, contractAddress)

	prefixStoreKey := types.GetContractStorePrefix(contractAddress)
	vmStore := types.NewStoreAdapter(prefix.NewStore(runtime.KVStoreAdapter(k.storeService.OpenKVStore(sdkCtx)), prefixStoreKey))
	gasLeft := k.runtimeGasForContract(sdkCtx)
	res, gasUsed, err := k.wasmVM.Migrate(newChecksum, env, msg, vmStore, cosmwasmAPI, &querier, k.gasMeter(sdkCtx), gasLeft, costJSONDeserialization)
	k.consumeRuntimeGas(sdkCtx, gasUsed)
	if err != nil {
		return nil, errorsmod.Wrap(types.ErrVMError, err.Error())
	}
	if res == nil {
		// If this gets executed, that's a bug in wasmvm
		return nil, errorsmod.Wrap(types.ErrVMError, "internal wasmvm error")
	}
	if res.Err != "" {
		return nil, types.MarkErrorDeterministic(errorsmod.Wrap(types.ErrMigrationFailed, res.Err))
	}
	return res.Ok, nil
}

// Sudo allows privileged access to a contract. This can never be called by an external tx, but only by
// another native Go module directly, or on-chain governance (if sudo proposals are enabled). Thus, the keeper doesn't
// place any access controls on it, that is the responsibility or the app developer (who passes the wasm.Keeper in app.go)
//
// Sub-messages returned from the sudo call to the contract are executed with the default authorization policy. This can be
// customized though by passing a new policy with the context. See types.WithSubMsgAuthzPolicy.
// The policy will be read in msgServer.selectAuthorizationPolicy and used for sub-message executions.
// This is an extension point for some very advanced scenarios only. Use with care!
func (k Keeper) Sudo(ctx context.Context, contractAddress sdk.AccAddress, msg []byte) ([]byte, error) {
	defer telemetry.MeasureSince(time.Now(), "wasm", "contract", "sudo")

	contractInfo, codeInfo, prefixStore, err := k.contractInstance(ctx, contractAddress)
	if err != nil {
		return nil, err
	}

	setupCost := k.gasRegister.SetupContractCost(k.IsPinnedCode(ctx, contractInfo.CodeID), len(msg))
	sdkCtx := sdk.UnwrapSDKContext(ctx)
	sdkCtx.GasMeter().ConsumeGas(setupCost, "Loading CosmWasm module: sudo")

	env := types.NewEnv(sdkCtx, contractAddress)

	// prepare querier
	querier := k.newQueryHandler(sdkCtx, contractAddress)
	gasLeft := k.runtimeGasForContract(sdkCtx)
	res, gasUsed, execErr := k.wasmVM.Sudo(codeInfo.CodeHash, env, msg, prefixStore, cosmwasmAPI, querier, k.gasMeter(sdkCtx), gasLeft, costJSONDeserialization)
	k.consumeRuntimeGas(sdkCtx, gasUsed)
	if execErr != nil {
		return nil, errorsmod.Wrap(types.ErrVMError, execErr.Error())
	}
	if res == nil {
		// If this gets executed, that's a bug in wasmvm
		return nil, errorsmod.Wrap(types.ErrVMError, "internal wasmvm error")
	}
	if res.Err != "" {
		return nil, types.MarkErrorDeterministic(errorsmod.Wrap(types.ErrExecuteFailed, res.Err))
	}

	sdkCtx.EventManager().EmitEvent(sdk.NewEvent(
		types.EventTypeSudo,
		sdk.NewAttribute(types.AttributeKeyContractAddr, contractAddress.String()),
	))

	// sudo submessages are executed with the default authorization policy
	data, err := k.handleContractResponse(sdkCtx, contractAddress, contractInfo.IBCPortID, res.Ok.Messages, res.Ok.Attributes, res.Ok.Data, res.Ok.Events)
	if err != nil {
		return nil, errorsmod.Wrap(err, "dispatch")
	}

	return data, nil
}

// reply is only called from keeper internal functions (dispatchSubmessages) after processing the submessage
func (k Keeper) reply(ctx sdk.Context, contractAddress sdk.AccAddress, reply wasmvmtypes.Reply) ([]byte, error) {
	contractInfo, codeInfo, prefixStore, err := k.contractInstance(ctx, contractAddress)
	if err != nil {
		return nil, err
	}

	// always consider this pinned
	replyCosts := k.gasRegister.ReplyCosts(true, reply)
	ctx.GasMeter().ConsumeGas(replyCosts, "Loading CosmWasm module: reply")

	env := types.NewEnv(ctx, contractAddress)

	// prepare querier
	querier := k.newQueryHandler(ctx, contractAddress)
	gasLeft := k.runtimeGasForContract(ctx)

	res, gasUsed, execErr := k.wasmVM.Reply(codeInfo.CodeHash, env, reply, prefixStore, cosmwasmAPI, querier, k.gasMeter(ctx), gasLeft, costJSONDeserialization)
	k.consumeRuntimeGas(ctx, gasUsed)
	if execErr != nil {
		return nil, errorsmod.Wrap(types.ErrVMError, execErr.Error())
	}
	if res == nil {
		// If this gets executed, that's a bug in wasmvm
		return nil, errorsmod.Wrap(types.ErrVMError, "internal wasmvm error")
	}
	if res.Err != "" {
		return nil, types.MarkErrorDeterministic(errorsmod.Wrap(types.ErrExecuteFailed, res.Err))
	}

	ctx.EventManager().EmitEvent(sdk.NewEvent(
		types.EventTypeReply,
		sdk.NewAttribute(types.AttributeKeyContractAddr, contractAddress.String()),
	))

	data, err := k.handleContractResponse(ctx, contractAddress, contractInfo.IBCPortID, res.Ok.Messages, res.Ok.Attributes, res.Ok.Data, res.Ok.Events)
	if err != nil {
		return nil, errorsmod.Wrap(err, "dispatch")
	}

	return data, nil
}

// addToContractCodeSecondaryIndex adds element to the index for contracts-by-codeid queries
func (k Keeper) addToContractCodeSecondaryIndex(ctx context.Context, contractAddress sdk.AccAddress, entry types.ContractCodeHistoryEntry) error {
	store := k.storeService.OpenKVStore(ctx)
	return store.Set(types.GetContractByCreatedSecondaryIndexKey(contractAddress, entry), []byte{})
}

// removeFromContractCodeSecondaryIndex removes element to the index for contracts-by-codeid queries
func (k Keeper) removeFromContractCodeSecondaryIndex(ctx context.Context, contractAddress sdk.AccAddress, entry types.ContractCodeHistoryEntry) error {
	return k.storeService.OpenKVStore(ctx).Delete(types.GetContractByCreatedSecondaryIndexKey(contractAddress, entry))
}

// addToContractCreatorSecondaryIndex adds element to the index for contracts-by-creator queries
func (k Keeper) addToContractCreatorSecondaryIndex(ctx context.Context, creatorAddress sdk.AccAddress, position *types.AbsoluteTxPosition, contractAddress sdk.AccAddress) error {
	store := k.storeService.OpenKVStore(ctx)
	return store.Set(types.GetContractByCreatorSecondaryIndexKey(creatorAddress, position.Bytes(), contractAddress), []byte{})
}

// IterateContractsByCreator iterates over all contracts with given creator address in order of creation time asc.
func (k Keeper) IterateContractsByCreator(ctx context.Context, creator sdk.AccAddress, cb func(address sdk.AccAddress) bool) {
	prefixStore := prefix.NewStore(runtime.KVStoreAdapter(k.storeService.OpenKVStore(ctx)), types.GetContractsByCreatorPrefix(creator))
	for iter := prefixStore.Iterator(nil, nil); iter.Valid(); iter.Next() {
		key := iter.Key()
		if cb(key[types.AbsoluteTxPositionLen:]) {
			return
		}
	}
}

// IterateContractsByCode iterates over all contracts with given codeID ASC on code update time.
func (k Keeper) IterateContractsByCode(ctx context.Context, codeID uint64, cb func(address sdk.AccAddress) bool) {
	prefixStore := prefix.NewStore(runtime.KVStoreAdapter(k.storeService.OpenKVStore(ctx)), types.GetContractByCodeIDSecondaryIndexPrefix(codeID))
	iter := prefixStore.Iterator(nil, nil)
	defer iter.Close()

	for ; iter.Valid(); iter.Next() {
		key := iter.Key()
		if cb(key[types.AbsoluteTxPositionLen:]) {
			return
		}
	}
}

func (k Keeper) setContractAdmin(ctx context.Context, contractAddress, caller, newAdmin sdk.AccAddress, authZ types.AuthorizationPolicy) error {
	sdkCtx := sdk.UnwrapSDKContext(ctx)
	contractInfo := k.GetContractInfo(sdkCtx, contractAddress)
	if contractInfo == nil {
		return errorsmod.Wrap(sdkerrors.ErrInvalidRequest, "unknown contract")
	}
	if !authZ.CanModifyContract(contractInfo.AdminAddr(), caller) {
		return errorsmod.Wrap(sdkerrors.ErrUnauthorized, "can not modify contract")
	}
	newAdminStr := newAdmin.String()
	contractInfo.Admin = newAdminStr
	k.mustStoreContractInfo(sdkCtx, contractAddress, contractInfo)
	sdkCtx.EventManager().EmitEvent(sdk.NewEvent(
		types.EventTypeUpdateContractAdmin,
		sdk.NewAttribute(types.AttributeKeyContractAddr, contractAddress.String()),
		sdk.NewAttribute(types.AttributeKeyNewAdmin, newAdminStr),
	))

	return nil
}

func (k Keeper) setContractLabel(ctx context.Context, contractAddress, caller sdk.AccAddress, newLabel string, authZ types.AuthorizationPolicy) error {
	sdkCtx := sdk.UnwrapSDKContext(ctx)
	contractInfo := k.GetContractInfo(sdkCtx, contractAddress)
	if contractInfo == nil {
		return errorsmod.Wrap(sdkerrors.ErrInvalidRequest, "unknown contract")
	}
	if !authZ.CanModifyContract(contractInfo.AdminAddr(), caller) {
		return errorsmod.Wrap(sdkerrors.ErrUnauthorized, "can not modify contract")
	}
	contractInfo.Label = newLabel
	k.mustStoreContractInfo(sdkCtx, contractAddress, contractInfo)
	sdkCtx.EventManager().EmitEvent(sdk.NewEvent(
		types.EventTypeUpdateContractLabel,
		sdk.NewAttribute(types.AttributeKeyContractAddr, contractAddress.String()),
		sdk.NewAttribute(types.AttributeKeyNewLabel, newLabel),
	))

	return nil
}

func (k Keeper) appendToContractHistory(ctx context.Context, contractAddr sdk.AccAddress, newEntries ...types.ContractCodeHistoryEntry) error {
	store := k.storeService.OpenKVStore(ctx)
	// find last element position
	var pos uint64
	prefixStore := prefix.NewStore(runtime.KVStoreAdapter(store), types.GetContractCodeHistoryElementPrefix(contractAddr))
	iter := prefixStore.ReverseIterator(nil, nil)
	defer iter.Close()

	for ; iter.Valid(); iter.Next() {
		if len(iter.Key()) == 8 { // add extra safety in a mixed contract length environment
			pos = sdk.BigEndianToUint64(iter.Key())
			break
		}
	}
	// then store with incrementing position
	for _, e := range newEntries {
		pos++
		key := types.GetContractCodeHistoryElementKey(contractAddr, pos)
		if err := store.Set(key, k.cdc.MustMarshal(&e)); err != nil { //nolint:gosec
			return err
		}
	}
	return nil
}

func (k Keeper) GetContractHistory(ctx context.Context, contractAddr sdk.AccAddress) []types.ContractCodeHistoryEntry {
	prefixStore := prefix.NewStore(runtime.KVStoreAdapter(k.storeService.OpenKVStore(ctx)), types.GetContractCodeHistoryElementPrefix(contractAddr))
	r := make([]types.ContractCodeHistoryEntry, 0)
	iter := prefixStore.Iterator(nil, nil)
	defer iter.Close()

	for ; iter.Valid(); iter.Next() {
		if len(iter.Key()) != 8 { // add extra safety in a mixed contract length environment
			continue
		}

		var e types.ContractCodeHistoryEntry
		k.cdc.MustUnmarshal(iter.Value(), &e)
		r = append(r, e)
	}
	return r
}

// mustGetLastContractHistoryEntry returns the last element from history. To be used internally only as it panics when none exists
func (k Keeper) mustGetLastContractHistoryEntry(ctx context.Context, contractAddr sdk.AccAddress) types.ContractCodeHistoryEntry {
	prefixStore := prefix.NewStore(runtime.KVStoreAdapter(k.storeService.OpenKVStore(ctx)), types.GetContractCodeHistoryElementPrefix(contractAddr))
	iter := prefixStore.ReverseIterator(nil, nil)
	defer iter.Close()

	var r types.ContractCodeHistoryEntry
	for ; iter.Valid(); iter.Next() {
		if len(iter.Key()) == 8 { // add extra safety in a mixed contract length environment
			k.cdc.MustUnmarshal(iter.Value(), &r)
			return r
		}
	}
	// all contracts have a history
	panic(fmt.Sprintf("no history for %s", contractAddr.String()))
}

// QuerySmart queries the smart contract itself.
func (k Keeper) QuerySmart(ctx context.Context, contractAddr sdk.AccAddress, req []byte) ([]byte, error) {
	defer telemetry.MeasureSince(time.Now(), "wasm", "contract", "query-smart")
	// checks and increase query stack size
	sdkCtx, err := checkAndIncreaseQueryStackSize(sdk.UnwrapSDKContext(ctx), k.maxQueryStackSize)
	if err != nil {
		return nil, err
	}

	contractInfo, codeInfo, prefixStore, err := k.contractInstance(sdkCtx, contractAddr)
	if err != nil {
		return nil, err
	}

	setupCost := k.gasRegister.SetupContractCost(k.IsPinnedCode(sdkCtx, contractInfo.CodeID), len(req))
	sdkCtx.GasMeter().ConsumeGas(setupCost, "Loading CosmWasm module: query")

	// prepare querier
	querier := k.newQueryHandler(sdkCtx, contractAddr)

	env := types.NewEnv(sdkCtx, contractAddr)
	queryResult, gasUsed, qErr := k.wasmVM.Query(codeInfo.CodeHash, env, req, prefixStore, cosmwasmAPI, querier, k.gasMeter(sdkCtx), k.runtimeGasForContract(sdkCtx), costJSONDeserialization)
	k.consumeRuntimeGas(sdkCtx, gasUsed)
	if qErr != nil {
		return nil, errorsmod.Wrap(types.ErrVMError, qErr.Error())
	}
	if queryResult.Err != "" {
		return nil, types.MarkErrorDeterministic(errorsmod.Wrap(types.ErrQueryFailed, queryResult.Err))
	}
	return queryResult.Ok, nil
}

func checkAndIncreaseQueryStackSize(ctx context.Context, maxQueryStackSize uint32) (sdk.Context, error) {
	var queryStackSize uint32 = 0
	if size, ok := types.QueryStackSize(ctx); ok {
		queryStackSize = size
	}

	// increase
	queryStackSize++

	// did we go too far?
	if queryStackSize > maxQueryStackSize {
		return sdk.Context{}, types.ErrExceedMaxQueryStackSize
	}

	// set updated stack size
	return types.WithQueryStackSize(sdk.UnwrapSDKContext(ctx), queryStackSize), nil
}

// QueryRaw returns the contract's state for give key. Returns `nil` when key is `nil`.
func (k Keeper) QueryRaw(ctx context.Context, contractAddress sdk.AccAddress, key []byte) []byte {
	defer telemetry.MeasureSince(time.Now(), "wasm", "contract", "query-raw")
	if key == nil {
		return nil
	}
	prefixStoreKey := types.GetContractStorePrefix(contractAddress)
	prefixStore := prefix.NewStore(runtime.KVStoreAdapter(k.storeService.OpenKVStore(ctx)), prefixStoreKey)
	return prefixStore.Get(key)
}

// internal helper function
func (k Keeper) contractInstance(ctx context.Context, contractAddress sdk.AccAddress) (types.ContractInfo, types.CodeInfo, wasmvm.KVStore, error) {
	store := k.storeService.OpenKVStore(ctx)

	contractBz, err := store.Get(types.GetContractAddressKey(contractAddress))
	if err != nil {
		return types.ContractInfo{}, types.CodeInfo{}, nil, err
	}
	if contractBz == nil {
		return types.ContractInfo{}, types.CodeInfo{}, nil, types.ErrNoSuchContractFn(contractAddress.String()).
			Wrapf("address %s", contractAddress.String())
	}
	var contractInfo types.ContractInfo
	k.cdc.MustUnmarshal(contractBz, &contractInfo)

	codeInfoBz, err := store.Get(types.GetCodeKey(contractInfo.CodeID))
	if err != nil {
		return types.ContractInfo{}, types.CodeInfo{}, nil, err
	}

	if codeInfoBz == nil {
		return contractInfo, types.CodeInfo{}, nil, types.ErrNoSuchCodeFn(contractInfo.CodeID).
			Wrapf("code id %d", contractInfo.CodeID)
	}
	var codeInfo types.CodeInfo
	k.cdc.MustUnmarshal(codeInfoBz, &codeInfo)
	prefixStoreKey := types.GetContractStorePrefix(contractAddress)
	prefixStore := prefix.NewStore(runtime.KVStoreAdapter(k.storeService.OpenKVStore(ctx)), prefixStoreKey)
	return contractInfo, codeInfo, types.NewStoreAdapter(prefixStore), nil
}

func (k Keeper) LoadAsyncAckPacket(ctx context.Context, portID, channelID string, sequence uint64) (channeltypes.Packet, error) {
	prefixStore, key := k.getAsyncAckStoreAndKey(ctx, portID, channelID, sequence)

	packetBz := prefixStore.Get(key)

	if len(packetBz) == 0 {
		return channeltypes.Packet{}, types.ErrNotFound.Wrap("packet")
	}

	var packet channeltypes.Packet
	// unmarshal packet
	if err := k.cdc.Unmarshal(packetBz, &packet); err != nil {
		return channeltypes.Packet{}, err
	}

	return packet, nil
}

func (k Keeper) StoreAsyncAckPacket(ctx context.Context, packet channeltypes.Packet) error {
	prefixStore, key := k.getAsyncAckStoreAndKey(ctx, packet.DestinationPort, packet.DestinationChannel, packet.Sequence)

	packetBz, err := k.cdc.Marshal(&packet)
	if err != nil {
		return err
	}
	prefixStore.Set(key, packetBz)
	return nil
}

func (k Keeper) DeleteAsyncAckPacket(ctx context.Context, portID, channelID string, sequence uint64) {
	prefixStore, key := k.getAsyncAckStoreAndKey(ctx, portID, channelID, sequence)
	prefixStore.Delete(key)
}

func (k Keeper) getAsyncAckStoreAndKey(ctx context.Context, portID, channelID string, sequence uint64) (prefix.Store, []byte) {
	// packets are stored under the destination port
	prefixStoreKey := types.GetAsyncAckStorePrefix(portID)
	prefixStore := prefix.NewStore(runtime.KVStoreAdapter(k.storeService.OpenKVStore(ctx)), prefixStoreKey)
	key := types.GetAsyncPacketKey(channelID, sequence)
	return prefixStore, key
}

func (k Keeper) GetContractInfo(ctx context.Context, contractAddress sdk.AccAddress) *types.ContractInfo {
	store := k.storeService.OpenKVStore(ctx)
	var contract types.ContractInfo
	contractBz, err := store.Get(types.GetContractAddressKey(contractAddress))
	if err != nil {
		panic(err)
	}
	if contractBz == nil {
		return nil
	}
	k.cdc.MustUnmarshal(contractBz, &contract)
	return &contract
}

func (k Keeper) HasContractInfo(ctx context.Context, contractAddress sdk.AccAddress) bool {
	store := k.storeService.OpenKVStore(ctx)
	ok, err := store.Has(types.GetContractAddressKey(contractAddress))
	if err != nil {
		panic(err)
	}
	return ok
}

// mustStoreContractInfo persists the ContractInfo. No secondary index updated here.
func (k Keeper) mustStoreContractInfo(ctx context.Context, contractAddress sdk.AccAddress, contract *types.ContractInfo) {
	store := k.storeService.OpenKVStore(ctx)
	err := store.Set(types.GetContractAddressKey(contractAddress), k.cdc.MustMarshal(contract))
	if err != nil {
		panic(err)
	}
}

func (k Keeper) IterateContractInfo(ctx context.Context, cb func(sdk.AccAddress, types.ContractInfo) bool) {
	prefixStore := prefix.NewStore(runtime.KVStoreAdapter(k.storeService.OpenKVStore(ctx)), types.ContractKeyPrefix)
	iter := prefixStore.Iterator(nil, nil)
	defer iter.Close()

	for ; iter.Valid(); iter.Next() {
		var contract types.ContractInfo
		k.cdc.MustUnmarshal(iter.Value(), &contract)
		// cb returns true to stop early
		if cb(iter.Key(), contract) {
			break
		}
	}
}

// IterateContractState iterates through all elements of the key value store for the given contract address and passes
// them to the provided callback function. The callback method can return true to abort early.
func (k Keeper) IterateContractState(ctx context.Context, contractAddress sdk.AccAddress, cb func(key, value []byte) bool) {
	prefixStoreKey := types.GetContractStorePrefix(contractAddress)
	prefixStore := prefix.NewStore(runtime.KVStoreAdapter(k.storeService.OpenKVStore(ctx)), prefixStoreKey)
	iter := prefixStore.Iterator(nil, nil)
	defer iter.Close()

	for ; iter.Valid(); iter.Next() {
		if cb(iter.Key(), iter.Value()) {
			break
		}
	}
}

func (k Keeper) importContractState(ctx context.Context, contractAddress sdk.AccAddress, models []types.Model) error {
	prefixStoreKey := types.GetContractStorePrefix(contractAddress)
	prefixStore := prefix.NewStore(runtime.KVStoreAdapter(k.storeService.OpenKVStore(ctx)), prefixStoreKey)
	for _, model := range models {
		if model.Value == nil {
			model.Value = []byte{}
		}
		if prefixStore.Has(model.Key) {
			return errorsmod.Wrapf(types.ErrDuplicate, "duplicate key: %x", model.Key)
		}
		prefixStore.Set(model.Key, model.Value)
	}
	return nil
}

func (k Keeper) GetCodeInfo(ctx context.Context, codeID uint64) *types.CodeInfo {
	store := k.storeService.OpenKVStore(ctx)
	var codeInfo types.CodeInfo
	codeInfoBz, err := store.Get(types.GetCodeKey(codeID))
	if err != nil {
		panic(err)
	}
	if codeInfoBz == nil {
		return nil
	}
	k.cdc.MustUnmarshal(codeInfoBz, &codeInfo)
	return &codeInfo
}

func (k Keeper) containsCodeInfo(ctx context.Context, codeID uint64) bool {
	store := k.storeService.OpenKVStore(ctx)
	ok, err := store.Has(types.GetCodeKey(codeID))
	if err != nil {
		panic(err)
	}
	return ok
}

func (k Keeper) IterateCodeInfos(ctx context.Context, cb func(uint64, types.CodeInfo) bool) {
	prefixStore := prefix.NewStore(runtime.KVStoreAdapter(k.storeService.OpenKVStore(ctx)), types.CodeKeyPrefix)
	iter := prefixStore.Iterator(nil, nil)
	defer iter.Close()

	for ; iter.Valid(); iter.Next() {
		var c types.CodeInfo
		k.cdc.MustUnmarshal(iter.Value(), &c)
		// cb returns true to stop early
		if cb(binary.BigEndian.Uint64(iter.Key()), c) {
			return
		}
	}
}

func (k Keeper) GetByteCode(ctx context.Context, codeID uint64) ([]byte, error) {
	store := k.storeService.OpenKVStore(ctx)
	var codeInfo types.CodeInfo
	codeInfoBz, err := store.Get(types.GetCodeKey(codeID))
	if err != nil {
		return nil, err
	}
	if codeInfoBz == nil {
		return nil, nil
	}
	k.cdc.MustUnmarshal(codeInfoBz, &codeInfo)
	return k.wasmVM.GetCode(codeInfo.CodeHash)
}

// PinCode pins the wasm contract in wasmvm cache
func (k Keeper) pinCode(ctx context.Context, codeID uint64) error {
	codeInfo := k.GetCodeInfo(ctx, codeID)
	if codeInfo == nil {
		return types.ErrNoSuchCodeFn(codeID).Wrapf("code id %d", codeID)
	}

	if err := k.wasmVM.Pin(codeInfo.CodeHash); err != nil {
		return errorsmod.Wrap(types.ErrPinContractFailed, err.Error())
	}
	store := k.storeService.OpenKVStore(ctx)
	// store 1 byte to not run into `nil` debugging issues
	err := store.Set(types.GetPinnedCodeIndexPrefix(codeID), []byte{1})
	if err != nil {
		return err
	}

	sdk.UnwrapSDKContext(ctx).EventManager().EmitEvent(sdk.NewEvent(
		types.EventTypePinCode,
		sdk.NewAttribute(types.AttributeKeyCodeID, strconv.FormatUint(codeID, 10)),
	))
	return nil
}

// UnpinCode removes the wasm contract from wasmvm cache
func (k Keeper) unpinCode(ctx context.Context, codeID uint64) error {
	codeInfo := k.GetCodeInfo(ctx, codeID)
	if codeInfo == nil {
		return types.ErrNoSuchCodeFn(codeID).Wrapf("code id %d", codeID)
	}
	if err := k.wasmVM.Unpin(codeInfo.CodeHash); err != nil {
		return errorsmod.Wrap(types.ErrUnpinContractFailed, err.Error())
	}

	store := k.storeService.OpenKVStore(ctx)
	err := store.Delete(types.GetPinnedCodeIndexPrefix(codeID))
	if err != nil {
		return err
	}

	sdk.UnwrapSDKContext(ctx).EventManager().EmitEvent(sdk.NewEvent(
		types.EventTypeUnpinCode,
		sdk.NewAttribute(types.AttributeKeyCodeID, strconv.FormatUint(codeID, 10)),
	))
	return nil
}

// IsPinnedCode returns true when codeID is pinned in wasmvm cache
func (k Keeper) IsPinnedCode(ctx context.Context, codeID uint64) bool {
	store := k.storeService.OpenKVStore(ctx)
	ok, err := store.Has(types.GetPinnedCodeIndexPrefix(codeID))
	if err != nil {
		panic(err)
	}
	return ok
}

// setGaslessContract set the gasless contract
func (k Keeper) setGasless(ctx sdk.Context, contractAddr sdk.AccAddress) error {
	info := k.GetContractInfo(ctx, contractAddr)
	if info == nil {
		return sdkerrors.Wrap(types.ErrNotFound, "contract info")
	}
	store := ctx.KVStore(k.storeKey)
	// store 1 byte to not run into `nil` debugging issues
	store.Set(types.GetGaslessContractIndexPrefix(contractAddr), []byte{1})

	return nil
}

// unsetGaslessContract removes the gasless contract
func (k Keeper) unsetGasless(ctx sdk.Context, contractAddr sdk.AccAddress) error {
	info := k.GetContractInfo(ctx, contractAddr)
	if info == nil {
		return sdkerrors.Wrap(types.ErrNotFound, "contract info")
	}

	store := ctx.KVStore(k.storeKey)
	store.Delete(types.GetGaslessContractIndexPrefix(contractAddr))
	return nil
}

// IsGaslessContract returns true when contract is gasless
func (k Keeper) IsGasless(ctx sdk.Context, contractAddr sdk.AccAddress) bool {
	store := ctx.KVStore(k.storeKey)
	return store.Has(types.GetGaslessContractIndexPrefix(contractAddr))
}

// InitializePinnedCodes updates wasmvm to pin to cache all contracts marked as pinned
func (k Keeper) InitializePinnedCodes(ctx context.Context) error {
	store := prefix.NewStore(runtime.KVStoreAdapter(k.storeService.OpenKVStore(ctx)), types.PinnedCodeIndexPrefix)
	iter := store.Iterator(nil, nil)
	defer iter.Close()

	for ; iter.Valid(); iter.Next() {
		codeID := types.ParsePinnedCodeIndex(iter.Key())
		codeInfo := k.GetCodeInfo(ctx, codeID)
		if codeInfo == nil {
			return types.ErrNoSuchCodeFn(codeID).Wrapf("code id %d", codeID)
		}
		if err := k.wasmVM.Pin(codeInfo.CodeHash); err != nil {
			return errorsmod.Wrap(types.ErrPinContractFailed, err.Error())
		}
	}
	return nil
}

// setContractInfoExtension updates the extension point data that is stored with the contract info
func (k Keeper) setContractInfoExtension(ctx context.Context, contractAddr sdk.AccAddress, ext types.ContractInfoExtension) error {
	info := k.GetContractInfo(ctx, contractAddr)
	if info == nil {
		return types.ErrNoSuchContractFn(contractAddr.String()).
			Wrapf("address %s", contractAddr.String())
	}
	if err := info.SetExtension(ext); err != nil {
		return err
	}
	k.mustStoreContractInfo(ctx, contractAddr, info)
	return nil
}

// setAccessConfig updates the access config of a code id.
func (k Keeper) setAccessConfig(ctx context.Context, codeID uint64, caller sdk.AccAddress, newConfig types.AccessConfig, authz types.AuthorizationPolicy) error {
	info := k.GetCodeInfo(ctx, codeID)
	if info == nil {
		return types.ErrNoSuchCodeFn(codeID).Wrapf("code id %d", codeID)
	}
	isSubset := newConfig.Permission.IsSubset(k.getInstantiateAccessConfig(ctx))
	if !authz.CanModifyCodeAccessConfig(sdk.MustAccAddressFromBech32(info.Creator), caller, isSubset) {
		return errorsmod.Wrap(sdkerrors.ErrUnauthorized, "can not modify code access config")
	}

	info.InstantiateConfig = newConfig
	k.mustStoreCodeInfo(ctx, codeID, *info)
	evt := sdk.NewEvent(
		types.EventTypeUpdateCodeAccessConfig,
		sdk.NewAttribute(types.AttributeKeyCodePermission, newConfig.Permission.String()),
		sdk.NewAttribute(types.AttributeKeyCodeID, strconv.FormatUint(codeID, 10)),
	)
	if addrs := newConfig.AllAuthorizedAddresses(); len(addrs) != 0 {
		attr := sdk.NewAttribute(types.AttributeKeyAuthorizedAddresses, strings.Join(addrs, ","))
		evt.Attributes = append(evt.Attributes, attr.ToKVPair())
	}
	sdk.UnwrapSDKContext(ctx).EventManager().EmitEvent(evt)
	return nil
}

// handleContractResponse processes the contract response data by emitting events and sending sub-/messages.
func (k *Keeper) handleContractResponse(
	ctx sdk.Context,
	contractAddr sdk.AccAddress,
	ibcPort string,
	msgs []wasmvmtypes.SubMsg,
	attrs []wasmvmtypes.EventAttribute,
	data []byte,
	evts wasmvmtypes.Array[wasmvmtypes.Event],
) ([]byte, error) {
	attributeGasCost := k.gasRegister.EventCosts(attrs, evts)
	ctx.GasMeter().ConsumeGas(attributeGasCost, "Custom contract event attributes")
	// emit all events from this contract itself
	if len(attrs) != 0 {
		wasmEvents, err := newWasmModuleEvent(attrs, contractAddr)
		if err != nil {
			return nil, err
		}
		ctx.EventManager().EmitEvents(wasmEvents)
	}
	if len(evts) > 0 {
		customEvents, err := newCustomEvents(evts, contractAddr)
		if err != nil {
			return nil, err
		}
		ctx.EventManager().EmitEvents(customEvents)
	}
	return k.wasmVMResponseHandler.Handle(ctx, contractAddr, ibcPort, msgs, data)
}

func (k Keeper) runtimeGasForContract(ctx sdk.Context) uint64 {
	meter := ctx.GasMeter()
	if meter.IsOutOfGas() {
		return 0
	}
	if meter.Limit() == math.MaxUint64 { // infinite gas meter and not out of gas
		return math.MaxUint64
	}
	return k.gasRegister.ToWasmVMGas(meter.Limit() - meter.GasConsumedToLimit())
}

func (k Keeper) consumeRuntimeGas(ctx sdk.Context, gas uint64) {
	consumed := k.gasRegister.FromWasmVMGas(gas)
	ctx.GasMeter().ConsumeGas(consumed, "wasm contract")
	// throw OutOfGas error if we ran out (got exactly to zero due to better limit enforcing)
	if ctx.GasMeter().IsOutOfGas() {
		panic(storetypes.ErrorOutOfGas{Descriptor: "Wasm engine function execution"})
	}
}

func (k Keeper) mustAutoIncrementID(ctx context.Context, sequenceKey []byte) uint64 {
	store := k.storeService.OpenKVStore(ctx)
	bz, err := store.Get(sequenceKey)
	if err != nil {
		panic(err)
	}
	id := uint64(1)
	if bz != nil {
		id = binary.BigEndian.Uint64(bz)
	}
	bz = sdk.Uint64ToBigEndian(id + 1)
	err = store.Set(sequenceKey, bz)
	if err != nil {
		panic(err)
	}
	return id
}

// PeekAutoIncrementID reads the current value without incrementing it.
func (k Keeper) PeekAutoIncrementID(ctx context.Context, sequenceKey []byte) (uint64, error) {
	store := k.storeService.OpenKVStore(ctx)
	bz, err := store.Get(sequenceKey)
	if err != nil {
		return 0, errorsmod.Wrap(err, "sequence key")
	}
	id := uint64(1)
	if bz != nil {
		id = binary.BigEndian.Uint64(bz)
	}
	return id, nil
}

func (k Keeper) importAutoIncrementID(ctx context.Context, sequenceKey []byte, val uint64) error {
	store := k.storeService.OpenKVStore(ctx)
	ok, err := store.Has(sequenceKey)
	if err != nil {
		return errorsmod.Wrap(err, "sequence key")
	}
	if ok {
		return errorsmod.Wrapf(types.ErrDuplicate, "autoincrement id: %s", string(sequenceKey))
	}
	bz := sdk.Uint64ToBigEndian(val)
	return store.Set(sequenceKey, bz)
}

func (k Keeper) importContract(ctx context.Context, contractAddr sdk.AccAddress, c *types.ContractInfo, state []types.Model, historyEntries []types.ContractCodeHistoryEntry) error {
	if !k.containsCodeInfo(ctx, c.CodeID) {
		return types.ErrNoSuchCodeFn(c.CodeID).Wrapf("code id %d", c.CodeID)
	}
	if k.HasContractInfo(ctx, contractAddr) {
		return errorsmod.Wrapf(types.ErrDuplicate, "contract: %s", contractAddr)
	}
	if len(historyEntries) == 0 {
		return types.ErrEmpty.Wrap("contract history")
	}

	creatorAddress, err := sdk.AccAddressFromBech32(c.Creator)
	if err != nil {
		return err
	}

	err = k.appendToContractHistory(ctx, contractAddr, historyEntries...)
	if err != nil {
		return err
	}
	k.mustStoreContractInfo(ctx, contractAddr, c)
	err = k.addToContractCodeSecondaryIndex(ctx, contractAddr, historyEntries[len(historyEntries)-1])
	if err != nil {
		return err
	}
	err = k.addToContractCreatorSecondaryIndex(ctx, creatorAddress, historyEntries[0].Updated, contractAddr)
	if err != nil {
		return err
	}
	return k.importContractState(ctx, contractAddr, state)
}

func (k Keeper) newQueryHandler(ctx sdk.Context, contractAddress sdk.AccAddress) QueryHandler {
	return NewQueryHandler(ctx, k.wasmVMQueryHandler, contractAddress, k.gasRegister)
}

// MultipliedGasMeter wraps the GasMeter from context and multiplies all reads by out defined multiplier
type MultipliedGasMeter struct {
	originalMeter storetypes.GasMeter
	GasRegister   types.GasRegister
}

func NewMultipliedGasMeter(originalMeter storetypes.GasMeter, gr types.GasRegister) MultipliedGasMeter {
	return MultipliedGasMeter{originalMeter: originalMeter, GasRegister: gr}
}

var _ wasmvm.GasMeter = MultipliedGasMeter{}

func (m MultipliedGasMeter) GasConsumed() storetypes.Gas {
	return m.GasRegister.ToWasmVMGas(m.originalMeter.GasConsumed())
}

func (k Keeper) gasMeter(ctx sdk.Context) MultipliedGasMeter {
	return NewMultipliedGasMeter(ctx.GasMeter(), k.gasRegister)
}

// Logger returns a module-specific logger.
func (k Keeper) Logger(ctx sdk.Context) log.Logger {
	return moduleLogger(ctx)
}

func moduleLogger(ctx sdk.Context) log.Logger {
	return ctx.Logger().With("module", fmt.Sprintf("x/%s", types.ModuleName))
}

// Querier creates a new grpc querier instance
func Querier(k *Keeper) *GrpcQuerier {
	return NewGrpcQuerier(k.cdc, k.storeService, k, k.queryGasLimit)
}

// QueryGasLimit returns the gas limit for smart queries.
func (k Keeper) QueryGasLimit() storetypes.Gas {
	return k.queryGasLimit
}

// BankCoinTransferrer replicates the cosmos-sdk behavior as in
// https://github.com/cosmos/cosmos-sdk/blob/v0.41.4/x/bank/keeper/msg_server.go#L26
type BankCoinTransferrer struct {
	keeper types.BankKeeper
}

func NewBankCoinTransferrer(keeper types.BankKeeper) BankCoinTransferrer {
	return BankCoinTransferrer{
		keeper: keeper,
	}
}

// TransferCoins transfers coins from source to destination account when coin send was enabled for them and the recipient
// is not in the blocked address list.
func (c BankCoinTransferrer) TransferCoins(parentCtx sdk.Context, fromAddr, toAddr sdk.AccAddress, amount sdk.Coins) error {
	em := sdk.NewEventManager()
	ctx := parentCtx.WithEventManager(em)
	if err := c.keeper.IsSendEnabledCoins(ctx, amount...); err != nil {
		return err
	}
	if c.keeper.BlockedAddr(toAddr) {
		return errorsmod.Wrapf(sdkerrors.ErrUnauthorized, "%s is not allowed to receive funds", toAddr.String())
	}

	sdkerr := c.keeper.SendCoins(ctx, fromAddr, toAddr, amount)
	if sdkerr != nil {
		return sdkerr
	}
	for _, e := range em.Events() {
		if e.Type == sdk.EventTypeMessage { // skip messages as we talk to the keeper directly
			continue
		}
		parentCtx.EventManager().EmitEvent(e)
	}
	return nil
}

var _ AccountPruner = VestingCoinBurner{}

// VestingCoinBurner default implementation for AccountPruner to burn the coins
type VestingCoinBurner struct {
	bank types.BankKeeper
}

// NewVestingCoinBurner constructor
func NewVestingCoinBurner(bank types.BankKeeper) VestingCoinBurner {
	if bank == nil {
		panic("bank keeper must not be nil")
	}
	return VestingCoinBurner{bank: bank}
}

// CleanupExistingAccount accepts only vesting account types to burns all their original vesting coin balances.
// Other account types will be rejected and returned as unhandled.
func (b VestingCoinBurner) CleanupExistingAccount(ctx sdk.Context, existingAcc sdk.AccountI) (handled bool, err error) {
	v, ok := existingAcc.(vestingexported.VestingAccount)
	if !ok {
		return false, nil
	}

	ctx = ctx.WithGasMeter(storetypes.NewInfiniteGasMeter())
	coinsToBurn := sdk.NewCoins()
	for _, orig := range v.GetOriginalVesting() { // focus on the coin denoms that were setup originally; getAllBalances has some issues
		coinsToBurn = append(coinsToBurn, b.bank.GetBalance(ctx, existingAcc.GetAddress(), orig.Denom))
	}
	if err := b.bank.SendCoinsFromAccountToModule(ctx, existingAcc.GetAddress(), types.ModuleName, coinsToBurn); err != nil {
		return false, errorsmod.Wrap(err, "prune account balance")
	}
	if err := b.bank.BurnCoins(ctx, types.ModuleName, coinsToBurn); err != nil {
		return false, errorsmod.Wrap(err, "burn account balance")
	}
	return true, nil
}

type msgDispatcher interface {
	DispatchSubmessages(ctx sdk.Context, contractAddr sdk.AccAddress, ibcPort string, msgs []wasmvmtypes.SubMsg) ([]byte, error)
}

// DefaultWasmVMContractResponseHandler default implementation that first dispatches submessage then normal messages.
// The Submessage execution may include an success/failure response handling by the contract that can overwrite the
// original
type DefaultWasmVMContractResponseHandler struct {
	md msgDispatcher
}

func NewDefaultWasmVMContractResponseHandler(md msgDispatcher) *DefaultWasmVMContractResponseHandler {
	return &DefaultWasmVMContractResponseHandler{md: md}
}

// Handle processes the data returned by a contract invocation.
func (h DefaultWasmVMContractResponseHandler) Handle(ctx sdk.Context, contractAddr sdk.AccAddress, ibcPort string, messages []wasmvmtypes.SubMsg, origRspData []byte) ([]byte, error) {
	result := origRspData
	switch rsp, err := h.md.DispatchSubmessages(ctx, contractAddr, ibcPort, messages); {
	case err != nil:
		return nil, errorsmod.Wrap(err, "submessages")
	case rsp != nil:
		result = rsp
	}
	return result, nil
}<|MERGE_RESOLUTION|>--- conflicted
+++ resolved
@@ -386,14 +386,10 @@
 }
 
 // Execute executes the contract instance
-<<<<<<< HEAD
 func (k Keeper) execute(ctx context.Context, contractAddress, caller sdk.AccAddress, msg []byte, coins sdk.Coins) ([]byte, error) {
-=======
-func (k Keeper) execute(ctx sdk.Context, contractAddress sdk.AccAddress, caller sdk.AccAddress, msg []byte, coins sdk.Coins) ([]byte, error) {
-	gasConsumed := ctx.GasMeter().GasConsumed()
->>>>>>> 60163da9
 	defer telemetry.MeasureSince(time.Now(), "wasm", "contract", "execute")
 	sdkCtx := sdk.UnwrapSDKContext(ctx)
+	gasConsumed := sdkCtx.GasMeter().GasConsumed()
 	contractInfo, codeInfo, prefixStore, err := k.contractInstance(ctx, contractAddress)
 	if err != nil {
 		return nil, err
@@ -413,19 +409,10 @@
 	info := types.NewInfo(caller, coins)
 
 	// prepare querier
-<<<<<<< HEAD
 	querier := k.newQueryHandler(sdkCtx, contractAddress)
 	gasLeft := k.runtimeGasForContract(sdkCtx)
 	res, gasUsed, execErr := k.wasmVM.Execute(codeInfo.CodeHash, env, info, msg, prefixStore, cosmwasmAPI, querier, k.gasMeter(sdkCtx), gasLeft, costJSONDeserialization)
 	k.consumeRuntimeGas(sdkCtx, gasUsed)
-=======
-	querier := k.newQueryHandler(ctx, contractAddress)
-	gas := k.runtimeGasForContract(ctx)
-	res, gasUsed, execErr := k.wasmVM.Execute(codeInfo.CodeHash, env, info, msg, prefixStore, cosmwasmAPI, querier, k.gasMeter(ctx), gas, costJSONDeserialization)
-	// if not gasless contract then set runtime gas
-	k.consumeRuntimeGas(ctx, gasUsed)
-
->>>>>>> 60163da9
 	if execErr != nil {
 		return nil, errorsmod.Wrap(types.ErrVMError, execErr.Error())
 	}
@@ -448,8 +435,8 @@
 	}
 
 	// refund gas if gasless
-	if k.IsGasless(ctx, contractAddress) {
-		ctx.GasMeter().RefundGas(ctx.GasMeter().GasConsumed()-gasConsumed, "Gasless Contract")
+	if k.IsGasless(sdkCtx, contractAddress) {
+		sdkCtx.GasMeter().RefundGas(sdkCtx.GasMeter().GasConsumed()-gasConsumed, "Gasless Contract")
 	}
 
 	return data, nil
@@ -1161,9 +1148,9 @@
 func (k Keeper) setGasless(ctx sdk.Context, contractAddr sdk.AccAddress) error {
 	info := k.GetContractInfo(ctx, contractAddr)
 	if info == nil {
-		return sdkerrors.Wrap(types.ErrNotFound, "contract info")
-	}
-	store := ctx.KVStore(k.storeKey)
+		return errorsmod.Wrap(types.ErrNotFound, "contract info")
+	}
+	store := k.storeService.OpenKVStore(ctx)
 	// store 1 byte to not run into `nil` debugging issues
 	store.Set(types.GetGaslessContractIndexPrefix(contractAddr), []byte{1})
 
@@ -1174,18 +1161,22 @@
 func (k Keeper) unsetGasless(ctx sdk.Context, contractAddr sdk.AccAddress) error {
 	info := k.GetContractInfo(ctx, contractAddr)
 	if info == nil {
-		return sdkerrors.Wrap(types.ErrNotFound, "contract info")
-	}
-
-	store := ctx.KVStore(k.storeKey)
+		return errorsmod.Wrap(types.ErrNotFound, "contract info")
+	}
+
+	store := k.storeService.OpenKVStore(ctx)
 	store.Delete(types.GetGaslessContractIndexPrefix(contractAddr))
 	return nil
 }
 
 // IsGaslessContract returns true when contract is gasless
 func (k Keeper) IsGasless(ctx sdk.Context, contractAddr sdk.AccAddress) bool {
-	store := ctx.KVStore(k.storeKey)
-	return store.Has(types.GetGaslessContractIndexPrefix(contractAddr))
+	store := k.storeService.OpenKVStore(ctx)
+	ok, err := store.Has(types.GetGaslessContractIndexPrefix(contractAddr))
+	if err != nil {
+		return false
+	}
+	return ok
 }
 
 // InitializePinnedCodes updates wasmvm to pin to cache all contracts marked as pinned
