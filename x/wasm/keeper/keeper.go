--- conflicted
+++ resolved
@@ -136,16 +136,12 @@
 	return k.authority
 }
 
-<<<<<<< HEAD
-func (k Keeper) create(ctx context.Context, creator sdk.AccAddress, wasmCode []byte, instantiateAccess *types.AccessConfig, authZ types.AuthorizationPolicy) (codeID uint64, checksum []byte, err error) {
-=======
 // GetGasRegister returns the x/wasm module's gas register.
 func (k Keeper) GetGasRegister() types.GasRegister {
 	return k.gasRegister
 }
 
-func (k Keeper) create(ctx sdk.Context, creator sdk.AccAddress, wasmCode []byte, instantiateAccess *types.AccessConfig, authZ types.AuthorizationPolicy) (codeID uint64, checksum []byte, err error) {
->>>>>>> e0bfaa52
+func (k Keeper) create(ctx context.Context, creator sdk.AccAddress, wasmCode []byte, instantiateAccess *types.AccessConfig, authZ types.AuthorizationPolicy) (codeID uint64, checksum []byte, err error) {
 	if creator == nil {
 		return 0, checksum, errorsmod.Wrap(sdkerrors.ErrInvalidAddress, "cannot be nil")
 	}
@@ -1181,19 +1177,11 @@
 
 // MultipliedGasMeter wraps the GasMeter from context and multiplies all reads by out defined multiplier
 type MultipliedGasMeter struct {
-<<<<<<< HEAD
 	originalMeter storetypes.GasMeter
-	GasRegister   GasRegister
-}
-
-func NewMultipliedGasMeter(originalMeter storetypes.GasMeter, gr GasRegister) MultipliedGasMeter {
-=======
-	originalMeter sdk.GasMeter
 	GasRegister   types.GasRegister
 }
 
-func NewMultipliedGasMeter(originalMeter sdk.GasMeter, gr types.GasRegister) MultipliedGasMeter {
->>>>>>> e0bfaa52
+func NewMultipliedGasMeter(originalMeter storetypes.GasMeter, gr types.GasRegister) MultipliedGasMeter {
 	return MultipliedGasMeter{originalMeter: originalMeter, GasRegister: gr}
 }
 
