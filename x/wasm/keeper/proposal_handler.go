--- conflicted
+++ resolved
@@ -282,12 +282,6 @@
 	contractAddr, err := sdk.AccAddressFromBech32(p.Contract)
 	if err != nil {
 		return errorsmod.Wrap(err, "contract")
-<<<<<<< HEAD
-	}
-	if err := k.ClearContractAdmin(ctx, contractAddr, nil); err != nil {
-		return err
-=======
->>>>>>> 5edfd6c7
 	}
 	err = k.ClearContractAdmin(ctx, contractAddr, nil)
 	return err
