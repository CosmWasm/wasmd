--- conflicted
+++ resolved
@@ -92,17 +92,16 @@
 	})
 	em := sdk.NewEventManager()
 
-<<<<<<< HEAD
 	myActorAddress := govKeeper.GetGovernanceAccount(ctx).GetAddress().String()
 	msgContent, err := govv1.NewLegacyContent(src, myActorAddress)
-=======
+
 	// when stored
-	storedProposal, err := govKeeper.SubmitProposal(ctx, src)
+	_, err = govKeeper.SubmitProposal(ctx, []sdk.Msg{msgContent}, "testing 123")
 	require.NoError(t, err)
 
 	// and proposal execute
-	handler := govKeeper.Router().GetRoute(storedProposal.ProposalRoute())
-	err = handler(ctx.WithEventManager(em), storedProposal.GetContent())
+	handler := govKeeper.LegacyRouter().GetRoute(src.ProposalRoute())
+	err = handler(ctx.WithEventManager(em), src)
 	require.NoError(t, err)
 
 	// then
@@ -167,15 +166,14 @@
 		p.Label = "testing"
 	})
 	em := sdk.NewEventManager()
->>>>>>> 26181298
 
 	// when stored
-	_, err = govKeeper.SubmitProposal(ctx, []sdk.Msg{msgContent}, "testing 123")
+	storedProposal, err := govKeeper.SubmitProposal(ctx, src)
 	require.NoError(t, err)
 
 	// and proposal execute
-	handler := govKeeper.LegacyRouter().GetRoute(src.ProposalRoute())
-	err = handler(ctx.WithEventManager(em), src)
+	handler := govKeeper.Router().GetRoute(storedProposal.ProposalRoute())
+	err = handler(ctx.WithEventManager(em), storedProposal.GetContent())
 	require.NoError(t, err)
 
 	// then
@@ -186,7 +184,7 @@
 	require.NotNil(t, cInfo)
 	assert.Equal(t, uint64(1), cInfo.CodeID)
 	assert.Equal(t, oneAddress.String(), cInfo.Creator)
-	assert.Equal(t, otherAddress.String(), cInfo.Admin)
+	assert.Equal(t, "", cInfo.Admin)
 	assert.Equal(t, "testing", cInfo.Label)
 	expHistory := []types.ContractCodeHistoryEntry{{
 		Operation: types.ContractCodeHistoryOperationTypeInit,
