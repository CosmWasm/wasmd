--- conflicted
+++ resolved
@@ -23,11 +23,7 @@
 )
 
 func TestLoadStoredGovV1Beta1LegacyTypes(t *testing.T) {
-<<<<<<< HEAD
-	pCtx, keepers := CreateTestInput(t, false, ReflectFeatures+",iterator")
-=======
 	pCtx, keepers := CreateTestInput(t, false, ReflectCapabilities+",iterator")
->>>>>>> 7ea00e2e
 	k := keepers.WasmKeeper
 	keepers.GovKeeper.SetLegacyRouter(v1beta1.NewRouter().
 		AddRoute(types.ModuleName, NewLegacyWasmProposalHandler(k, types.EnableAllProposals)),
@@ -147,7 +143,6 @@
 				Description: "Bar",
 				Contract:    reflectExample.Contract.String(),
 				NewAdmin:    myAddress.String(),
-<<<<<<< HEAD
 			},
 		},
 		"clear admin": {
@@ -175,35 +170,6 @@
 			legacyContent: &types.UpdateInstantiateConfigProposal{ //nolint:staticcheck
 				Title:       "Foo",
 				Description: "Bar",
-=======
-			},
-		},
-		"clear admin": {
-			legacyContent: &types.ClearAdminProposal{ //nolint:staticcheck
-				Title:       "Foo",
-				Description: "Bar",
-				Contract:    reflectExample.Contract.String(),
-			},
-		},
-		"pin codes": {
-			legacyContent: &types.PinCodesProposal{ //nolint:staticcheck
-				Title:       "Foo",
-				Description: "Bar",
-				CodeIDs:     []uint64{reflectExample.CodeID},
-			},
-		},
-		"unpin codes": {
-			legacyContent: &types.UnpinCodesProposal{ //nolint:staticcheck
-				Title:       "Foo",
-				Description: "Bar",
-				CodeIDs:     []uint64{reflectExample.CodeID},
-			},
-		},
-		"update instantiate config": {
-			legacyContent: &types.UpdateInstantiateConfigProposal{ //nolint:staticcheck
-				Title:       "Foo",
-				Description: "Bar",
->>>>>>> 7ea00e2e
 				AccessConfigUpdates: []types.AccessConfigUpdate{
 					{CodeID: reflectExample.CodeID, InstantiatePermission: types.AllowNobody},
 				},
@@ -215,15 +181,9 @@
 			ctx, _ := pCtx.CacheContext()
 			propID := mustSubmitAndExecuteLegacyProposal(t, ctx, spec.legacyContent, myAddress.String(), keepers)
 			// when
-<<<<<<< HEAD
-			proposal, exists := keepers.GovKeeper.GetProposal(ctx, propID)
-			// then
-			require.True(t, exists)
-=======
 			proposal, err := keepers.GovKeeper.Proposals.Get(ctx, propID)
 			// then
 			require.NoError(t, err)
->>>>>>> 7ea00e2e
 			require.Len(t, proposal.Messages, 1)
 			assert.NotNil(t, proposal.Messages[0].GetCachedValue())
 		})
@@ -237,41 +197,6 @@
 	// ignore all submit events
 	contentMsg, rsp, err := submitLegacyProposal(t, ctx.WithEventManager(sdk.NewEventManager()), content, myActorAddress, govAuthority, msgServer)
 	require.NoError(t, err)
-<<<<<<< HEAD
-
-	_, err = msgServer.ExecLegacyContent(ctx, v1.NewMsgExecLegacyContent(contentMsg.Content, govAuthority))
-	require.NoError(t, err)
-	return rsp.ProposalId
-}
-
-// does not fail on submit proposal
-func submitLegacyProposal(t *testing.T, ctx sdk.Context, content v1beta1.Content, myActorAddress, govAuthority string, msgServer v1.MsgServer) (*v1.MsgExecLegacyContent, *v1.MsgSubmitProposalResponse, error) {
-	t.Helper()
-	contentMsg, err := v1.NewLegacyContent(content, govAuthority)
-	require.NoError(t, err)
-
-	proposal, err := v1.NewMsgSubmitProposal(
-		[]sdk.Msg{contentMsg},
-		sdk.NewCoins(sdk.NewCoin(sdk.DefaultBondDenom, sdkmath.NewIntFromUint64(1_000_000))),
-		myActorAddress,
-		"",
-		content.GetTitle(),
-		content.GetDescription(),
-	)
-	require.NoError(t, err)
-
-	// when stored
-	rsp, err := msgServer.SubmitProposal(ctx, proposal)
-	return contentMsg, rsp, err
-}
-
-// for test code only
-func must[t any](s t, err error) t {
-	if err != nil {
-		panic(err)
-	}
-	return s
-=======
 
 	_, err = msgServer.ExecLegacyContent(ctx, v1.NewMsgExecLegacyContent(contentMsg.Content, govAuthority))
 	require.NoError(t, err)
@@ -298,5 +223,4 @@
 	// when stored
 	rsp, err := msgServer.SubmitProposal(ctx, proposal)
 	return contentMsg, rsp, err
->>>>>>> 7ea00e2e
 }