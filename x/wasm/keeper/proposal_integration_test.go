package keeper

import (
	"bytes"
	"encoding/hex"
	"encoding/json"
	"errors"
	"os"
	"testing"

	wasmvm "github.com/CosmWasm/wasmvm"
	sdk "github.com/cosmos/cosmos-sdk/types"
	govkeeper "github.com/cosmos/cosmos-sdk/x/gov/keeper"
	govtypes "github.com/cosmos/cosmos-sdk/x/gov/types"
	v1 "github.com/cosmos/cosmos-sdk/x/gov/types/v1"
	"github.com/cosmos/cosmos-sdk/x/gov/types/v1beta1"
	"github.com/stretchr/testify/assert"
	"github.com/stretchr/testify/require"

	"github.com/CosmWasm/wasmd/x/wasm/keeper/wasmtesting"
	"github.com/CosmWasm/wasmd/x/wasm/types"
)

const myTestLabel = "testing"

func TestStoreCodeProposal(t *testing.T) {
	parentCtx, keepers := CreateTestInput(t, false, "staking")
	wasmKeeper := keepers.WasmKeeper
	err := wasmKeeper.SetParams(parentCtx, types.Params{
		CodeUploadAccess:             types.AllowNobody,
		InstantiateDefaultPermission: types.AccessTypeNobody,
	})
	require.NoError(t, err)
	rawWasmCode, err := os.ReadFile("./testdata/hackatom.wasm")
	require.NoError(t, err)
	gzippedWasmCode, err := os.ReadFile("./testdata/hackatom.wasm.gzip")
	require.NoError(t, err)
	checksum, err := hex.DecodeString("beb3de5e9b93b52e514c74ce87ccddb594b9bcd33b7f1af1bb6da63fc883917b")
	require.NoError(t, err)

	specs := map[string]struct {
		codeID    int64
		code      []byte
		unpinCode bool
	}{
		"upload with pinning (default)": {
			unpinCode: false,
			code:      rawWasmCode,
		},
		"upload with code unpin": {
			unpinCode: true,
			code:      rawWasmCode,
		},
		"upload with raw wasm code": {
			code: rawWasmCode,
		},
		"upload with zipped wasm code": {
			code: gzippedWasmCode,
		},
	}

	for msg, spec := range specs {
		t.Run(msg, func(t *testing.T) {
			ctx, _ := parentCtx.CacheContext()
			myActorAddress := RandomBech32AccountAddress(t)

			src := types.StoreCodeProposalFixture(func(p *types.StoreCodeProposal) {
				p.RunAs = myActorAddress
				p.WASMByteCode = spec.code
				p.UnpinCode = spec.unpinCode
				p.CodeHash = checksum
			})

			// when
			mustSubmitAndExecuteLegacyProposal(t, ctx, src, myActorAddress, keepers)

			// then
			cInfo := wasmKeeper.GetCodeInfo(ctx, 1)
			require.NotNil(t, cInfo)
			assert.Equal(t, myActorAddress, cInfo.Creator)
			assert.Equal(t, !spec.unpinCode, wasmKeeper.IsPinnedCode(ctx, 1))

			storedCode, err := wasmKeeper.GetByteCode(ctx, 1)
			require.NoError(t, err)
			assert.Equal(t, rawWasmCode, storedCode)
		})
	}
}

func mustSubmitAndExecuteLegacyProposal(t *testing.T, ctx sdk.Context, content v1beta1.Content, myActorAddress string, keepers TestKeepers) {
	t.Helper()
	govAuthority := keepers.AccountKeeper.GetModuleAddress(govtypes.ModuleName).String()
	msgServer := govkeeper.NewMsgServerImpl(keepers.GovKeeper)
	// ignore all submit events
	contentMsg, err := submitLegacyProposal(t, ctx.WithEventManager(sdk.NewEventManager()), content, myActorAddress, govAuthority, msgServer)
	require.NoError(t, err)

	_, err = msgServer.ExecLegacyContent(sdk.WrapSDKContext(ctx), v1.NewMsgExecLegacyContent(contentMsg.Content, govAuthority))
	require.NoError(t, err)
}

// does not fail on submit proposal
func submitLegacyProposal(t *testing.T, ctx sdk.Context, content v1beta1.Content, myActorAddress string, govAuthority string, msgServer v1.MsgServer) (*v1.MsgExecLegacyContent, error) {
	t.Helper()
	contentMsg, err := v1.NewLegacyContent(content, govAuthority)
	require.NoError(t, err)

	proposal, err := v1.NewMsgSubmitProposal(
		[]sdk.Msg{contentMsg},
		sdk.Coins{},
		myActorAddress,
		"",
		"my title",
		"my description",
	)
	require.NoError(t, err)

	// when stored
	_, err = msgServer.SubmitProposal(sdk.WrapSDKContext(ctx), proposal)
	return contentMsg, err
}

func TestInstantiateProposal(t *testing.T) {
	ctx, keepers := CreateTestInput(t, false, "staking")
	wasmKeeper := keepers.WasmKeeper
	err := wasmKeeper.SetParams(ctx, types.Params{
		CodeUploadAccess:             types.AllowNobody,
		InstantiateDefaultPermission: types.AccessTypeNobody,
	})
	require.NoError(t, err)

	wasmCode, err := os.ReadFile("./testdata/hackatom.wasm")
	require.NoError(t, err)

	require.NoError(t, wasmKeeper.importCode(ctx, 1,
		types.CodeInfoFixture(types.WithSHA256CodeHash(wasmCode)),
		wasmCode),
	)

	var (
		oneAddress   sdk.AccAddress = bytes.Repeat([]byte{0x1}, types.ContractAddrLen)
		otherAddress sdk.AccAddress = bytes.Repeat([]byte{0x2}, types.ContractAddrLen)
	)
	src := types.InstantiateContractProposalFixture(func(p *types.InstantiateContractProposal) {
		p.CodeID = firstCodeID
		p.RunAs = oneAddress.String()
		p.Admin = otherAddress.String()
<<<<<<< HEAD
		p.Label = myTestLabel
=======
		p.Label = myLabel
>>>>>>> 1a91d7bd
	})
	em := sdk.NewEventManager()

	// when
	mustSubmitAndExecuteLegacyProposal(t, ctx.WithEventManager(em), src, oneAddress.String(), keepers)

	// then
	contractAddr, err := sdk.AccAddressFromBech32("cosmos14hj2tavq8fpesdwxxcu44rty3hh90vhujrvcmstl4zr3txmfvw9s4hmalr")
	require.NoError(t, err)

	cInfo := wasmKeeper.GetContractInfo(ctx, contractAddr)
	require.NotNil(t, cInfo)
	assert.Equal(t, uint64(1), cInfo.CodeID)
	assert.Equal(t, oneAddress.String(), cInfo.Creator)
	assert.Equal(t, otherAddress.String(), cInfo.Admin)
<<<<<<< HEAD
	assert.Equal(t, myTestLabel, cInfo.Label)
=======
	assert.Equal(t, myLabel, cInfo.Label)
>>>>>>> 1a91d7bd
	expHistory := []types.ContractCodeHistoryEntry{{
		Operation: types.ContractCodeHistoryOperationTypeInit,
		CodeID:    src.CodeID,
		Updated:   types.NewAbsoluteTxPosition(ctx),
		Msg:       src.Msg,
	}}
	assert.Equal(t, expHistory, wasmKeeper.GetContractHistory(ctx, contractAddr))
	// and event
	require.Len(t, em.Events(), 3, "%#v", em.Events())
	require.Equal(t, types.EventTypeInstantiate, em.Events()[0].Type)
	require.Equal(t, types.WasmModuleEventType, em.Events()[1].Type)
	require.Equal(t, types.EventTypeGovContractResult, em.Events()[2].Type)
	require.Len(t, em.Events()[2].Attributes, 1)
	require.NotEmpty(t, em.Events()[2].Attributes[0])
}

func TestInstantiate2Proposal(t *testing.T) {
	ctx, keepers := CreateTestInput(t, false, "staking")
	wasmKeeper := keepers.WasmKeeper
	err := wasmKeeper.SetParams(ctx, types.Params{
		CodeUploadAccess:             types.AllowNobody,
		InstantiateDefaultPermission: types.AccessTypeNobody,
	})
	require.NoError(t, err)

	wasmCode, err := os.ReadFile("./testdata/hackatom.wasm")
	require.NoError(t, err)

	codeInfo := types.CodeInfoFixture(types.WithSHA256CodeHash(wasmCode))
	err = wasmKeeper.importCode(ctx, 1, codeInfo, wasmCode)
	require.NoError(t, err)

	var (
		oneAddress   sdk.AccAddress = bytes.Repeat([]byte{0x1}, types.ContractAddrLen)
		otherAddress sdk.AccAddress = bytes.Repeat([]byte{0x2}, types.ContractAddrLen)
		label                       = "label"
		salt                        = []byte("mySalt")
	)
	src := types.InstantiateContract2ProposalFixture(func(p *types.InstantiateContract2Proposal) {
		p.CodeID = firstCodeID
		p.RunAs = oneAddress.String()
		p.Admin = otherAddress.String()
		p.Label = label
		p.Salt = salt
	})
	contractAddress := BuildContractAddressPredictable(codeInfo.CodeHash, oneAddress, salt, []byte{})

	em := sdk.NewEventManager()

	// when
	mustSubmitAndExecuteLegacyProposal(t, ctx.WithEventManager(em), src, oneAddress.String(), keepers)

	cInfo := wasmKeeper.GetContractInfo(ctx, contractAddress)
	require.NotNil(t, cInfo)

	assert.Equal(t, uint64(1), cInfo.CodeID)
	assert.Equal(t, oneAddress.String(), cInfo.Creator)
	assert.Equal(t, otherAddress.String(), cInfo.Admin)
	assert.Equal(t, "label", cInfo.Label)
	expHistory := []types.ContractCodeHistoryEntry{{
		Operation: types.ContractCodeHistoryOperationTypeInit,
		CodeID:    src.CodeID,
		Updated:   types.NewAbsoluteTxPosition(ctx),
		Msg:       src.Msg,
	}}
	assert.Equal(t, expHistory, wasmKeeper.GetContractHistory(ctx, contractAddress))
	// and event
	require.Len(t, em.Events(), 3, prettyEvents(t, em.Events()))
	require.Equal(t, types.EventTypeInstantiate, em.Events()[0].Type)
	require.Equal(t, types.WasmModuleEventType, em.Events()[1].Type)
	require.Equal(t, types.EventTypeGovContractResult, em.Events()[2].Type)
	require.Len(t, em.Events()[2].Attributes, 1)
	require.NotEmpty(t, em.Events()[2].Attributes[0])
}

func TestInstantiateProposal_NoAdmin(t *testing.T) {
	ctx, keepers := CreateTestInput(t, false, "staking")
	wasmKeeper := keepers.WasmKeeper
	err := wasmKeeper.SetParams(ctx, types.Params{
		CodeUploadAccess:             types.AllowNobody,
		InstantiateDefaultPermission: types.AccessTypeNobody,
	})
	require.NoError(t, err)

	wasmCode, err := os.ReadFile("./testdata/hackatom.wasm")
	require.NoError(t, err)

	require.NoError(t, wasmKeeper.importCode(ctx, 1,
		types.CodeInfoFixture(types.WithSHA256CodeHash(wasmCode)),
		wasmCode),
	)

	var oneAddress sdk.AccAddress = bytes.Repeat([]byte{0x1}, types.ContractAddrLen)

<<<<<<< HEAD
	specs := map[string]struct {
		srcAdmin string
		expErr   bool
	}{
		"empty admin": {
			srcAdmin: "",
		},
		"invalid admin": {
			srcAdmin: "invalid",
			expErr:   true,
		},
	}
	for name, spec := range specs {
		t.Run(name, func(t *testing.T) {
			src := types.InstantiateContractProposalFixture(func(p *types.InstantiateContractProposal) {
				p.CodeID = firstCodeID
				p.RunAs = oneAddress.String()
				p.Admin = spec.srcAdmin
				p.Label = myTestLabel
			})
			govAuthority := keepers.AccountKeeper.GetModuleAddress(govtypes.ModuleName).String()
			msgServer := govkeeper.NewMsgServerImpl(keepers.GovKeeper)
			// when
			contentMsg, gotErr := submitLegacyProposal(t, ctx, src, oneAddress.String(), govAuthority, msgServer)
			// then
			if spec.expErr {
				require.Error(t, gotErr)
				return
			}
			require.NoError(t, gotErr)
			// and when
			em := sdk.NewEventManager()
			_, err = msgServer.ExecLegacyContent(sdk.WrapSDKContext(ctx.WithEventManager(em)), v1.NewMsgExecLegacyContent(contentMsg.Content, govAuthority))
			// then
			require.NoError(t, err)
			contractAddr, err := sdk.AccAddressFromBech32("cosmos14hj2tavq8fpesdwxxcu44rty3hh90vhujrvcmstl4zr3txmfvw9s4hmalr")
			require.NoError(t, err)

			cInfo := wasmKeeper.GetContractInfo(ctx, contractAddr)
			require.NotNil(t, cInfo)
			assert.Equal(t, uint64(1), cInfo.CodeID)
			assert.Equal(t, oneAddress.String(), cInfo.Creator)
			assert.Equal(t, "", cInfo.Admin)
			assert.Equal(t, myTestLabel, cInfo.Label)
			expHistory := []types.ContractCodeHistoryEntry{{
				Operation: types.ContractCodeHistoryOperationTypeInit,
				CodeID:    src.CodeID,
				Updated:   types.NewAbsoluteTxPosition(ctx),
				Msg:       src.Msg,
			}}
			assert.Equal(t, expHistory, wasmKeeper.GetContractHistory(ctx, contractAddr))
			// and event
			require.Len(t, em.Events(), 3, "%#v", em.Events())
			require.Equal(t, types.EventTypeInstantiate, em.Events()[0].Type)
			require.Equal(t, types.WasmModuleEventType, em.Events()[1].Type)
			require.Equal(t, types.EventTypeGovContractResult, em.Events()[2].Type)
			require.Len(t, em.Events()[2].Attributes, 1)
			require.NotEmpty(t, em.Events()[2].Attributes[0])
		})
	}
=======
	// test invalid admin address
	src := types.InstantiateContractProposalFixture(func(p *types.InstantiateContractProposal) {
		p.CodeID = firstCodeID
		p.RunAs = oneAddress.String()
		p.Admin = "invalid"
		p.Label = myLabel
	})
	_, err = govKeeper.SubmitProposal(ctx, src)
	require.Error(t, err)

	// test with no admin
	src = types.InstantiateContractProposalFixture(func(p *types.InstantiateContractProposal) {
		p.CodeID = firstCodeID
		p.RunAs = oneAddress.String()
		p.Admin = ""
		p.Label = myLabel
	})
	em := sdk.NewEventManager()

	// when stored
	storedProposal, err := govKeeper.SubmitProposal(ctx, src)
	require.NoError(t, err)

	// and proposal execute
	handler := govKeeper.Router().GetRoute(storedProposal.ProposalRoute())
	err = handler(ctx.WithEventManager(em), storedProposal.GetContent())
	require.NoError(t, err)

	// then
	contractAddr, err := sdk.AccAddressFromBech32("cosmos14hj2tavq8fpesdwxxcu44rty3hh90vhujrvcmstl4zr3txmfvw9s4hmalr")
	require.NoError(t, err)

	cInfo := wasmKeeper.GetContractInfo(ctx, contractAddr)
	require.NotNil(t, cInfo)
	assert.Equal(t, uint64(1), cInfo.CodeID)
	assert.Equal(t, oneAddress.String(), cInfo.Creator)
	assert.Equal(t, "", cInfo.Admin)
	assert.Equal(t, myLabel, cInfo.Label)
	expHistory := []types.ContractCodeHistoryEntry{{
		Operation: types.ContractCodeHistoryOperationTypeInit,
		CodeID:    src.CodeID,
		Updated:   types.NewAbsoluteTxPosition(ctx),
		Msg:       src.Msg,
	}}
	assert.Equal(t, expHistory, wasmKeeper.GetContractHistory(ctx, contractAddr))
	// and event
	require.Len(t, em.Events(), 3, "%#v", em.Events())
	require.Equal(t, types.EventTypeInstantiate, em.Events()[0].Type)
	require.Equal(t, types.WasmModuleEventType, em.Events()[1].Type)
	require.Equal(t, types.EventTypeGovContractResult, em.Events()[2].Type)
	require.Len(t, em.Events()[2].Attributes, 1)
	require.NotEmpty(t, em.Events()[2].Attributes[0])
>>>>>>> 1a91d7bd
}

func TestStoreAndInstantiateContractProposal(t *testing.T) {
	ctx, keepers := CreateTestInput(t, false, "staking")
	wasmKeeper := keepers.WasmKeeper
	err := wasmKeeper.SetParams(ctx, types.Params{
		CodeUploadAccess:             types.AllowNobody,
		InstantiateDefaultPermission: types.AccessTypeNobody,
	})
	require.NoError(t, err)

	wasmCode, err := os.ReadFile("./testdata/hackatom.wasm")
	require.NoError(t, err)

	checksum, err := hex.DecodeString("beb3de5e9b93b52e514c74ce87ccddb594b9bcd33b7f1af1bb6da63fc883917b")
	require.NoError(t, err)

	var (
		oneAddress   sdk.AccAddress = bytes.Repeat([]byte{0x1}, types.ContractAddrLen)
		otherAddress sdk.AccAddress = bytes.Repeat([]byte{0x2}, types.ContractAddrLen)
	)

	src := types.StoreAndInstantiateContractProposalFixture(func(p *types.StoreAndInstantiateContractProposal) {
		p.WASMByteCode = wasmCode
		p.RunAs = oneAddress.String()
		p.Admin = otherAddress.String()
<<<<<<< HEAD
		p.Label = myTestLabel
=======
		p.Label = myLabel
>>>>>>> 1a91d7bd
		p.CodeHash = checksum
	})
	em := sdk.NewEventManager()

	// when
	mustSubmitAndExecuteLegacyProposal(t, ctx.WithEventManager(em), src, oneAddress.String(), keepers)

	// then
	contractAddr, err := sdk.AccAddressFromBech32("cosmos14hj2tavq8fpesdwxxcu44rty3hh90vhujrvcmstl4zr3txmfvw9s4hmalr")
	require.NoError(t, err)

	cInfo := wasmKeeper.GetContractInfo(ctx, contractAddr)
	require.NotNil(t, cInfo)
	assert.Equal(t, oneAddress.String(), cInfo.Creator)
	assert.Equal(t, otherAddress.String(), cInfo.Admin)
<<<<<<< HEAD
	assert.Equal(t, myTestLabel, cInfo.Label)
=======
	assert.Equal(t, myLabel, cInfo.Label)
>>>>>>> 1a91d7bd
	expHistory := []types.ContractCodeHistoryEntry{{
		Operation: types.ContractCodeHistoryOperationTypeInit,
		CodeID:    cInfo.CodeID,
		Updated:   types.NewAbsoluteTxPosition(ctx),
		Msg:       src.Msg,
	}}
	assert.Equal(t, expHistory, wasmKeeper.GetContractHistory(ctx, contractAddr))
	// and event
	require.Len(t, em.Events(), 5, "%#v", em.Events())
	require.Equal(t, types.EventTypeStoreCode, em.Events()[0].Type)
	require.Equal(t, types.EventTypePinCode, em.Events()[1].Type)
	require.Equal(t, types.EventTypeInstantiate, em.Events()[2].Type)
	require.Equal(t, types.WasmModuleEventType, em.Events()[3].Type)
	require.Equal(t, types.EventTypeGovContractResult, em.Events()[4].Type)
	require.Len(t, em.Events()[4].Attributes, 1)
	require.NotEmpty(t, em.Events()[4].Attributes[0])
}

func TestMigrateProposal(t *testing.T) {
	ctx, keepers := CreateTestInput(t, false, "staking")
	wasmKeeper := keepers.WasmKeeper
	err := wasmKeeper.SetParams(ctx, types.Params{
		CodeUploadAccess:             types.AllowNobody,
		InstantiateDefaultPermission: types.AccessTypeNobody,
	})
	require.NoError(t, err)

	wasmCode, err := os.ReadFile("./testdata/hackatom.wasm")
	require.NoError(t, err)

	codeInfoFixture := types.CodeInfoFixture(types.WithSHA256CodeHash(wasmCode))
	require.NoError(t, wasmKeeper.importCode(ctx, 1, codeInfoFixture, wasmCode))
	require.NoError(t, wasmKeeper.importCode(ctx, 2, codeInfoFixture, wasmCode))

	var (
		anyAddress   = DeterministicAccountAddress(t, 1)
		otherAddress = DeterministicAccountAddress(t, 2)
		contractAddr = BuildContractAddressClassic(1, 1)
	)

	contractInfo := types.ContractInfoFixture(func(c *types.ContractInfo) {
<<<<<<< HEAD
		c.Label = myTestLabel
=======
		c.Label = myLabel
>>>>>>> 1a91d7bd
		c.Admin = anyAddress.String()
		c.Created = types.NewAbsoluteTxPosition(ctx)
	})
	entries := []types.ContractCodeHistoryEntry{
		{Operation: types.ContractCodeHistoryOperationTypeInit, CodeID: 1, Updated: contractInfo.Created},
	}
	key, err := hex.DecodeString("636F6E666967")
	require.NoError(t, err)
	m := types.Model{Key: key, Value: []byte(`{"verifier":"AAAAAAAAAAAAAAAAAAAAAAAAAAA=","beneficiary":"AAAAAAAAAAAAAAAAAAAAAAAAAAA=","funder":"AQEBAQEBAQEBAQEBAQEBAQEBAQE="}`)}
	require.NoError(t, wasmKeeper.importContract(ctx, contractAddr, &contractInfo, []types.Model{m}, entries))

	migMsg := struct {
		Verifier sdk.AccAddress `json:"verifier"`
	}{Verifier: otherAddress}
	migMsgBz, err := json.Marshal(migMsg)
	require.NoError(t, err)

	src := &types.MigrateContractProposal{
		Title:       "Foo",
		Description: "Bar",
		CodeID:      2,
		Contract:    contractAddr.String(),
		Msg:         migMsgBz,
	}

	em := sdk.NewEventManager()

	// when
	mustSubmitAndExecuteLegacyProposal(t, ctx.WithEventManager(em), src, anyAddress.String(), keepers)

	// then
	require.NoError(t, err)
	cInfo := wasmKeeper.GetContractInfo(ctx, contractAddr)
	require.NotNil(t, cInfo)
	assert.Equal(t, uint64(2), cInfo.CodeID)
	assert.Equal(t, anyAddress.String(), cInfo.Admin)
<<<<<<< HEAD
	assert.Equal(t, myTestLabel, cInfo.Label)
=======
	assert.Equal(t, myLabel, cInfo.Label)
>>>>>>> 1a91d7bd
	expHistory := []types.ContractCodeHistoryEntry{{
		Operation: types.ContractCodeHistoryOperationTypeInit,
		CodeID:    firstCodeID,
		Updated:   types.NewAbsoluteTxPosition(ctx),
	}, {
		Operation: types.ContractCodeHistoryOperationTypeMigrate,
		CodeID:    src.CodeID,
		Updated:   types.NewAbsoluteTxPosition(ctx),
		Msg:       src.Msg,
	}}
	assert.Equal(t, expHistory, wasmKeeper.GetContractHistory(ctx, contractAddr))
	// and events emitted
	require.Len(t, em.Events(), 2)
	assert.Equal(t, types.EventTypeMigrate, em.Events()[0].Type)
	require.Equal(t, types.EventTypeGovContractResult, em.Events()[1].Type)
	require.Len(t, em.Events()[1].Attributes, 1)
	assert.Equal(t, types.AttributeKeyResultDataHex, em.Events()[1].Attributes[0].Key)
}

func TestExecuteProposal(t *testing.T) {
	ctx, keepers := CreateTestInput(t, false, "staking")
	bankKeeper := keepers.BankKeeper

	exampleContract := InstantiateHackatomExampleContract(t, ctx, keepers)
	contractAddr := exampleContract.Contract

	// check balance
	bal := bankKeeper.GetBalance(ctx, contractAddr, "denom")
	require.Equal(t, bal.Amount, sdk.NewInt(100))

	releaseMsg := struct {
		Release struct{} `json:"release"`
	}{}
	releaseMsgBz, err := json.Marshal(releaseMsg)
	require.NoError(t, err)

	// try with runAs that doesn't have pemission
	badSrc := &types.ExecuteContractProposal{
		Title:       "First",
		Description: "Beneficiary has no permission to run",
		Contract:    contractAddr.String(),
		Msg:         releaseMsgBz,
		RunAs:       exampleContract.BeneficiaryAddr.String(),
	}

	// fails on store - this doesn't have permission
<<<<<<< HEAD
	govAuthority := keepers.AccountKeeper.GetModuleAddress(govtypes.ModuleName).String()
	msgServer := govkeeper.NewMsgServerImpl(keepers.GovKeeper)
	_, err = submitLegacyProposal(t, ctx, badSrc, exampleContract.BeneficiaryAddr.String(), govAuthority, msgServer)
=======
	_, err = govKeeper.SubmitProposal(ctx, &badSrc)
>>>>>>> 1a91d7bd
	require.Error(t, err)

	// balance should not change
	bal = bankKeeper.GetBalance(ctx, contractAddr, "denom")
	require.Equal(t, bal.Amount, sdk.NewInt(100))

	// try again with the proper run-as
	src := &types.ExecuteContractProposal{
		Title:       "Second",
		Description: "Verifier can execute",
		Contract:    contractAddr.String(),
		Msg:         releaseMsgBz,
		RunAs:       exampleContract.VerifierAddr.String(),
	}

	em := sdk.NewEventManager()
<<<<<<< HEAD
=======

	// when stored
	storedProposal, err := govKeeper.SubmitProposal(ctx, &src)
	require.NoError(t, err)
>>>>>>> 1a91d7bd

	// when
	mustSubmitAndExecuteLegacyProposal(t, ctx.WithEventManager(em), src, exampleContract.BeneficiaryAddr.String(), keepers)

	// balance should be empty (proper release)
	bal = bankKeeper.GetBalance(ctx, contractAddr, "denom")
	require.Equal(t, bal.Amount, sdk.NewInt(0))
}

func TestSudoProposal(t *testing.T) {
	ctx, keepers := CreateTestInput(t, false, "staking")
	bankKeeper := keepers.BankKeeper

	exampleContract := InstantiateHackatomExampleContract(t, ctx, keepers)
	contractAddr := exampleContract.Contract
	_, anyAddr := keyPubAddr()

	// check balance
	bal := bankKeeper.GetBalance(ctx, contractAddr, "denom")
	require.Equal(t, bal.Amount, sdk.NewInt(100))
	bal = bankKeeper.GetBalance(ctx, anyAddr, "denom")
	require.Equal(t, bal.Amount, sdk.NewInt(0))

	type StealMsg struct {
		Recipient string     `json:"recipient"`
		Amount    []sdk.Coin `json:"amount"`
	}
	stealMsg := struct {
		Steal StealMsg `json:"steal_funds"`
	}{Steal: StealMsg{
		Recipient: anyAddr.String(),
		Amount:    []sdk.Coin{sdk.NewInt64Coin("denom", 75)},
	}}
	stealMsgBz, err := json.Marshal(stealMsg)
	require.NoError(t, err)

	// sudo can do anything
	src := &types.SudoContractProposal{
		Title:       "Sudo",
		Description: "Steal funds for the verifier",
		Contract:    contractAddr.String(),
		Msg:         stealMsgBz,
	}

	em := sdk.NewEventManager()

	// when
	mustSubmitAndExecuteLegacyProposal(t, ctx.WithEventManager(em), src, exampleContract.BeneficiaryAddr.String(), keepers)

	// balance should be empty (and verifier richer)
	bal = bankKeeper.GetBalance(ctx, contractAddr, "denom")
	require.Equal(t, bal.Amount, sdk.NewInt(25))
	bal = bankKeeper.GetBalance(ctx, anyAddr, "denom")
	require.Equal(t, bal.Amount, sdk.NewInt(75))
}

func TestAdminProposals(t *testing.T) {
	var (
		otherAddress sdk.AccAddress = bytes.Repeat([]byte{0x2}, types.ContractAddrLen)
		contractAddr                = BuildContractAddressClassic(1, 1)
	)
	wasmCode, err := os.ReadFile("./testdata/hackatom.wasm")
	require.NoError(t, err)

	specs := map[string]struct {
		state       types.ContractInfo
		srcProposal v1beta1.Content
		expAdmin    sdk.AccAddress
	}{
		"update with different admin": {
			state: types.ContractInfoFixture(),
			srcProposal: &types.UpdateAdminProposal{
				Title:       "Foo",
				Description: "Bar",
				Contract:    contractAddr.String(),
				NewAdmin:    otherAddress.String(),
			},
			expAdmin: otherAddress,
		},
		"update with old admin empty": {
			state: types.ContractInfoFixture(func(info *types.ContractInfo) {
				info.Admin = ""
			}),
			srcProposal: &types.UpdateAdminProposal{
				Title:       "Foo",
				Description: "Bar",
				Contract:    contractAddr.String(),
				NewAdmin:    otherAddress.String(),
			},
			expAdmin: otherAddress,
		},
		"clear admin": {
			state: types.ContractInfoFixture(),
			srcProposal: &types.ClearAdminProposal{
				Title:       "Foo",
				Description: "Bar",
				Contract:    contractAddr.String(),
			},
			expAdmin: nil,
		},
		"clear with old admin empty": {
			state: types.ContractInfoFixture(func(info *types.ContractInfo) {
				info.Admin = ""
			}),
			srcProposal: &types.ClearAdminProposal{
				Title:       "Foo",
				Description: "Bar",
				Contract:    contractAddr.String(),
			},
			expAdmin: nil,
		},
	}
	for msg, spec := range specs {
		t.Run(msg, func(t *testing.T) {
			ctx, keepers := CreateTestInput(t, false, "staking")
			wasmKeeper := keepers.WasmKeeper
			err := wasmKeeper.SetParams(ctx, types.Params{
				CodeUploadAccess:             types.AllowNobody,
				InstantiateDefaultPermission: types.AccessTypeNobody,
			})
			require.NoError(t, err)

			codeInfo := types.CodeInfoFixture(types.WithSHA256CodeHash(wasmCode))
			require.NoError(t, wasmKeeper.importCode(ctx, 1, codeInfo, wasmCode))

			entries := []types.ContractCodeHistoryEntry{
				{
					Operation: types.ContractCodeHistoryOperationTypeInit,
					CodeID:    1,
					Updated:   spec.state.Created,
				},
			}

			require.NoError(t, wasmKeeper.importContract(ctx, contractAddr, &spec.state, []types.Model{}, entries))

			// when
			mustSubmitAndExecuteLegacyProposal(t, ctx, spec.srcProposal, otherAddress.String(), keepers)

			// then
			cInfo := wasmKeeper.GetContractInfo(ctx, contractAddr)
			require.NotNil(t, cInfo)
			assert.Equal(t, spec.expAdmin.String(), cInfo.Admin)
		})
	}
}

func TestPinCodesProposal(t *testing.T) {
	ctx, keepers := CreateTestInput(t, false, "staking")
	wasmKeeper := keepers.WasmKeeper

	mock := wasmtesting.MockWasmer{
		CreateFn:      wasmtesting.NoOpCreateFn,
		AnalyzeCodeFn: wasmtesting.WithoutIBCAnalyzeFn,
	}
	var (
		hackatom           = StoreHackatomExampleContract(t, ctx, keepers)
		hackatomDuplicate  = StoreHackatomExampleContract(t, ctx, keepers)
		otherContract      = StoreRandomContract(t, ctx, keepers, &mock)
		gotPinnedChecksums []wasmvm.Checksum
	)
	checksumCollector := func(checksum wasmvm.Checksum) error {
		gotPinnedChecksums = append(gotPinnedChecksums, checksum)
		return nil
	}
	specs := map[string]struct {
		srcCodeIDs []uint64
		mockFn     func(checksum wasmvm.Checksum) error
		expPinned  []wasmvm.Checksum
		expErr     bool
	}{
		"pin one": {
			srcCodeIDs: []uint64{hackatom.CodeID},
			mockFn:     checksumCollector,
		},
		"pin multiple": {
			srcCodeIDs: []uint64{hackatom.CodeID, otherContract.CodeID},
			mockFn:     checksumCollector,
		},
		"pin same code id": {
			srcCodeIDs: []uint64{hackatom.CodeID, hackatomDuplicate.CodeID},
			mockFn:     checksumCollector,
		},
		"pin non existing code id": {
			srcCodeIDs: []uint64{999},
			mockFn:     checksumCollector,
			expErr:     true,
		},
		"pin empty code id list": {
			srcCodeIDs: []uint64{},
			mockFn:     checksumCollector,
			expErr:     true,
		},
		"wasmvm failed with error": {
			srcCodeIDs: []uint64{hackatom.CodeID},
			mockFn: func(_ wasmvm.Checksum) error {
				return errors.New("test, ignore")
			},
			expErr: true,
		},
	}
	parentCtx := ctx
	for msg, spec := range specs {
		t.Run(msg, func(t *testing.T) {
			myActorAddress := RandomBech32AccountAddress(t)
			gotPinnedChecksums = nil
			ctx, _ := parentCtx.CacheContext()
			mock.PinFn = spec.mockFn
			proposal := &types.PinCodesProposal{
				Title:       "Foo",
				Description: "Bar",
				CodeIDs:     spec.srcCodeIDs,
			}

			govAuthority := keepers.AccountKeeper.GetModuleAddress(govtypes.ModuleName).String()
			msgServer := govkeeper.NewMsgServerImpl(keepers.GovKeeper)

			// when
			contentMsg, gotErr := submitLegacyProposal(t, ctx, proposal, myActorAddress, govAuthority, msgServer)
			if spec.expErr {
				require.Error(t, gotErr)
				return
			}
			require.NoError(t, gotErr)

			// and proposal execute
			_, err := msgServer.ExecLegacyContent(sdk.WrapSDKContext(ctx), v1.NewMsgExecLegacyContent(contentMsg.Content, govAuthority))
			require.NoError(t, err)

			// then
			for i := range spec.srcCodeIDs {
				c := wasmKeeper.GetCodeInfo(ctx, spec.srcCodeIDs[i])
				require.Equal(t, wasmvm.Checksum(c.CodeHash), gotPinnedChecksums[i])
			}
		})
	}
}

func TestUnpinCodesProposal(t *testing.T) {
	ctx, keepers := CreateTestInput(t, false, "staking")
	wasmKeeper := keepers.WasmKeeper

	mock := wasmtesting.MockWasmer{
		CreateFn:      wasmtesting.NoOpCreateFn,
		AnalyzeCodeFn: wasmtesting.WithoutIBCAnalyzeFn,
	}
	var (
		hackatom             = StoreHackatomExampleContract(t, ctx, keepers)
		hackatomDuplicate    = StoreHackatomExampleContract(t, ctx, keepers)
		otherContract        = StoreRandomContract(t, ctx, keepers, &mock)
		gotUnpinnedChecksums []wasmvm.Checksum
	)
	checksumCollector := func(checksum wasmvm.Checksum) error {
		gotUnpinnedChecksums = append(gotUnpinnedChecksums, checksum)
		return nil
	}
	specs := map[string]struct {
		srcCodeIDs  []uint64
		mockFn      func(checksum wasmvm.Checksum) error
		expUnpinned []wasmvm.Checksum
		expErr      bool
	}{
		"unpin one": {
			srcCodeIDs: []uint64{hackatom.CodeID},
			mockFn:     checksumCollector,
		},
		"unpin multiple": {
			srcCodeIDs: []uint64{hackatom.CodeID, otherContract.CodeID},
			mockFn:     checksumCollector,
		},
		"unpin same code id": {
			srcCodeIDs: []uint64{hackatom.CodeID, hackatomDuplicate.CodeID},
			mockFn:     checksumCollector,
		},
		"unpin non existing code id": {
			srcCodeIDs: []uint64{999},
			mockFn:     checksumCollector,
			expErr:     true,
		},
		"unpin empty code id list": {
			srcCodeIDs: []uint64{},
			mockFn:     checksumCollector,
			expErr:     true,
		},
		"wasmvm failed with error": {
			srcCodeIDs: []uint64{hackatom.CodeID},
			mockFn: func(_ wasmvm.Checksum) error {
				return errors.New("test, ignore")
			},
			expErr: true,
		},
	}
	parentCtx := ctx
	for msg, spec := range specs {
		t.Run(msg, func(t *testing.T) {
			gotUnpinnedChecksums = nil
			ctx, _ := parentCtx.CacheContext()
			mock.UnpinFn = spec.mockFn
			proposal := &types.UnpinCodesProposal{
				Title:       "Foo",
				Description: "Bar",
				CodeIDs:     spec.srcCodeIDs,
			}

			govAuthority := keepers.AccountKeeper.GetModuleAddress(govtypes.ModuleName).String()
			msgServer := govkeeper.NewMsgServerImpl(keepers.GovKeeper)

			// when
			contentMsg, gotErr := submitLegacyProposal(t, ctx, proposal, RandomBech32AccountAddress(t), govAuthority, msgServer)
			if spec.expErr {
				require.Error(t, gotErr)
				return
			}
			require.NoError(t, gotErr)

			// and proposal execute
			_, err := msgServer.ExecLegacyContent(sdk.WrapSDKContext(ctx), v1.NewMsgExecLegacyContent(contentMsg.Content, govAuthority))
			require.NoError(t, err)

			// then
			for i := range spec.srcCodeIDs {
				c := wasmKeeper.GetCodeInfo(ctx, spec.srcCodeIDs[i])
				require.Equal(t, wasmvm.Checksum(c.CodeHash), gotUnpinnedChecksums[i])
			}
		})
	}
}

func TestUpdateInstantiateConfigProposal(t *testing.T) {
	ctx, keepers := CreateTestInput(t, false, "staking")
	wasmKeeper := keepers.WasmKeeper

	mock := wasmtesting.MockWasmer{
		CreateFn:      wasmtesting.NoOpCreateFn,
		AnalyzeCodeFn: wasmtesting.WithoutIBCAnalyzeFn,
	}
	anyAddress, err := sdk.AccAddressFromBech32("cosmos100dejzacpanrldpjjwksjm62shqhyss44jf5xz")
	require.NoError(t, err)

	withAddressAccessConfig := types.AccessTypeAnyOfAddresses.With(anyAddress)
	var (
		nobody      = StoreRandomContractWithAccessConfig(t, ctx, keepers, &mock, &types.AllowNobody)
		everybody   = StoreRandomContractWithAccessConfig(t, ctx, keepers, &mock, &types.AllowEverybody)
		withAddress = StoreRandomContractWithAccessConfig(t, ctx, keepers, &mock, &withAddressAccessConfig)
	)

	specs := map[string]struct {
		accessConfigUpdates []types.AccessConfigUpdate
		expErr              bool
	}{
		"update one": {
			accessConfigUpdates: []types.AccessConfigUpdate{
				{CodeID: nobody.CodeID, InstantiatePermission: types.AllowEverybody},
			},
		},
		"update multiple": {
			accessConfigUpdates: []types.AccessConfigUpdate{
				{CodeID: everybody.CodeID, InstantiatePermission: types.AllowNobody},
				{CodeID: nobody.CodeID, InstantiatePermission: withAddressAccessConfig},
				{CodeID: withAddress.CodeID, InstantiatePermission: types.AllowEverybody},
			},
		},
		"update same code id": {
			accessConfigUpdates: []types.AccessConfigUpdate{
				{CodeID: everybody.CodeID, InstantiatePermission: types.AllowNobody},
				{CodeID: everybody.CodeID, InstantiatePermission: types.AllowEverybody},
			},
			expErr: true,
		},
		"update non existing code id": {
			accessConfigUpdates: []types.AccessConfigUpdate{
				{CodeID: 100, InstantiatePermission: types.AllowNobody},
				{CodeID: everybody.CodeID, InstantiatePermission: types.AllowEverybody},
			},
			expErr: true,
		},
		"update empty list": {
			accessConfigUpdates: make([]types.AccessConfigUpdate, 0),
			expErr:              true,
		},
	}
	parentCtx := ctx
	for msg, spec := range specs {
		t.Run(msg, func(t *testing.T) {
			ctx, _ := parentCtx.CacheContext()

			updates := make([]types.AccessConfigUpdate, 0)
			for _, cu := range spec.accessConfigUpdates {
				updates = append(updates, types.AccessConfigUpdate{
					CodeID:                cu.CodeID,
					InstantiatePermission: cu.InstantiatePermission,
				})
			}

			govAuthority := keepers.AccountKeeper.GetModuleAddress(govtypes.ModuleName).String()
			msgServer := govkeeper.NewMsgServerImpl(keepers.GovKeeper)
			proposal := &types.UpdateInstantiateConfigProposal{
				Title:               "Foo",
				Description:         "Bar",
				AccessConfigUpdates: updates,
			}

			// when
			contentMsg, gotErr := submitLegacyProposal(t, ctx, proposal, RandomBech32AccountAddress(t), govAuthority, msgServer)
			if spec.expErr {
				require.Error(t, gotErr)
				return
			}
			require.NoError(t, gotErr)

			// and proposal execute
			_, err := msgServer.ExecLegacyContent(sdk.WrapSDKContext(ctx), v1.NewMsgExecLegacyContent(contentMsg.Content, govAuthority))
			require.NoError(t, err)

			// then
			for i := range spec.accessConfigUpdates {
				c := wasmKeeper.GetCodeInfo(ctx, spec.accessConfigUpdates[i].CodeID)
				require.Equal(t, spec.accessConfigUpdates[i].InstantiatePermission, c.InstantiateConfig)
			}
		})
	}
}<|MERGE_RESOLUTION|>--- conflicted
+++ resolved
@@ -145,11 +145,7 @@
 		p.CodeID = firstCodeID
 		p.RunAs = oneAddress.String()
 		p.Admin = otherAddress.String()
-<<<<<<< HEAD
 		p.Label = myTestLabel
-=======
-		p.Label = myLabel
->>>>>>> 1a91d7bd
 	})
 	em := sdk.NewEventManager()
 
@@ -165,11 +161,7 @@
 	assert.Equal(t, uint64(1), cInfo.CodeID)
 	assert.Equal(t, oneAddress.String(), cInfo.Creator)
 	assert.Equal(t, otherAddress.String(), cInfo.Admin)
-<<<<<<< HEAD
 	assert.Equal(t, myTestLabel, cInfo.Label)
-=======
-	assert.Equal(t, myLabel, cInfo.Label)
->>>>>>> 1a91d7bd
 	expHistory := []types.ContractCodeHistoryEntry{{
 		Operation: types.ContractCodeHistoryOperationTypeInit,
 		CodeID:    src.CodeID,
@@ -264,7 +256,6 @@
 
 	var oneAddress sdk.AccAddress = bytes.Repeat([]byte{0x1}, types.ContractAddrLen)
 
-<<<<<<< HEAD
 	specs := map[string]struct {
 		srcAdmin string
 		expErr   bool
@@ -325,60 +316,6 @@
 			require.NotEmpty(t, em.Events()[2].Attributes[0])
 		})
 	}
-=======
-	// test invalid admin address
-	src := types.InstantiateContractProposalFixture(func(p *types.InstantiateContractProposal) {
-		p.CodeID = firstCodeID
-		p.RunAs = oneAddress.String()
-		p.Admin = "invalid"
-		p.Label = myLabel
-	})
-	_, err = govKeeper.SubmitProposal(ctx, src)
-	require.Error(t, err)
-
-	// test with no admin
-	src = types.InstantiateContractProposalFixture(func(p *types.InstantiateContractProposal) {
-		p.CodeID = firstCodeID
-		p.RunAs = oneAddress.String()
-		p.Admin = ""
-		p.Label = myLabel
-	})
-	em := sdk.NewEventManager()
-
-	// when stored
-	storedProposal, err := govKeeper.SubmitProposal(ctx, src)
-	require.NoError(t, err)
-
-	// and proposal execute
-	handler := govKeeper.Router().GetRoute(storedProposal.ProposalRoute())
-	err = handler(ctx.WithEventManager(em), storedProposal.GetContent())
-	require.NoError(t, err)
-
-	// then
-	contractAddr, err := sdk.AccAddressFromBech32("cosmos14hj2tavq8fpesdwxxcu44rty3hh90vhujrvcmstl4zr3txmfvw9s4hmalr")
-	require.NoError(t, err)
-
-	cInfo := wasmKeeper.GetContractInfo(ctx, contractAddr)
-	require.NotNil(t, cInfo)
-	assert.Equal(t, uint64(1), cInfo.CodeID)
-	assert.Equal(t, oneAddress.String(), cInfo.Creator)
-	assert.Equal(t, "", cInfo.Admin)
-	assert.Equal(t, myLabel, cInfo.Label)
-	expHistory := []types.ContractCodeHistoryEntry{{
-		Operation: types.ContractCodeHistoryOperationTypeInit,
-		CodeID:    src.CodeID,
-		Updated:   types.NewAbsoluteTxPosition(ctx),
-		Msg:       src.Msg,
-	}}
-	assert.Equal(t, expHistory, wasmKeeper.GetContractHistory(ctx, contractAddr))
-	// and event
-	require.Len(t, em.Events(), 3, "%#v", em.Events())
-	require.Equal(t, types.EventTypeInstantiate, em.Events()[0].Type)
-	require.Equal(t, types.WasmModuleEventType, em.Events()[1].Type)
-	require.Equal(t, types.EventTypeGovContractResult, em.Events()[2].Type)
-	require.Len(t, em.Events()[2].Attributes, 1)
-	require.NotEmpty(t, em.Events()[2].Attributes[0])
->>>>>>> 1a91d7bd
 }
 
 func TestStoreAndInstantiateContractProposal(t *testing.T) {
@@ -405,11 +342,7 @@
 		p.WASMByteCode = wasmCode
 		p.RunAs = oneAddress.String()
 		p.Admin = otherAddress.String()
-<<<<<<< HEAD
 		p.Label = myTestLabel
-=======
-		p.Label = myLabel
->>>>>>> 1a91d7bd
 		p.CodeHash = checksum
 	})
 	em := sdk.NewEventManager()
@@ -425,11 +358,7 @@
 	require.NotNil(t, cInfo)
 	assert.Equal(t, oneAddress.String(), cInfo.Creator)
 	assert.Equal(t, otherAddress.String(), cInfo.Admin)
-<<<<<<< HEAD
 	assert.Equal(t, myTestLabel, cInfo.Label)
-=======
-	assert.Equal(t, myLabel, cInfo.Label)
->>>>>>> 1a91d7bd
 	expHistory := []types.ContractCodeHistoryEntry{{
 		Operation: types.ContractCodeHistoryOperationTypeInit,
 		CodeID:    cInfo.CodeID,
@@ -471,11 +400,7 @@
 	)
 
 	contractInfo := types.ContractInfoFixture(func(c *types.ContractInfo) {
-<<<<<<< HEAD
 		c.Label = myTestLabel
-=======
-		c.Label = myLabel
->>>>>>> 1a91d7bd
 		c.Admin = anyAddress.String()
 		c.Created = types.NewAbsoluteTxPosition(ctx)
 	})
@@ -512,11 +437,7 @@
 	require.NotNil(t, cInfo)
 	assert.Equal(t, uint64(2), cInfo.CodeID)
 	assert.Equal(t, anyAddress.String(), cInfo.Admin)
-<<<<<<< HEAD
 	assert.Equal(t, myTestLabel, cInfo.Label)
-=======
-	assert.Equal(t, myLabel, cInfo.Label)
->>>>>>> 1a91d7bd
 	expHistory := []types.ContractCodeHistoryEntry{{
 		Operation: types.ContractCodeHistoryOperationTypeInit,
 		CodeID:    firstCodeID,
@@ -563,13 +484,9 @@
 	}
 
 	// fails on store - this doesn't have permission
-<<<<<<< HEAD
 	govAuthority := keepers.AccountKeeper.GetModuleAddress(govtypes.ModuleName).String()
 	msgServer := govkeeper.NewMsgServerImpl(keepers.GovKeeper)
 	_, err = submitLegacyProposal(t, ctx, badSrc, exampleContract.BeneficiaryAddr.String(), govAuthority, msgServer)
-=======
-	_, err = govKeeper.SubmitProposal(ctx, &badSrc)
->>>>>>> 1a91d7bd
 	require.Error(t, err)
 
 	// balance should not change
@@ -586,13 +503,6 @@
 	}
 
 	em := sdk.NewEventManager()
-<<<<<<< HEAD
-=======
-
-	// when stored
-	storedProposal, err := govKeeper.SubmitProposal(ctx, &src)
-	require.NoError(t, err)
->>>>>>> 1a91d7bd
 
 	// when
 	mustSubmitAndExecuteLegacyProposal(t, ctx.WithEventManager(em), src, exampleContract.BeneficiaryAddr.String(), keepers)
