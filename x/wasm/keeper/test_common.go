package keeper

import (
	"bytes"
	"encoding/binary"
	"encoding/json"
	"fmt"
	"os"
	"testing"
	"time"

	"github.com/cometbft/cometbft/crypto"
	"github.com/cometbft/cometbft/crypto/ed25519"
	"github.com/cometbft/cometbft/libs/rand"
	tmproto "github.com/cometbft/cometbft/proto/tendermint/types"
	dbm "github.com/cosmos/cosmos-db"
	"github.com/cosmos/ibc-go/modules/capability"
	capabilitykeeper "github.com/cosmos/ibc-go/modules/capability/keeper"
	capabilitytypes "github.com/cosmos/ibc-go/modules/capability/types"
	icacontrollertypes "github.com/cosmos/ibc-go/v7/modules/apps/27-interchain-accounts/controller/types"
	icahosttypes "github.com/cosmos/ibc-go/v7/modules/apps/27-interchain-accounts/host/types"
	"github.com/cosmos/ibc-go/v7/modules/apps/transfer"
	ibctransfertypes "github.com/cosmos/ibc-go/v7/modules/apps/transfer/types"
	ibc "github.com/cosmos/ibc-go/v7/modules/core"
	ibcexported "github.com/cosmos/ibc-go/v7/modules/core/exported"
	ibckeeper "github.com/cosmos/ibc-go/v7/modules/core/keeper"
	"github.com/stretchr/testify/require"

	errorsmod "cosmossdk.io/errors"
	"cosmossdk.io/log"
	sdkmath "cosmossdk.io/math"
	"cosmossdk.io/store"
	storemetrics "cosmossdk.io/store/metrics"
	storetypes "cosmossdk.io/store/types"
	"cosmossdk.io/x/evidence"
	evidencetypes "cosmossdk.io/x/evidence/types"
	"cosmossdk.io/x/feegrant"
	"cosmossdk.io/x/upgrade"
	upgradekeeper "cosmossdk.io/x/upgrade/keeper"
	upgradetypes "cosmossdk.io/x/upgrade/types"

	"github.com/cosmos/cosmos-sdk/baseapp"
	"github.com/cosmos/cosmos-sdk/codec"
	"github.com/cosmos/cosmos-sdk/runtime"
	"github.com/cosmos/cosmos-sdk/std"
	sdk "github.com/cosmos/cosmos-sdk/types"
	"github.com/cosmos/cosmos-sdk/types/address"
	sdkerrors "github.com/cosmos/cosmos-sdk/types/errors"
	"github.com/cosmos/cosmos-sdk/types/module"
	"github.com/cosmos/cosmos-sdk/x/auth"
	authcodec "github.com/cosmos/cosmos-sdk/x/auth/codec"
	authkeeper "github.com/cosmos/cosmos-sdk/x/auth/keeper"
	authtypes "github.com/cosmos/cosmos-sdk/x/auth/types"
	"github.com/cosmos/cosmos-sdk/x/auth/vesting"
	authzkeeper "github.com/cosmos/cosmos-sdk/x/authz/keeper"
	"github.com/cosmos/cosmos-sdk/x/bank"
	bankkeeper "github.com/cosmos/cosmos-sdk/x/bank/keeper"
	banktypes "github.com/cosmos/cosmos-sdk/x/bank/types"
	"github.com/cosmos/cosmos-sdk/x/crisis"
	crisistypes "github.com/cosmos/cosmos-sdk/x/crisis/types"
	"github.com/cosmos/cosmos-sdk/x/distribution"
	distributionkeeper "github.com/cosmos/cosmos-sdk/x/distribution/keeper"
	distributiontypes "github.com/cosmos/cosmos-sdk/x/distribution/types"
	"github.com/cosmos/cosmos-sdk/x/gov"
	govclient "github.com/cosmos/cosmos-sdk/x/gov/client"
	govkeeper "github.com/cosmos/cosmos-sdk/x/gov/keeper"
	govtypes "github.com/cosmos/cosmos-sdk/x/gov/types"
	govv1 "github.com/cosmos/cosmos-sdk/x/gov/types/v1"
	govv1beta1 "github.com/cosmos/cosmos-sdk/x/gov/types/v1beta1"
	"github.com/cosmos/cosmos-sdk/x/mint"
	minttypes "github.com/cosmos/cosmos-sdk/x/mint/types"
	"github.com/cosmos/cosmos-sdk/x/params"
	paramsclient "github.com/cosmos/cosmos-sdk/x/params/client"
	paramskeeper "github.com/cosmos/cosmos-sdk/x/params/keeper"
	paramstypes "github.com/cosmos/cosmos-sdk/x/params/types"
	paramproposal "github.com/cosmos/cosmos-sdk/x/params/types/proposal"
	"github.com/cosmos/cosmos-sdk/x/slashing"
	slashingtypes "github.com/cosmos/cosmos-sdk/x/slashing/types"
	"github.com/cosmos/cosmos-sdk/x/staking"
	stakingkeeper "github.com/cosmos/cosmos-sdk/x/staking/keeper"
	stakingtypes "github.com/cosmos/cosmos-sdk/x/staking/types"

	wasmappparams "github.com/CosmWasm/wasmd/app/params"
	"github.com/CosmWasm/wasmd/x/wasm/keeper/testdata"
	"github.com/CosmWasm/wasmd/x/wasm/keeper/wasmtesting"
	"github.com/CosmWasm/wasmd/x/wasm/types"
)

var moduleBasics = module.NewBasicManager(
	auth.AppModuleBasic{},
	bank.AppModuleBasic{},
	capability.AppModuleBasic{},
	staking.AppModuleBasic{},
	mint.AppModuleBasic{},
	distribution.AppModuleBasic{},
	gov.NewAppModuleBasic([]govclient.ProposalHandler{
		paramsclient.ProposalHandler,
		// upgradeclient.LegacyProposalHandler,
		// upgradeclient.LegacyCancelProposalHandler,
	}),
	params.AppModuleBasic{},
	crisis.AppModuleBasic{},
	slashing.AppModuleBasic{},
	ibc.AppModuleBasic{},
	upgrade.AppModuleBasic{},
	evidence.AppModuleBasic{},
	transfer.AppModuleBasic{},
	vesting.AppModuleBasic{},
)

func MakeTestCodec(tb testing.TB) codec.Codec {
	tb.Helper()
<<<<<<< HEAD
=======

>>>>>>> 2161113c
	return MakeEncodingConfig(tb).Codec
}

func MakeEncodingConfig(_ testing.TB) wasmappparams.EncodingConfig {
	encodingConfig := wasmappparams.MakeEncodingConfig()
	amino := encodingConfig.Amino
	interfaceRegistry := encodingConfig.InterfaceRegistry

	std.RegisterInterfaces(interfaceRegistry)
	std.RegisterLegacyAminoCodec(amino)

	moduleBasics.RegisterLegacyAminoCodec(amino)
	moduleBasics.RegisterInterfaces(interfaceRegistry)
	// add wasmd types
	types.RegisterInterfaces(interfaceRegistry)
	types.RegisterLegacyAminoCodec(amino)

	return encodingConfig
}

var TestingStakeParams = stakingtypes.Params{
	UnbondingTime:     100,
	MaxValidators:     10,
	MaxEntries:        10,
	HistoricalEntries: 10,
	BondDenom:         "stake",
	MinCommissionRate: stakingtypes.DefaultMinCommissionRate,
}

type TestFaucet struct {
	t                testing.TB
	bankKeeper       bankkeeper.Keeper
	sender           sdk.AccAddress
	balance          sdk.Coins
	minterModuleName string
}

func NewTestFaucet(tb testing.TB, ctx sdk.Context, bankKeeper bankkeeper.Keeper, minterModuleName string, initialAmount ...sdk.Coin) *TestFaucet {
	tb.Helper()
<<<<<<< HEAD

=======
>>>>>>> 2161113c
	require.NotEmpty(tb, initialAmount)
	r := &TestFaucet{t: tb, bankKeeper: bankKeeper, minterModuleName: minterModuleName}
	_, addr := keyPubAddr()
	r.sender = addr
	r.Mint(ctx, addr, initialAmount...)
	r.balance = initialAmount
	return r
}

func (f *TestFaucet) Mint(parentCtx sdk.Context, addr sdk.AccAddress, amounts ...sdk.Coin) {
	require.NotEmpty(f.t, amounts)
	ctx := parentCtx.WithEventManager(sdk.NewEventManager()) // discard all faucet related events
	err := f.bankKeeper.MintCoins(ctx, f.minterModuleName, amounts)
	require.NoError(f.t, err)
	err = f.bankKeeper.SendCoinsFromModuleToAccount(ctx, f.minterModuleName, addr, amounts)
	require.NoError(f.t, err)
	f.balance = f.balance.Add(amounts...)
}

func (f *TestFaucet) Fund(parentCtx sdk.Context, receiver sdk.AccAddress, amounts ...sdk.Coin) {
	require.NotEmpty(f.t, amounts)
	// ensure faucet is always filled
	if !f.balance.IsAllGTE(amounts) {
		f.Mint(parentCtx, f.sender, amounts...)
	}
	ctx := parentCtx.WithEventManager(sdk.NewEventManager()) // discard all faucet related events
	err := f.bankKeeper.SendCoins(ctx, f.sender, receiver, amounts)
	require.NoError(f.t, err)
	f.balance = f.balance.Sub(amounts...)
}

func (f *TestFaucet) NewFundedRandomAccount(ctx sdk.Context, amounts ...sdk.Coin) sdk.AccAddress {
	_, addr := keyPubAddr()
	f.Fund(ctx, addr, amounts...)
	return addr
}

type TestKeepers struct {
	AccountKeeper    authkeeper.AccountKeeper
	StakingKeeper    *stakingkeeper.Keeper
	DistKeeper       distributionkeeper.Keeper
	BankKeeper       bankkeeper.Keeper
	GovKeeper        *govkeeper.Keeper
	ContractKeeper   types.ContractOpsKeeper
	WasmKeeper       *Keeper
	IBCKeeper        *ibckeeper.Keeper
	Router           MessageRouter
	EncodingConfig   wasmappparams.EncodingConfig
	Faucet           *TestFaucet
	MultiStore       storetypes.CommitMultiStore
	ScopedWasmKeeper capabilitykeeper.ScopedKeeper
	WasmStoreKey     *storetypes.KVStoreKey
}

// CreateDefaultTestInput common settings for CreateTestInput
func CreateDefaultTestInput(tb testing.TB) (sdk.Context, TestKeepers) {
	tb.Helper()
<<<<<<< HEAD

=======
>>>>>>> 2161113c
	return CreateTestInput(tb, false, "staking")
}

// CreateTestInput encoders can be nil to accept the defaults, or set it to override some of the message handlers (like default)
func CreateTestInput(tb testing.TB, isCheckTx bool, availableCapabilities string, opts ...Option) (sdk.Context, TestKeepers) {
	tb.Helper()
<<<<<<< HEAD

=======
>>>>>>> 2161113c
	// Load default wasm config
	return createTestInput(tb, isCheckTx, availableCapabilities, types.DefaultWasmConfig(), dbm.NewMemDB(), opts...)
}

// encoders can be nil to accept the defaults, or set it to override some of the message handlers (like default)
func createTestInput(
	tb testing.TB,
	isCheckTx bool,
	availableCapabilities string,
	wasmConfig types.WasmConfig,
	db dbm.DB,
	opts ...Option,
) (sdk.Context, TestKeepers) {
	tb.Helper()
<<<<<<< HEAD

=======
>>>>>>> 2161113c
	tempDir := tb.TempDir()

	keys := storetypes.NewKVStoreKeys(
		authtypes.StoreKey, banktypes.StoreKey, stakingtypes.StoreKey,
		minttypes.StoreKey, distributiontypes.StoreKey, slashingtypes.StoreKey,
		govtypes.StoreKey, paramstypes.StoreKey, ibcexported.StoreKey, upgradetypes.StoreKey,
		evidencetypes.StoreKey, ibctransfertypes.StoreKey,
		capabilitytypes.StoreKey, feegrant.StoreKey, authzkeeper.StoreKey,
		types.StoreKey,
	)
	logger := log.NewTestLogger(tb)
<<<<<<< HEAD

=======
>>>>>>> 2161113c
	ms := store.NewCommitMultiStore(db, logger, storemetrics.NewNoOpMetrics())
	for _, v := range keys {
		ms.MountStoreWithDB(v, storetypes.StoreTypeIAVL, db)
	}
	tkeys := storetypes.NewTransientStoreKeys(paramstypes.TStoreKey)
	for _, v := range tkeys {
		ms.MountStoreWithDB(v, storetypes.StoreTypeTransient, db)
	}

	memKeys := storetypes.NewMemoryStoreKeys(capabilitytypes.MemStoreKey)
	for _, v := range memKeys {
		ms.MountStoreWithDB(v, storetypes.StoreTypeMemory, db)
	}

	require.NoError(tb, ms.LoadLatestVersion())

	ctx := sdk.NewContext(ms, tmproto.Header{
		Height: 1234567,
		Time:   time.Date(2020, time.April, 22, 12, 0, 0, 0, time.UTC),
	}, isCheckTx, log.NewNopLogger())
	ctx = types.WithTXCounter(ctx, 0)

	encodingConfig := MakeEncodingConfig(tb)
	appCodec, legacyAmino := encodingConfig.Codec, encodingConfig.Amino

	paramsKeeper := paramskeeper.NewKeeper(
		appCodec,
		legacyAmino,
		keys[paramstypes.StoreKey],
		tkeys[paramstypes.StoreKey],
	)
	for _, m := range []string{
		authtypes.ModuleName,
		banktypes.ModuleName,
		stakingtypes.ModuleName,
		minttypes.ModuleName,
		distributiontypes.ModuleName,
		slashingtypes.ModuleName,
		crisistypes.ModuleName,
		ibctransfertypes.ModuleName,
		capabilitytypes.ModuleName,
		ibcexported.ModuleName,
		govtypes.ModuleName,
		types.ModuleName,
	} {
		paramsKeeper.Subspace(m)
	}
	subspace := func(m string) paramstypes.Subspace {
		r, ok := paramsKeeper.GetSubspace(m)
		require.True(tb, ok)

		var keyTable paramstypes.KeyTable
		switch r.Name() {
		case authtypes.ModuleName:
			keyTable = authtypes.ParamKeyTable() //nolint:staticcheck
		case banktypes.ModuleName:
			keyTable = banktypes.ParamKeyTable() //nolint:staticcheck
		case stakingtypes.ModuleName:
			keyTable = stakingtypes.ParamKeyTable() //nolint:staticcheck
		case minttypes.ModuleName:
			keyTable = minttypes.ParamKeyTable() //nolint:staticcheck
		case distributiontypes.ModuleName:
			keyTable = distributiontypes.ParamKeyTable() //nolint:staticcheck
		case slashingtypes.ModuleName:
			keyTable = slashingtypes.ParamKeyTable() //nolint:staticcheck
		case govtypes.ModuleName:
			keyTable = govv1.ParamKeyTable() //nolint:staticcheck
		case crisistypes.ModuleName:
			keyTable = crisistypes.ParamKeyTable() //nolint:staticcheck
			// ibc types
		case ibctransfertypes.ModuleName:
			keyTable = ibctransfertypes.ParamKeyTable()
		case icahosttypes.SubModuleName:
			keyTable = icahosttypes.ParamKeyTable()
		case icacontrollertypes.SubModuleName:
			keyTable = icacontrollertypes.ParamKeyTable()
			// wasm
		case types.ModuleName:
			keyTable = types.ParamKeyTable() //nolint:staticcheck
		default:
			return r
		}

		if !r.HasKeyTable() {
			r = r.WithKeyTable(keyTable)
		}
		return r
	}
	maccPerms := map[string][]string{ // module account permissions
		authtypes.FeeCollectorName:     nil,
		distributiontypes.ModuleName:   nil,
		minttypes.ModuleName:           {authtypes.Minter},
		stakingtypes.BondedPoolName:    {authtypes.Burner, authtypes.Staking},
		stakingtypes.NotBondedPoolName: {authtypes.Burner, authtypes.Staking},
		govtypes.ModuleName:            {authtypes.Burner},
		ibctransfertypes.ModuleName:    {authtypes.Minter, authtypes.Burner},
		types.ModuleName:               {authtypes.Burner},
	}

	accountKeeper := authkeeper.NewAccountKeeper(
		appCodec,
		runtime.NewKVStoreService(keys[authtypes.StoreKey]),
		authtypes.ProtoBaseAccount,
		maccPerms,
		authcodec.NewBech32Codec(sdk.Bech32MainPrefix),
		sdk.Bech32MainPrefix,
		authtypes.NewModuleAddress(govtypes.ModuleName).String(),
	)
	blockedAddrs := make(map[string]bool)
	for acc := range maccPerms {
		blockedAddrs[authtypes.NewModuleAddress(acc).String()] = true
	}
	require.NoError(tb, accountKeeper.Params.Set(ctx, authtypes.DefaultParams()))

	bankKeeper := bankkeeper.NewBaseKeeper(
		appCodec,
		runtime.NewKVStoreService(keys[banktypes.StoreKey]),
		accountKeeper,
		blockedAddrs,
		authtypes.NewModuleAddress(banktypes.ModuleName).String(),
		logger,
	)
	require.NoError(tb, bankKeeper.SetParams(ctx, banktypes.DefaultParams()))

	stakingKeeper := stakingkeeper.NewKeeper(
		appCodec,
		runtime.NewKVStoreService(keys[stakingtypes.StoreKey]),
		accountKeeper,
		bankKeeper,
		authtypes.NewModuleAddress(stakingtypes.ModuleName).String(),
		authcodec.NewBech32Codec(sdk.GetConfig().GetBech32ValidatorAddrPrefix()),
		authcodec.NewBech32Codec(sdk.GetConfig().GetBech32ConsensusAddrPrefix()),
	)
	stakingtypes.DefaultParams()
	require.NoError(tb, stakingKeeper.SetParams(ctx, TestingStakeParams))

	distKeeper := distributionkeeper.NewKeeper(
		appCodec,
		runtime.NewKVStoreService(keys[distributiontypes.StoreKey]),
		accountKeeper,
		bankKeeper,
		stakingKeeper,
		authtypes.FeeCollectorName,
		authtypes.NewModuleAddress(distributiontypes.ModuleName).String(),
	)
	require.NoError(tb, distKeeper.Params.Set(ctx, distributiontypes.DefaultParams()))
	require.NoError(tb, distKeeper.FeePool.Set(ctx, distributiontypes.InitialFeePool()))
	stakingKeeper.SetHooks(distKeeper.Hooks())

	upgradeKeeper := upgradekeeper.NewKeeper(
		map[int64]bool{},
		runtime.NewKVStoreService(keys[upgradetypes.StoreKey]),
		appCodec,
		tempDir,
		nil,
		authtypes.NewModuleAddress(upgradetypes.ModuleName).String(),
	)

	faucet := NewTestFaucet(tb, ctx, bankKeeper, minttypes.ModuleName, sdk.NewCoin("stake", sdkmath.NewInt(100_000_000_000)))

	// set some funds ot pay out validatores, based on code from:
	// https://github.com/cosmos/cosmos-sdk/blob/fea231556aee4d549d7551a6190389c4328194eb/x/distribution/keeper/keeper_test.go#L50-L57
	distrAcc := distKeeper.GetDistributionAccount(ctx)
	faucet.Fund(ctx, distrAcc.GetAddress(), sdk.NewCoin("stake", sdkmath.NewInt(2000000)))
	accountKeeper.SetModuleAccount(ctx, distrAcc)

	capabilityKeeper := capabilitykeeper.NewKeeper(
		appCodec,
		keys[capabilitytypes.StoreKey],
		memKeys[capabilitytypes.MemStoreKey],
	)
	scopedIBCKeeper := capabilityKeeper.ScopeToModule(ibcexported.ModuleName)
	scopedWasmKeeper := capabilityKeeper.ScopeToModule(types.ModuleName)

	ibcKeeper := ibckeeper.NewKeeper(
		appCodec,
		keys[ibcexported.StoreKey],
		subspace(ibcexported.ModuleName),
		stakingKeeper,
		upgradeKeeper,
		scopedIBCKeeper,
		authtypes.NewModuleAddress(govtypes.ModuleName).String(),
	)
	querier := baseapp.NewGRPCQueryRouter()
	querier.SetInterfaceRegistry(encodingConfig.InterfaceRegistry)
	msgRouter := baseapp.NewMsgServiceRouter()
	msgRouter.SetInterfaceRegistry(encodingConfig.InterfaceRegistry)

	cfg := sdk.GetConfig()
	cfg.SetAddressVerifier(types.VerifyAddressLen())

	keeper := NewKeeper(
		appCodec,
		runtime.NewKVStoreService(keys[types.StoreKey]),
		accountKeeper,
		bankKeeper,
		stakingKeeper,
		distributionkeeper.NewQuerier(distKeeper),
		ibcKeeper.ChannelKeeper, // ICS4Wrapper
		ibcKeeper.ChannelKeeper,
		&ibcKeeper.PortKeeper,
		scopedWasmKeeper,
		wasmtesting.MockIBCTransferKeeper{},
		msgRouter,
		querier,
		tempDir,
		wasmConfig,
		availableCapabilities,
		authtypes.NewModuleAddress(govtypes.ModuleName).String(),
		opts...,
	)
	require.NoError(tb, keeper.SetParams(ctx, types.DefaultParams()))

	// add wasm handler so we can loop-back (contracts calling contracts)
	contractKeeper := NewDefaultPermissionKeeper(&keeper)

	govRouter := govv1beta1.NewRouter().
		AddRoute(govtypes.RouterKey, govv1beta1.ProposalHandler).
		AddRoute(paramproposal.RouterKey, params.NewParamChangeProposalHandler(paramsKeeper)).
		AddRoute(types.RouterKey, NewWasmProposalHandler(&keeper, types.EnableAllProposals))

	govKeeper := govkeeper.NewKeeper(
		appCodec,
		runtime.NewKVStoreService(keys[govtypes.StoreKey]),
		accountKeeper,
		bankKeeper,
		stakingKeeper,
		distKeeper,
		msgRouter,
		govtypes.DefaultConfig(),
		authtypes.NewModuleAddress(govtypes.ModuleName).String(),
	)
	require.NoError(tb, govKeeper.Params.Set(ctx, govv1.DefaultParams()))
	govKeeper.SetLegacyRouter(govRouter)

	am := module.NewManager( // minimal module set that we use for message/ query tests
		bank.NewAppModule(appCodec, bankKeeper, accountKeeper, subspace(banktypes.ModuleName)),
		staking.NewAppModule(appCodec, stakingKeeper, accountKeeper, bankKeeper, subspace(stakingtypes.ModuleName)),
		distribution.NewAppModule(appCodec, distKeeper, accountKeeper, bankKeeper, stakingKeeper, subspace(distributiontypes.ModuleName)),
		gov.NewAppModule(appCodec, govKeeper, accountKeeper, bankKeeper, subspace(govtypes.ModuleName)),
	)
	am.RegisterServices(module.NewConfigurator(appCodec, msgRouter, querier)) //nolint:errcheck
	types.RegisterMsgServer(msgRouter, NewMsgServerImpl(&keeper))
	types.RegisterQueryServer(querier, NewGrpcQuerier(appCodec, runtime.NewKVStoreService(keys[types.ModuleName]), keeper, keeper.queryGasLimit))

	keepers := TestKeepers{
		AccountKeeper:    accountKeeper,
		StakingKeeper:    stakingKeeper,
		DistKeeper:       distKeeper,
		ContractKeeper:   contractKeeper,
		WasmKeeper:       &keeper,
		BankKeeper:       bankKeeper,
		GovKeeper:        govKeeper,
		IBCKeeper:        ibcKeeper,
		Router:           msgRouter,
		EncodingConfig:   encodingConfig,
		Faucet:           faucet,
		MultiStore:       ms,
		ScopedWasmKeeper: scopedWasmKeeper,
		WasmStoreKey:     keys[types.StoreKey],
	}
	return ctx, keepers
}

// TestHandler returns a wasm handler for tests (to avoid circular imports)
func TestHandler(k types.ContractOpsKeeper) MessageRouter {
	return MessageRouterFunc(func(ctx sdk.Context, msg sdk.Msg) (*sdk.Result, error) {
		ctx = ctx.WithEventManager(sdk.NewEventManager())
		switch msg := msg.(type) {
		case *types.MsgStoreCode:
			return handleStoreCode(ctx, k, msg)
		case *types.MsgInstantiateContract:
			return handleInstantiate(ctx, k, msg)
		case *types.MsgExecuteContract:
			return handleExecute(ctx, k, msg)
		default:
			errMsg := fmt.Sprintf("unrecognized wasm message type: %T", msg)
			return nil, errorsmod.Wrap(sdkerrors.ErrUnknownRequest, errMsg)
		}
	})
}

var _ MessageRouter = MessageRouterFunc(nil)

type MessageRouterFunc func(ctx sdk.Context, req sdk.Msg) (*sdk.Result, error)

func (m MessageRouterFunc) Handler(_ sdk.Msg) baseapp.MsgServiceHandler {
	return m
}

func handleStoreCode(ctx sdk.Context, k types.ContractOpsKeeper, msg *types.MsgStoreCode) (*sdk.Result, error) {
	senderAddr, err := sdk.AccAddressFromBech32(msg.Sender)
	if err != nil {
		return nil, errorsmod.Wrap(err, "sender")
	}
	codeID, _, err := k.Create(ctx, senderAddr, msg.WASMByteCode, msg.InstantiatePermission)
	if err != nil {
		return nil, err
	}

	return &sdk.Result{
		Data:   []byte(fmt.Sprintf("%d", codeID)),
		Events: ctx.EventManager().ABCIEvents(),
	}, nil
}

func handleInstantiate(ctx sdk.Context, k types.ContractOpsKeeper, msg *types.MsgInstantiateContract) (*sdk.Result, error) {
	senderAddr, err := sdk.AccAddressFromBech32(msg.Sender)
	if err != nil {
		return nil, errorsmod.Wrap(err, "sender")
	}
	var adminAddr sdk.AccAddress
	if msg.Admin != "" {
		if adminAddr, err = sdk.AccAddressFromBech32(msg.Admin); err != nil {
			return nil, errorsmod.Wrap(err, "admin")
		}
	}

	contractAddr, _, err := k.Instantiate(ctx, msg.CodeID, senderAddr, adminAddr, msg.Msg, msg.Label, msg.Funds)
	if err != nil {
		return nil, err
	}

	return &sdk.Result{
		Data:   contractAddr,
		Events: ctx.EventManager().Events().ToABCIEvents(),
	}, nil
}

func handleExecute(ctx sdk.Context, k types.ContractOpsKeeper, msg *types.MsgExecuteContract) (*sdk.Result, error) {
	senderAddr, err := sdk.AccAddressFromBech32(msg.Sender)
	if err != nil {
		return nil, errorsmod.Wrap(err, "sender")
	}
	contractAddr, err := sdk.AccAddressFromBech32(msg.Contract)
	if err != nil {
		return nil, errorsmod.Wrap(err, "admin")
	}
	data, err := k.Execute(ctx, contractAddr, senderAddr, msg.Msg, msg.Funds)
	if err != nil {
		return nil, err
	}

	return &sdk.Result{
		Data:   data,
		Events: ctx.EventManager().Events().ToABCIEvents(),
	}, nil
}

func RandomAccountAddress(_ testing.TB) sdk.AccAddress {
	_, addr := keyPubAddr()
	return addr
}

// DeterministicAccountAddress  creates a test address with v repeated to valid address size
func DeterministicAccountAddress(_ testing.TB, v byte) sdk.AccAddress {
	return bytes.Repeat([]byte{v}, address.Len)
}

func RandomBech32AccountAddress(tb testing.TB) string {
	tb.Helper()
<<<<<<< HEAD

=======
>>>>>>> 2161113c
	return RandomAccountAddress(tb).String()
}

type ExampleContract struct {
	InitialAmount sdk.Coins
	Creator       crypto.PrivKey
	CreatorAddr   sdk.AccAddress
	CodeID        uint64
	Checksum      []byte
}

func StoreHackatomExampleContract(tb testing.TB, ctx sdk.Context, keepers TestKeepers) ExampleContract {
	tb.Helper()
<<<<<<< HEAD

=======
>>>>>>> 2161113c
	return StoreExampleContractWasm(tb, ctx, keepers, testdata.HackatomContractWasm())
}

func StoreBurnerExampleContract(tb testing.TB, ctx sdk.Context, keepers TestKeepers) ExampleContract {
	tb.Helper()
<<<<<<< HEAD

=======
>>>>>>> 2161113c
	return StoreExampleContractWasm(tb, ctx, keepers, testdata.BurnerContractWasm())
}

func StoreIBCReflectContract(tb testing.TB, ctx sdk.Context, keepers TestKeepers) ExampleContract {
	tb.Helper()
<<<<<<< HEAD

=======
>>>>>>> 2161113c
	return StoreExampleContractWasm(tb, ctx, keepers, testdata.IBCReflectContractWasm())
}

func StoreReflectContract(tb testing.TB, ctx sdk.Context, keepers TestKeepers) ExampleContract {
	tb.Helper()
<<<<<<< HEAD

=======
>>>>>>> 2161113c
	return StoreExampleContractWasm(tb, ctx, keepers, testdata.ReflectContractWasm())
}

func StoreExampleContract(tb testing.TB, ctx sdk.Context, keepers TestKeepers, wasmFile string) ExampleContract {
	tb.Helper()
<<<<<<< HEAD

=======
>>>>>>> 2161113c
	wasmCode, err := os.ReadFile(wasmFile)
	require.NoError(tb, err)
	return StoreExampleContractWasm(tb, ctx, keepers, wasmCode)
}

func StoreExampleContractWasm(tb testing.TB, ctx sdk.Context, keepers TestKeepers, wasmCode []byte) ExampleContract {
	tb.Helper()
<<<<<<< HEAD

=======
>>>>>>> 2161113c
	anyAmount := sdk.NewCoins(sdk.NewInt64Coin("denom", 1000))
	creator, creatorAddr := keyPubAddr()
	fundAccounts(tb, ctx, keepers.AccountKeeper, keepers.BankKeeper, creatorAddr, anyAmount)

	codeID, _, err := keepers.ContractKeeper.Create(ctx, creatorAddr, wasmCode, nil)
	require.NoError(tb, err)
	hash := keepers.WasmKeeper.GetCodeInfo(ctx, codeID).CodeHash
	return ExampleContract{anyAmount, creator, creatorAddr, codeID, hash}
}

var wasmIdent = []byte("\x00\x61\x73\x6D")

type ExampleContractInstance struct {
	ExampleContract
	Contract sdk.AccAddress
}

// SeedNewContractInstance sets the mock wasmerEngine in keeper and calls store + instantiate to init the contract's metadata
func SeedNewContractInstance(tb testing.TB, ctx sdk.Context, keepers TestKeepers, mock types.WasmerEngine) ExampleContractInstance {
	tb.Helper()
	exampleContract := StoreRandomContract(tb, ctx, keepers, mock)
	contractAddr, _, err := keepers.ContractKeeper.Instantiate(ctx, exampleContract.CodeID, exampleContract.CreatorAddr, exampleContract.CreatorAddr, []byte(`{}`), "", nil)
	require.NoError(tb, err)
	return ExampleContractInstance{
		ExampleContract: exampleContract,
		Contract:        contractAddr,
	}
}

// StoreRandomContract sets the mock wasmerEngine in keeper and calls store
func StoreRandomContract(tb testing.TB, ctx sdk.Context, keepers TestKeepers, mock types.WasmerEngine) ExampleContract {
	tb.Helper()
	return StoreRandomContractWithAccessConfig(tb, ctx, keepers, mock, nil)
}

func StoreRandomContractWithAccessConfig(
	tb testing.TB, ctx sdk.Context,
	keepers TestKeepers,
	mock types.WasmerEngine,
	cfg *types.AccessConfig,
) ExampleContract {
	tb.Helper()
	anyAmount := sdk.NewCoins(sdk.NewInt64Coin("denom", 1000))
	creator, creatorAddr := keyPubAddr()
	fundAccounts(tb, ctx, keepers.AccountKeeper, keepers.BankKeeper, creatorAddr, anyAmount)
	keepers.WasmKeeper.wasmVM = mock
	wasmCode := append(wasmIdent, rand.Bytes(10)...)
	codeID, checksum, err := keepers.ContractKeeper.Create(ctx, creatorAddr, wasmCode, cfg)
	require.NoError(tb, err)
	exampleContract := ExampleContract{InitialAmount: anyAmount, Creator: creator, CreatorAddr: creatorAddr, CodeID: codeID, Checksum: checksum}
	return exampleContract
}

type HackatomExampleInstance struct {
	ExampleContract
	Contract        sdk.AccAddress
	Verifier        crypto.PrivKey
	VerifierAddr    sdk.AccAddress
	Beneficiary     crypto.PrivKey
	BeneficiaryAddr sdk.AccAddress
	Label           string
	Deposit         sdk.Coins
}

// InstantiateHackatomExampleContract load and instantiate the "./testdata/hackatom.wasm" contract
func InstantiateHackatomExampleContract(tb testing.TB, ctx sdk.Context, keepers TestKeepers) HackatomExampleInstance {
	tb.Helper()
	contract := StoreHackatomExampleContract(tb, ctx, keepers)

	verifier, verifierAddr := keyPubAddr()
	fundAccounts(tb, ctx, keepers.AccountKeeper, keepers.BankKeeper, verifierAddr, contract.InitialAmount)

	beneficiary, beneficiaryAddr := keyPubAddr()
	initMsgBz, err := json.Marshal(HackatomExampleInitMsg{
		Verifier:    verifierAddr,
		Beneficiary: beneficiaryAddr,
	})
	require.NoError(tb, err)
	initialAmount := sdk.NewCoins(sdk.NewInt64Coin("denom", 100))

	adminAddr := contract.CreatorAddr
	label := "demo contract to query"
	contractAddr, _, err := keepers.ContractKeeper.Instantiate(ctx, contract.CodeID, contract.CreatorAddr, adminAddr, initMsgBz, label, initialAmount)
	require.NoError(tb, err)
	return HackatomExampleInstance{
		ExampleContract: contract,
		Contract:        contractAddr,
		Verifier:        verifier,
		VerifierAddr:    verifierAddr,
		Beneficiary:     beneficiary,
		BeneficiaryAddr: beneficiaryAddr,
		Label:           label,
		Deposit:         initialAmount,
	}
}

type ExampleInstance struct {
	ExampleContract
	Contract sdk.AccAddress
	Label    string
	Deposit  sdk.Coins
}

// InstantiateReflectExampleContract load and instantiate the "./testdata/reflect.wasm" contract
func InstantiateReflectExampleContract(tb testing.TB, ctx sdk.Context, keepers TestKeepers) ExampleInstance {
	tb.Helper()
<<<<<<< HEAD

=======
>>>>>>> 2161113c
	example := StoreReflectContract(tb, ctx, keepers)
	initialAmount := sdk.NewCoins(sdk.NewInt64Coin("denom", 100))
	label := "demo contract to query"
	contractAddr, _, err := keepers.ContractKeeper.Instantiate(ctx, example.CodeID, example.CreatorAddr, example.CreatorAddr, []byte("{}"), label, initialAmount)

	require.NoError(tb, err)
	return ExampleInstance{
		ExampleContract: example,
		Contract:        contractAddr,
		Label:           label,
		Deposit:         initialAmount,
	}
}

type HackatomExampleInitMsg struct {
	Verifier    sdk.AccAddress `json:"verifier"`
	Beneficiary sdk.AccAddress `json:"beneficiary"`
}

func (m HackatomExampleInitMsg) GetBytes(tb testing.TB) []byte {
	tb.Helper()
	initMsgBz, err := json.Marshal(m)
	require.NoError(tb, err)
	return initMsgBz
}

type IBCReflectExampleInstance struct {
	Contract      sdk.AccAddress
	Admin         sdk.AccAddress
	CodeID        uint64
	ReflectCodeID uint64
}

func (m IBCReflectExampleInstance) GetBytes(tb testing.TB) []byte {
	tb.Helper()
	initMsgBz, err := json.Marshal(m)
	require.NoError(tb, err)
	return initMsgBz
}

// InstantiateIBCReflectContract load and instantiate the "./testdata/ibc_reflect.wasm" contract
func InstantiateIBCReflectContract(tb testing.TB, ctx sdk.Context, keepers TestKeepers) IBCReflectExampleInstance {
	tb.Helper()
	reflectID := StoreReflectContract(tb, ctx, keepers).CodeID
	ibcReflectID := StoreIBCReflectContract(tb, ctx, keepers).CodeID

	initMsgBz, err := json.Marshal(IBCReflectInitMsg{
		ReflectCodeID: reflectID,
	})
	require.NoError(tb, err)
	adminAddr := RandomAccountAddress(tb)

	contractAddr, _, err := keepers.ContractKeeper.Instantiate(ctx, ibcReflectID, adminAddr, adminAddr, initMsgBz, "ibc-reflect-factory", nil)
	require.NoError(tb, err)
	return IBCReflectExampleInstance{
		Admin:         adminAddr,
		Contract:      contractAddr,
		CodeID:        ibcReflectID,
		ReflectCodeID: reflectID,
	}
}

type IBCReflectInitMsg struct {
	ReflectCodeID uint64 `json:"reflect_code_id"`
}

func (m IBCReflectInitMsg) GetBytes(tb testing.TB) []byte {
	tb.Helper()
	initMsgBz, err := json.Marshal(m)
	require.NoError(tb, err)
	return initMsgBz
}

type BurnerExampleInitMsg struct {
	Payout sdk.AccAddress `json:"payout"`
}

func (m BurnerExampleInitMsg) GetBytes(tb testing.TB) []byte {
	tb.Helper()
	initMsgBz, err := json.Marshal(m)
	require.NoError(tb, err)
	return initMsgBz
}

func fundAccounts(tb testing.TB, ctx sdk.Context, am authkeeper.AccountKeeper, bank bankkeeper.Keeper, addr sdk.AccAddress, coins sdk.Coins) {
	tb.Helper()
	acc := am.NewAccountWithAddress(ctx, addr)
	am.SetAccount(ctx, acc)
	NewTestFaucet(tb, ctx, bank, minttypes.ModuleName, coins...).Fund(ctx, addr, coins...)
}

var keyCounter uint64

// we need to make this deterministic (same every test run), as encoded address size and thus gas cost,
// depends on the actual bytes (due to ugly CanonicalAddress encoding)
func keyPubAddr() (crypto.PrivKey, sdk.AccAddress) {
	keyCounter++
	seed := make([]byte, 8)
	binary.BigEndian.PutUint64(seed, keyCounter)

	key := ed25519.GenPrivKeyFromSecret(seed)
	pub := key.PubKey()
	addr := sdk.AccAddress(pub.Address())
	return key, addr
}<|MERGE_RESOLUTION|>--- conflicted
+++ resolved
@@ -110,10 +110,6 @@
 
 func MakeTestCodec(tb testing.TB) codec.Codec {
 	tb.Helper()
-<<<<<<< HEAD
-=======
-
->>>>>>> 2161113c
 	return MakeEncodingConfig(tb).Codec
 }
 
@@ -153,10 +149,6 @@
 
 func NewTestFaucet(tb testing.TB, ctx sdk.Context, bankKeeper bankkeeper.Keeper, minterModuleName string, initialAmount ...sdk.Coin) *TestFaucet {
 	tb.Helper()
-<<<<<<< HEAD
-
-=======
->>>>>>> 2161113c
 	require.NotEmpty(tb, initialAmount)
 	r := &TestFaucet{t: tb, bankKeeper: bankKeeper, minterModuleName: minterModuleName}
 	_, addr := keyPubAddr()
@@ -214,20 +206,12 @@
 // CreateDefaultTestInput common settings for CreateTestInput
 func CreateDefaultTestInput(tb testing.TB) (sdk.Context, TestKeepers) {
 	tb.Helper()
-<<<<<<< HEAD
-
-=======
->>>>>>> 2161113c
 	return CreateTestInput(tb, false, "staking")
 }
 
 // CreateTestInput encoders can be nil to accept the defaults, or set it to override some of the message handlers (like default)
 func CreateTestInput(tb testing.TB, isCheckTx bool, availableCapabilities string, opts ...Option) (sdk.Context, TestKeepers) {
 	tb.Helper()
-<<<<<<< HEAD
-
-=======
->>>>>>> 2161113c
 	// Load default wasm config
 	return createTestInput(tb, isCheckTx, availableCapabilities, types.DefaultWasmConfig(), dbm.NewMemDB(), opts...)
 }
@@ -242,10 +226,6 @@
 	opts ...Option,
 ) (sdk.Context, TestKeepers) {
 	tb.Helper()
-<<<<<<< HEAD
-
-=======
->>>>>>> 2161113c
 	tempDir := tb.TempDir()
 
 	keys := storetypes.NewKVStoreKeys(
@@ -257,10 +237,6 @@
 		types.StoreKey,
 	)
 	logger := log.NewTestLogger(tb)
-<<<<<<< HEAD
-
-=======
->>>>>>> 2161113c
 	ms := store.NewCommitMultiStore(db, logger, storemetrics.NewNoOpMetrics())
 	for _, v := range keys {
 		ms.MountStoreWithDB(v, storetypes.StoreTypeIAVL, db)
@@ -622,10 +598,6 @@
 
 func RandomBech32AccountAddress(tb testing.TB) string {
 	tb.Helper()
-<<<<<<< HEAD
-
-=======
->>>>>>> 2161113c
 	return RandomAccountAddress(tb).String()
 }
 
@@ -639,46 +611,26 @@
 
 func StoreHackatomExampleContract(tb testing.TB, ctx sdk.Context, keepers TestKeepers) ExampleContract {
 	tb.Helper()
-<<<<<<< HEAD
-
-=======
->>>>>>> 2161113c
 	return StoreExampleContractWasm(tb, ctx, keepers, testdata.HackatomContractWasm())
 }
 
 func StoreBurnerExampleContract(tb testing.TB, ctx sdk.Context, keepers TestKeepers) ExampleContract {
 	tb.Helper()
-<<<<<<< HEAD
-
-=======
->>>>>>> 2161113c
 	return StoreExampleContractWasm(tb, ctx, keepers, testdata.BurnerContractWasm())
 }
 
 func StoreIBCReflectContract(tb testing.TB, ctx sdk.Context, keepers TestKeepers) ExampleContract {
 	tb.Helper()
-<<<<<<< HEAD
-
-=======
->>>>>>> 2161113c
 	return StoreExampleContractWasm(tb, ctx, keepers, testdata.IBCReflectContractWasm())
 }
 
 func StoreReflectContract(tb testing.TB, ctx sdk.Context, keepers TestKeepers) ExampleContract {
 	tb.Helper()
-<<<<<<< HEAD
-
-=======
->>>>>>> 2161113c
 	return StoreExampleContractWasm(tb, ctx, keepers, testdata.ReflectContractWasm())
 }
 
 func StoreExampleContract(tb testing.TB, ctx sdk.Context, keepers TestKeepers, wasmFile string) ExampleContract {
 	tb.Helper()
-<<<<<<< HEAD
-
-=======
->>>>>>> 2161113c
 	wasmCode, err := os.ReadFile(wasmFile)
 	require.NoError(tb, err)
 	return StoreExampleContractWasm(tb, ctx, keepers, wasmCode)
@@ -686,10 +638,6 @@
 
 func StoreExampleContractWasm(tb testing.TB, ctx sdk.Context, keepers TestKeepers, wasmCode []byte) ExampleContract {
 	tb.Helper()
-<<<<<<< HEAD
-
-=======
->>>>>>> 2161113c
 	anyAmount := sdk.NewCoins(sdk.NewInt64Coin("denom", 1000))
 	creator, creatorAddr := keyPubAddr()
 	fundAccounts(tb, ctx, keepers.AccountKeeper, keepers.BankKeeper, creatorAddr, anyAmount)
@@ -796,10 +744,6 @@
 // InstantiateReflectExampleContract load and instantiate the "./testdata/reflect.wasm" contract
 func InstantiateReflectExampleContract(tb testing.TB, ctx sdk.Context, keepers TestKeepers) ExampleInstance {
 	tb.Helper()
-<<<<<<< HEAD
-
-=======
->>>>>>> 2161113c
 	example := StoreReflectContract(tb, ctx, keepers)
 	initialAmount := sdk.NewCoins(sdk.NewInt64Coin("denom", 100))
 	label := "demo contract to query"
