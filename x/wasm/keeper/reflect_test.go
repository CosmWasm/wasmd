package keeper

import (
	"encoding/json"
	"os"
	"strings"
	"testing"

	errorsmod "cosmossdk.io/errors"
	wasmvmtypes "github.com/CosmWasm/wasmvm/types"
	"github.com/cosmos/cosmos-sdk/codec"
	codectypes "github.com/cosmos/cosmos-sdk/codec/types"
	sdk "github.com/cosmos/cosmos-sdk/types"
	sdkerrors "github.com/cosmos/cosmos-sdk/types/errors"
	authkeeper "github.com/cosmos/cosmos-sdk/x/auth/keeper"
	bankkeeper "github.com/cosmos/cosmos-sdk/x/bank/keeper"
	banktypes "github.com/cosmos/cosmos-sdk/x/bank/types"
<<<<<<< HEAD
	"github.com/cosmos/gogoproto/proto"
=======
	"github.com/golang/protobuf/proto" //nolint:staticcheck // this is the correct import for protobuf
>>>>>>> 1a91d7bd
	"github.com/stretchr/testify/assert"
	"github.com/stretchr/testify/require"

	"github.com/CosmWasm/wasmd/x/wasm/keeper/testdata"
	"github.com/CosmWasm/wasmd/x/wasm/types"
)

// ReflectInitMsg is {}

func buildReflectQuery(t *testing.T, query *testdata.ReflectQueryMsg) []byte {
	bz, err := json.Marshal(query)
	require.NoError(t, err)
	return bz
}

func mustParse(t *testing.T, data []byte, res interface{}) {
	err := json.Unmarshal(data, res)
	require.NoError(t, err)
}

const ReflectFeatures = "staking,mask,stargate,cosmwasm_1_1"

func TestReflectContractSend(t *testing.T) {
	cdc := MakeEncodingConfig(t).Marshaler
	ctx, keepers := CreateTestInput(t, false, ReflectFeatures, WithMessageEncoders(reflectEncoders(cdc)))
	accKeeper, keeper, bankKeeper := keepers.AccountKeeper, keepers.ContractKeeper, keepers.BankKeeper

	deposit := sdk.NewCoins(sdk.NewInt64Coin("denom", 100000))
	creator := keepers.Faucet.NewFundedRandomAccount(ctx, deposit...)
	_, bob := keyPubAddr()

	// upload reflect code
	reflectID, _, err := keeper.Create(ctx, creator, testdata.ReflectContractWasm(), nil)
	require.NoError(t, err)
	require.Equal(t, uint64(1), reflectID)

	// upload hackatom escrow code
	escrowCode, err := os.ReadFile("./testdata/hackatom.wasm")
	require.NoError(t, err)
	escrowID, _, err := keeper.Create(ctx, creator, escrowCode, nil)
	require.NoError(t, err)
	require.Equal(t, uint64(2), escrowID)

	// creator instantiates a contract and gives it tokens
	reflectStart := sdk.NewCoins(sdk.NewInt64Coin("denom", 40000))
	reflectAddr, _, err := keeper.Instantiate(ctx, reflectID, creator, nil, []byte("{}"), "reflect contract 2", reflectStart)
	require.NoError(t, err)
	require.NotEmpty(t, reflectAddr)

	// now we set contract as verifier of an escrow
	initMsg := HackatomExampleInitMsg{
		Verifier:    reflectAddr,
		Beneficiary: bob,
	}
	initMsgBz, err := json.Marshal(initMsg)
	require.NoError(t, err)
	escrowStart := sdk.NewCoins(sdk.NewInt64Coin("denom", 25000))
	escrowAddr, _, err := keeper.Instantiate(ctx, escrowID, creator, nil, initMsgBz, "escrow contract 2", escrowStart)
	require.NoError(t, err)
	require.NotEmpty(t, escrowAddr)

	// let's make sure all balances make sense
	checkAccount(t, ctx, accKeeper, bankKeeper, creator, sdk.NewCoins(sdk.NewInt64Coin("denom", 35000))) // 100k - 40k - 25k
	checkAccount(t, ctx, accKeeper, bankKeeper, reflectAddr, reflectStart)
	checkAccount(t, ctx, accKeeper, bankKeeper, escrowAddr, escrowStart)
	checkAccount(t, ctx, accKeeper, bankKeeper, bob, nil)

	// now for the trick.... we reflect a message through the reflect to call the escrow
	// we also send an additional 14k tokens there.
	// this should reduce the reflect balance by 14k (to 26k)
	// this 14k is added to the escrow, then the entire balance is sent to bob (total: 39k)
	approveMsg := []byte(`{"release":{}}`)
	msgs := []wasmvmtypes.CosmosMsg{{
		Wasm: &wasmvmtypes.WasmMsg{
			Execute: &wasmvmtypes.ExecuteMsg{
				ContractAddr: escrowAddr.String(),
				Msg:          approveMsg,
				Funds: []wasmvmtypes.Coin{{
					Denom:  "denom",
					Amount: "14000",
				}},
			},
		},
	}}
	reflectSend := testdata.ReflectHandleMsg{
		Reflect: &testdata.ReflectPayload{
			Msgs: msgs,
		},
	}
	reflectSendBz, err := json.Marshal(reflectSend)
	require.NoError(t, err)
	_, err = keeper.Execute(ctx, reflectAddr, creator, reflectSendBz, nil)
	require.NoError(t, err)

	// did this work???
	checkAccount(t, ctx, accKeeper, bankKeeper, creator, sdk.NewCoins(sdk.NewInt64Coin("denom", 35000)))     // same as before
	checkAccount(t, ctx, accKeeper, bankKeeper, reflectAddr, sdk.NewCoins(sdk.NewInt64Coin("denom", 26000))) // 40k - 14k (from send)
	checkAccount(t, ctx, accKeeper, bankKeeper, escrowAddr, sdk.Coins{})                                     // emptied reserved
	checkAccount(t, ctx, accKeeper, bankKeeper, bob, sdk.NewCoins(sdk.NewInt64Coin("denom", 39000)))         // all escrow of 25k + 14k
}

func TestReflectCustomMsg(t *testing.T) {
	cdc := MakeEncodingConfig(t).Marshaler
	ctx, keepers := CreateTestInput(t, false, ReflectFeatures, WithMessageEncoders(reflectEncoders(cdc)), WithQueryPlugins(reflectPlugins()))
	accKeeper, keeper, bankKeeper := keepers.AccountKeeper, keepers.ContractKeeper, keepers.BankKeeper

	deposit := sdk.NewCoins(sdk.NewInt64Coin("denom", 100000))
	creator := keepers.Faucet.NewFundedRandomAccount(ctx, deposit...)
	bob := keepers.Faucet.NewFundedRandomAccount(ctx, deposit...)
	_, fred := keyPubAddr()

	// upload code
	codeID, _, err := keeper.Create(ctx, creator, testdata.ReflectContractWasm(), nil)
	require.NoError(t, err)
	require.Equal(t, uint64(1), codeID)

	// creator instantiates a contract and gives it tokens
	contractStart := sdk.NewCoins(sdk.NewInt64Coin("denom", 40000))
	contractAddr, _, err := keeper.Instantiate(ctx, codeID, creator, nil, []byte("{}"), "reflect contract 1", contractStart)
	require.NoError(t, err)
	require.NotEmpty(t, contractAddr)

	// set owner to bob
	transfer := testdata.ReflectHandleMsg{
		ChangeOwner: &testdata.OwnerPayload{
			Owner: bob,
		},
	}
	transferBz, err := json.Marshal(transfer)
	require.NoError(t, err)
	_, err = keeper.Execute(ctx, contractAddr, creator, transferBz, nil)
	require.NoError(t, err)

	// check some account values
	checkAccount(t, ctx, accKeeper, bankKeeper, contractAddr, contractStart)
	checkAccount(t, ctx, accKeeper, bankKeeper, bob, deposit)
	checkAccount(t, ctx, accKeeper, bankKeeper, fred, nil)

	// bob can send contract's tokens to fred (using SendMsg)
	msgs := []wasmvmtypes.CosmosMsg{{
		Bank: &wasmvmtypes.BankMsg{
			Send: &wasmvmtypes.SendMsg{
				ToAddress: fred.String(),
				Amount: []wasmvmtypes.Coin{{
					Denom:  "denom",
					Amount: "15000",
				}},
			},
		},
	}}
	reflectSend := testdata.ReflectHandleMsg{
		Reflect: &testdata.ReflectPayload{
			Msgs: msgs,
		},
	}
	reflectSendBz, err := json.Marshal(reflectSend)
	require.NoError(t, err)
	_, err = keeper.Execute(ctx, contractAddr, bob, reflectSendBz, nil)
	require.NoError(t, err)

	// fred got coins
	checkAccount(t, ctx, accKeeper, bankKeeper, fred, sdk.NewCoins(sdk.NewInt64Coin("denom", 15000)))
	// contract lost them
	checkAccount(t, ctx, accKeeper, bankKeeper, contractAddr, sdk.NewCoins(sdk.NewInt64Coin("denom", 25000)))
	checkAccount(t, ctx, accKeeper, bankKeeper, bob, deposit)

	// construct an opaque message
	var sdkSendMsg sdk.Msg = &banktypes.MsgSend{
		FromAddress: contractAddr.String(),
		ToAddress:   fred.String(),
		Amount:      sdk.NewCoins(sdk.NewInt64Coin("denom", 23000)),
	}
	opaque, err := toReflectRawMsg(cdc, sdkSendMsg)
	require.NoError(t, err)
	reflectOpaque := testdata.ReflectHandleMsg{
		Reflect: &testdata.ReflectPayload{
			Msgs: []wasmvmtypes.CosmosMsg{opaque},
		},
	}
	reflectOpaqueBz, err := json.Marshal(reflectOpaque)
	require.NoError(t, err)

	_, err = keeper.Execute(ctx, contractAddr, bob, reflectOpaqueBz, nil)
	require.NoError(t, err)

	// fred got more coins
	checkAccount(t, ctx, accKeeper, bankKeeper, fred, sdk.NewCoins(sdk.NewInt64Coin("denom", 38000)))
	// contract lost them
	checkAccount(t, ctx, accKeeper, bankKeeper, contractAddr, sdk.NewCoins(sdk.NewInt64Coin("denom", 2000)))
	checkAccount(t, ctx, accKeeper, bankKeeper, bob, deposit)
}

func TestMaskReflectCustomQuery(t *testing.T) {
	cdc := MakeEncodingConfig(t).Marshaler
	ctx, keepers := CreateTestInput(t, false, ReflectFeatures, WithMessageEncoders(reflectEncoders(cdc)), WithQueryPlugins(reflectPlugins()))
	keeper := keepers.WasmKeeper

	deposit := sdk.NewCoins(sdk.NewInt64Coin("denom", 100000))
	creator := keepers.Faucet.NewFundedRandomAccount(ctx, deposit...)

	// upload code
	codeID, _, err := keepers.ContractKeeper.Create(ctx, creator, testdata.ReflectContractWasm(), nil)
	require.NoError(t, err)
	require.Equal(t, uint64(1), codeID)

	// creator instantiates a contract and gives it tokens
	contractStart := sdk.NewCoins(sdk.NewInt64Coin("denom", 40000))
	contractAddr, _, err := keepers.ContractKeeper.Instantiate(ctx, codeID, creator, nil, []byte("{}"), "reflect contract 1", contractStart)
	require.NoError(t, err)
	require.NotEmpty(t, contractAddr)

	// let's perform a normal query of state
	ownerQuery := testdata.ReflectQueryMsg{
		Owner: &struct{}{},
	}
	ownerQueryBz, err := json.Marshal(ownerQuery)
	require.NoError(t, err)
	ownerRes, err := keeper.QuerySmart(ctx, contractAddr, ownerQueryBz)
	require.NoError(t, err)
	var res testdata.OwnerResponse
	err = json.Unmarshal(ownerRes, &res)
	require.NoError(t, err)
	assert.Equal(t, res.Owner, creator.String())

	// and now making use of the custom querier callbacks
	customQuery := testdata.ReflectQueryMsg{
		Capitalized: &testdata.Text{
			Text: "all Caps noW",
		},
	}
	customQueryBz, err := json.Marshal(customQuery)
	require.NoError(t, err)
	custom, err := keeper.QuerySmart(ctx, contractAddr, customQueryBz)
	require.NoError(t, err)
	var resp capitalizedResponse
	err = json.Unmarshal(custom, &resp)
	require.NoError(t, err)
	assert.Equal(t, resp.Text, "ALL CAPS NOW")
}

func TestReflectStargateQuery(t *testing.T) {
	cdc := MakeEncodingConfig(t).Marshaler
	ctx, keepers := CreateTestInput(t, false, ReflectFeatures, WithMessageEncoders(reflectEncoders(cdc)), WithQueryPlugins(reflectPlugins()))
	keeper := keepers.WasmKeeper

	funds := sdk.NewCoins(sdk.NewInt64Coin("denom", 320000))
	contractStart := sdk.NewCoins(sdk.NewInt64Coin("denom", 40000))
	expectedBalance := funds.Sub(contractStart...)
	creator := keepers.Faucet.NewFundedRandomAccount(ctx, funds...)

	// upload code
	codeID, _, err := keepers.ContractKeeper.Create(ctx, creator, testdata.ReflectContractWasm(), nil)
	require.NoError(t, err)
	require.Equal(t, uint64(1), codeID)

	// creator instantiates a contract and gives it tokens
	contractAddr, _, err := keepers.ContractKeeper.Instantiate(ctx, codeID, creator, nil, []byte("{}"), "reflect contract 1", contractStart)
	require.NoError(t, err)
	require.NotEmpty(t, contractAddr)

	// first, normal query for the bank balance (to make sure our query is proper)
	bankQuery := wasmvmtypes.QueryRequest{
		Bank: &wasmvmtypes.BankQuery{
			AllBalances: &wasmvmtypes.AllBalancesQuery{
				Address: creator.String(),
			},
		},
	}
	simpleQueryBz, err := json.Marshal(testdata.ReflectQueryMsg{
		Chain: &testdata.ChainQuery{Request: &bankQuery},
	})
	require.NoError(t, err)
	simpleRes, err := keeper.QuerySmart(ctx, contractAddr, simpleQueryBz)
	require.NoError(t, err)
	var simpleChain testdata.ChainResponse
	mustParse(t, simpleRes, &simpleChain)
	var simpleBalance wasmvmtypes.AllBalancesResponse
	mustParse(t, simpleChain.Data, &simpleBalance)
	require.Equal(t, len(expectedBalance), len(simpleBalance.Amount))
	assert.Equal(t, simpleBalance.Amount[0].Amount, expectedBalance[0].Amount.String())
	assert.Equal(t, simpleBalance.Amount[0].Denom, expectedBalance[0].Denom)
}

func TestReflectTotalSupplyQuery(t *testing.T) {
	cdc := MakeEncodingConfig(t).Marshaler
	ctx, keepers := CreateTestInput(t, false, ReflectFeatures, WithMessageEncoders(reflectEncoders(cdc)), WithQueryPlugins(reflectPlugins()))
	keeper := keepers.WasmKeeper
	// upload code
	codeID := StoreReflectContract(t, ctx, keepers).CodeID
	// creator instantiates a contract and gives it tokens
	creator := RandomAccountAddress(t)
	contractAddr, _, err := keepers.ContractKeeper.Instantiate(ctx, codeID, creator, nil, []byte("{}"), "testing", nil)
	require.NoError(t, err)

	currentStakeSupply := keepers.BankKeeper.GetSupply(ctx, "stake")
	require.NotEmpty(t, currentStakeSupply.Amount) // ensure we have real data
	specs := map[string]struct {
		denom     string
		expAmount wasmvmtypes.Coin
	}{
		"known denom": {
			denom:     "stake",
			expAmount: ConvertSdkCoinToWasmCoin(currentStakeSupply),
		},
		"unknown denom": {
			denom:     "unknown",
			expAmount: wasmvmtypes.Coin{Denom: "unknown", Amount: "0"},
		},
	}
	for name, spec := range specs {
		t.Run(name, func(t *testing.T) {
			// when
			queryBz := mustMarshal(t, testdata.ReflectQueryMsg{
				Chain: &testdata.ChainQuery{
					Request: &wasmvmtypes.QueryRequest{
						Bank: &wasmvmtypes.BankQuery{
							Supply: &wasmvmtypes.SupplyQuery{Denom: spec.denom},
						},
					},
				},
			})
			simpleRes, err := keeper.QuerySmart(ctx, contractAddr, queryBz)

			// then
			require.NoError(t, err)
			var rsp testdata.ChainResponse
			mustParse(t, simpleRes, &rsp)
			var supplyRsp wasmvmtypes.SupplyResponse
			mustParse(t, rsp.Data, &supplyRsp)
			assert.Equal(t, spec.expAmount, supplyRsp.Amount, spec.expAmount)
		})
	}
}

func TestReflectInvalidStargateQuery(t *testing.T) {
	cdc := MakeEncodingConfig(t).Marshaler
	ctx, keepers := CreateTestInput(t, false, ReflectFeatures, WithMessageEncoders(reflectEncoders(cdc)), WithQueryPlugins(reflectPlugins()))
	keeper := keepers.WasmKeeper

	funds := sdk.NewCoins(sdk.NewInt64Coin("denom", 320000))
	contractStart := sdk.NewCoins(sdk.NewInt64Coin("denom", 40000))
	creator := keepers.Faucet.NewFundedRandomAccount(ctx, funds...)

	// upload code
	codeID, _, err := keepers.ContractKeeper.Create(ctx, creator, testdata.ReflectContractWasm(), nil)
	require.NoError(t, err)
	require.Equal(t, uint64(1), codeID)

	// creator instantiates a contract and gives it tokens
	contractAddr, _, err := keepers.ContractKeeper.Instantiate(ctx, codeID, creator, nil, []byte("{}"), "reflect contract 1", contractStart)
	require.NoError(t, err)
	require.NotEmpty(t, contractAddr)

	// now, try to build a protobuf query
	protoQuery := banktypes.QueryAllBalancesRequest{
		Address: creator.String(),
	}
	protoQueryBin, err := proto.Marshal(&protoQuery)
	require.NoError(t, err)

	protoRequest := wasmvmtypes.QueryRequest{
		Stargate: &wasmvmtypes.StargateQuery{
			Path: "/cosmos.bank.v1beta1.Query/AllBalances",
			Data: protoQueryBin,
		},
	}
	protoQueryBz, err := json.Marshal(testdata.ReflectQueryMsg{
		Chain: &testdata.ChainQuery{Request: &protoRequest},
	})
	require.NoError(t, err)

	// make a query on the chain, should not be whitelisted
	_, err = keeper.QuerySmart(ctx, contractAddr, protoQueryBz)
	require.Error(t, err)
	require.Contains(t, err.Error(), "Unsupported query")

	// now, try to build a protobuf query
	protoRequest = wasmvmtypes.QueryRequest{
		Stargate: &wasmvmtypes.StargateQuery{
			Path: "/cosmos.tx.v1beta1.Service/GetTx",
			Data: []byte{},
		},
	}
	protoQueryBz, err = json.Marshal(testdata.ReflectQueryMsg{
		Chain: &testdata.ChainQuery{Request: &protoRequest},
	})
	require.NoError(t, err)

	// make a query on the chain, should be blacklisted
	_, err = keeper.QuerySmart(ctx, contractAddr, protoQueryBz)
	require.Error(t, err)
	require.Contains(t, err.Error(), "Unsupported query")

	// and another one
	protoRequest = wasmvmtypes.QueryRequest{
		Stargate: &wasmvmtypes.StargateQuery{
			Path: "/cosmos.base.tendermint.v1beta1.Service/GetNodeInfo",
			Data: []byte{},
		},
	}
	protoQueryBz, err = json.Marshal(testdata.ReflectQueryMsg{
		Chain: &testdata.ChainQuery{Request: &protoRequest},
	})
	require.NoError(t, err)

	// make a query on the chain, should be blacklisted
	_, err = keeper.QuerySmart(ctx, contractAddr, protoQueryBz)
	require.Error(t, err)
	require.Contains(t, err.Error(), "Unsupported query")
}

type reflectState struct {
	Owner string `json:"owner"`
}

func TestMaskReflectWasmQueries(t *testing.T) {
	cdc := MakeEncodingConfig(t).Marshaler
	ctx, keepers := CreateTestInput(t, false, ReflectFeatures, WithMessageEncoders(reflectEncoders(cdc)), WithQueryPlugins(reflectPlugins()))
	keeper := keepers.WasmKeeper

	deposit := sdk.NewCoins(sdk.NewInt64Coin("denom", 100000))
	creator := keepers.Faucet.NewFundedRandomAccount(ctx, deposit...)

	// upload reflect code
	reflectID, _, err := keepers.ContractKeeper.Create(ctx, creator, testdata.ReflectContractWasm(), nil)
	require.NoError(t, err)
	require.Equal(t, uint64(1), reflectID)

	// creator instantiates a contract and gives it tokens
	reflectStart := sdk.NewCoins(sdk.NewInt64Coin("denom", 40000))
	reflectAddr, _, err := keepers.ContractKeeper.Instantiate(ctx, reflectID, creator, nil, []byte("{}"), "reflect contract 2", reflectStart)
	require.NoError(t, err)
	require.NotEmpty(t, reflectAddr)

	// for control, let's make some queries directly on the reflect
	ownerQuery := buildReflectQuery(t, &testdata.ReflectQueryMsg{Owner: &struct{}{}})
	res, err := keeper.QuerySmart(ctx, reflectAddr, ownerQuery)
	require.NoError(t, err)
	var ownerRes testdata.OwnerResponse
	mustParse(t, res, &ownerRes)
	require.Equal(t, ownerRes.Owner, creator.String())

	// and a raw query: cosmwasm_storage::Singleton uses 2 byte big-endian length-prefixed to store data
	configKey := append([]byte{0, 6}, []byte("config")...)
	raw := keeper.QueryRaw(ctx, reflectAddr, configKey)
	var stateRes reflectState
	mustParse(t, raw, &stateRes)
	require.Equal(t, stateRes.Owner, creator.String())

	// now, let's reflect a smart query into the x/wasm handlers and see if we get the same result
	reflectOwnerQuery := testdata.ReflectQueryMsg{Chain: &testdata.ChainQuery{Request: &wasmvmtypes.QueryRequest{Wasm: &wasmvmtypes.WasmQuery{
		Smart: &wasmvmtypes.SmartQuery{
			ContractAddr: reflectAddr.String(),
			Msg:          ownerQuery,
		},
	}}}}
	reflectOwnerBin := buildReflectQuery(t, &reflectOwnerQuery)
	res, err = keeper.QuerySmart(ctx, reflectAddr, reflectOwnerBin)
	require.NoError(t, err)
	// first we pull out the data from chain response, before parsing the original response
	var reflectRes testdata.ChainResponse
	mustParse(t, res, &reflectRes)
	var reflectOwnerRes testdata.OwnerResponse
	mustParse(t, reflectRes.Data, &reflectOwnerRes)
	require.Equal(t, reflectOwnerRes.Owner, creator.String())

	// and with queryRaw
	reflectStateQuery := testdata.ReflectQueryMsg{Chain: &testdata.ChainQuery{Request: &wasmvmtypes.QueryRequest{Wasm: &wasmvmtypes.WasmQuery{
		Raw: &wasmvmtypes.RawQuery{
			ContractAddr: reflectAddr.String(),
			Key:          configKey,
		},
	}}}}
	reflectStateBin := buildReflectQuery(t, &reflectStateQuery)
	res, err = keeper.QuerySmart(ctx, reflectAddr, reflectStateBin)
	require.NoError(t, err)
	// first we pull out the data from chain response, before parsing the original response
	var reflectRawRes testdata.ChainResponse
	mustParse(t, res, &reflectRawRes)
	// now, with the raw data, we can parse it into state
	var reflectStateRes reflectState
	mustParse(t, reflectRawRes.Data, &reflectStateRes)
	require.Equal(t, reflectStateRes.Owner, creator.String())
}

func TestWasmRawQueryWithNil(t *testing.T) {
	cdc := MakeEncodingConfig(t).Marshaler
	ctx, keepers := CreateTestInput(t, false, ReflectFeatures, WithMessageEncoders(reflectEncoders(cdc)), WithQueryPlugins(reflectPlugins()))
	keeper := keepers.WasmKeeper

	deposit := sdk.NewCoins(sdk.NewInt64Coin("denom", 100000))
	creator := keepers.Faucet.NewFundedRandomAccount(ctx, deposit...)

	// upload reflect code
	reflectID, _, err := keepers.ContractKeeper.Create(ctx, creator, testdata.ReflectContractWasm(), nil)
	require.NoError(t, err)
	require.Equal(t, uint64(1), reflectID)

	// creator instantiates a contract and gives it tokens
	reflectStart := sdk.NewCoins(sdk.NewInt64Coin("denom", 40000))
	reflectAddr, _, err := keepers.ContractKeeper.Instantiate(ctx, reflectID, creator, nil, []byte("{}"), "reflect contract 2", reflectStart)
	require.NoError(t, err)
	require.NotEmpty(t, reflectAddr)

	// control: query directly
	missingKey := []byte{0, 1, 2, 3, 4}
	raw := keeper.QueryRaw(ctx, reflectAddr, missingKey)
	require.Nil(t, raw)

	// and with queryRaw
	reflectQuery := testdata.ReflectQueryMsg{Chain: &testdata.ChainQuery{Request: &wasmvmtypes.QueryRequest{Wasm: &wasmvmtypes.WasmQuery{
		Raw: &wasmvmtypes.RawQuery{
			ContractAddr: reflectAddr.String(),
			Key:          missingKey,
		},
	}}}}
	reflectStateBin := buildReflectQuery(t, &reflectQuery)
	res, err := keeper.QuerySmart(ctx, reflectAddr, reflectStateBin)
	require.NoError(t, err)

	// first we pull out the data from chain response, before parsing the original response
	var reflectRawRes testdata.ChainResponse
	mustParse(t, res, &reflectRawRes)
	// and make sure there is no data
	require.Empty(t, reflectRawRes.Data)
	// we get an empty byte slice not nil (if anyone care in go-land)
	require.Equal(t, []byte{}, reflectRawRes.Data)
}

func TestRustPanicIsHandled(t *testing.T) {
	ctx, keepers := CreateTestInput(t, false, ReflectFeatures)
	keeper := keepers.ContractKeeper

	creator := keepers.Faucet.NewFundedRandomAccount(ctx, sdk.NewCoins(sdk.NewInt64Coin("denom", 100000))...)

	// upload code
	codeID, _, err := keeper.Create(ctx, creator, testdata.CyberpunkContractWasm(), nil)
	require.NoError(t, err)
	require.Equal(t, uint64(1), codeID)

	contractAddr, _, err := keeper.Instantiate(ctx, codeID, creator, nil, []byte("{}"), "cyberpunk contract", nil)
	require.NoError(t, err)
	require.NotEmpty(t, contractAddr)

	// when panic is triggered
	msg := []byte(`{"panic":{}}`)
	gotData, err := keeper.Execute(ctx, contractAddr, creator, msg, nil)
	require.ErrorIs(t, err, types.ErrExecuteFailed)
	assert.Contains(t, err.Error(), "panicked at 'This page intentionally faulted'")
	assert.Nil(t, gotData)
}

func checkAccount(t *testing.T, ctx sdk.Context, accKeeper authkeeper.AccountKeeper, bankKeeper bankkeeper.Keeper, addr sdk.AccAddress, expected sdk.Coins) {
	acct := accKeeper.GetAccount(ctx, addr)
	if expected == nil {
		assert.Nil(t, acct)
	} else {
		assert.NotNil(t, acct)
		if expected.Empty() {
			// there is confusion between nil and empty slice... let's just treat them the same
			assert.True(t, bankKeeper.GetAllBalances(ctx, acct.GetAddress()).Empty())
		} else {
			assert.Equal(t, bankKeeper.GetAllBalances(ctx, acct.GetAddress()), expected)
		}
	}
}

/**** Code to support custom messages *****/

type reflectCustomMsg struct {
	Debug string `json:"debug,omitempty"`
	Raw   []byte `json:"raw,omitempty"`
}

// toReflectRawMsg encodes an sdk msg using any type with json encoding.
// Then wraps it as an opaque message
func toReflectRawMsg(cdc codec.Codec, msg sdk.Msg) (wasmvmtypes.CosmosMsg, error) {
	codecAny, err := codectypes.NewAnyWithValue(msg)
	if err != nil {
		return wasmvmtypes.CosmosMsg{}, err
	}
	rawBz, err := cdc.MarshalJSON(codecAny)
	if err != nil {
		return wasmvmtypes.CosmosMsg{}, errorsmod.Wrap(sdkerrors.ErrJSONMarshal, err.Error())
	}
	customMsg, _ := json.Marshal(reflectCustomMsg{
		Raw: rawBz,
	})
	res := wasmvmtypes.CosmosMsg{
		Custom: customMsg,
	}
	return res, err
}

// reflectEncoders needs to be registered in test setup to handle custom message callbacks
func reflectEncoders(cdc codec.Codec) *MessageEncoders {
	return &MessageEncoders{
		Custom: fromReflectRawMsg(cdc),
	}
}

// fromReflectRawMsg decodes msg.Data to an sdk.Msg using proto Any and json encoding.
// this needs to be registered on the Encoders
func fromReflectRawMsg(cdc codec.Codec) CustomEncoder {
	return func(_sender sdk.AccAddress, msg json.RawMessage) ([]sdk.Msg, error) {
		var custom reflectCustomMsg
		err := json.Unmarshal(msg, &custom)
		if err != nil {
			return nil, errorsmod.Wrap(sdkerrors.ErrJSONUnmarshal, err.Error())
		}
		if custom.Raw != nil {
<<<<<<< HEAD
			var any codectypes.Any
			if err := cdc.UnmarshalJSON(custom.Raw, &any); err != nil {
				return nil, errorsmod.Wrap(sdkerrors.ErrJSONUnmarshal, err.Error())
=======
			var codecAny codectypes.Any
			if err := cdc.UnmarshalJSON(custom.Raw, &codecAny); err != nil {
				return nil, sdkerrors.Wrap(sdkerrors.ErrJSONUnmarshal, err.Error())
>>>>>>> 1a91d7bd
			}
			var msg sdk.Msg
			if err := cdc.UnpackAny(&codecAny, &msg); err != nil {
				return nil, err
			}
			return []sdk.Msg{msg}, nil
		}
		if custom.Debug != "" {
			return nil, errorsmod.Wrapf(types.ErrInvalidMsg, "Custom Debug: %s", custom.Debug)
		}
		return nil, errorsmod.Wrap(types.ErrInvalidMsg, "Unknown Custom message variant")
	}
}

type reflectCustomQuery struct {
	Ping        *struct{}      `json:"ping,omitempty"`
	Capitalized *testdata.Text `json:"capitalized,omitempty"`
}

// this is from the go code back to the contract (capitalized or ping)
type customQueryResponse struct {
	Msg string `json:"msg"`
}

<<<<<<< HEAD
=======
// these are the return values from contract -> go depending on type of query

>>>>>>> 1a91d7bd
type capitalizedResponse struct {
	Text string `json:"text"`
}

// reflectPlugins needs to be registered in test setup to handle custom query callbacks
func reflectPlugins() *QueryPlugins {
	return &QueryPlugins{
		Custom: performCustomQuery,
	}
}

func performCustomQuery(_ sdk.Context, request json.RawMessage) ([]byte, error) {
	var custom reflectCustomQuery
	err := json.Unmarshal(request, &custom)
	if err != nil {
		return nil, errorsmod.Wrap(sdkerrors.ErrJSONUnmarshal, err.Error())
	}
	if custom.Capitalized != nil {
		msg := strings.ToUpper(custom.Capitalized.Text)
		return json.Marshal(customQueryResponse{Msg: msg})
	}
	if custom.Ping != nil {
		return json.Marshal(customQueryResponse{Msg: "pong"})
	}
	return nil, errorsmod.Wrap(types.ErrInvalidMsg, "Unknown Custom query variant")
}<|MERGE_RESOLUTION|>--- conflicted
+++ resolved
@@ -15,11 +15,7 @@
 	authkeeper "github.com/cosmos/cosmos-sdk/x/auth/keeper"
 	bankkeeper "github.com/cosmos/cosmos-sdk/x/bank/keeper"
 	banktypes "github.com/cosmos/cosmos-sdk/x/bank/types"
-<<<<<<< HEAD
 	"github.com/cosmos/gogoproto/proto"
-=======
-	"github.com/golang/protobuf/proto" //nolint:staticcheck // this is the correct import for protobuf
->>>>>>> 1a91d7bd
 	"github.com/stretchr/testify/assert"
 	"github.com/stretchr/testify/require"
 
@@ -631,15 +627,9 @@
 			return nil, errorsmod.Wrap(sdkerrors.ErrJSONUnmarshal, err.Error())
 		}
 		if custom.Raw != nil {
-<<<<<<< HEAD
-			var any codectypes.Any
-			if err := cdc.UnmarshalJSON(custom.Raw, &any); err != nil {
-				return nil, errorsmod.Wrap(sdkerrors.ErrJSONUnmarshal, err.Error())
-=======
 			var codecAny codectypes.Any
 			if err := cdc.UnmarshalJSON(custom.Raw, &codecAny); err != nil {
-				return nil, sdkerrors.Wrap(sdkerrors.ErrJSONUnmarshal, err.Error())
->>>>>>> 1a91d7bd
+				return nil, errorsmod.Wrap(sdkerrors.ErrJSONUnmarshal, err.Error())
 			}
 			var msg sdk.Msg
 			if err := cdc.UnpackAny(&codecAny, &msg); err != nil {
@@ -664,11 +654,7 @@
 	Msg string `json:"msg"`
 }
 
-<<<<<<< HEAD
-=======
-// these are the return values from contract -> go depending on type of query
-
->>>>>>> 1a91d7bd
+// this is from the contract to the go code (capitalized or ping)
 type capitalizedResponse struct {
 	Text string `json:"text"`
 }
