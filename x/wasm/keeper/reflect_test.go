package keeper

import (
	"encoding/json"
	"io/ioutil"
	"strings"
	"testing"

	"github.com/golang/protobuf/proto"

	wasmvmtypes "github.com/CosmWasm/wasmvm/types"
	"github.com/cosmos/cosmos-sdk/codec"
	codectypes "github.com/cosmos/cosmos-sdk/codec/types"
	sdk "github.com/cosmos/cosmos-sdk/types"
	sdkerrors "github.com/cosmos/cosmos-sdk/types/errors"
	authkeeper "github.com/cosmos/cosmos-sdk/x/auth/keeper"
	bankkeeper "github.com/cosmos/cosmos-sdk/x/bank/keeper"
	banktypes "github.com/cosmos/cosmos-sdk/x/bank/types"
	"github.com/stretchr/testify/assert"
	"github.com/stretchr/testify/require"

	"github.com/CosmWasm/wasmd/x/wasm/types"
)

// ReflectInitMsg is {}

// ReflectHandleMsg is used to encode handle messages
type ReflectHandleMsg struct {
	Reflect       *reflectPayload    `json:"reflect_msg,omitempty"`
	ReflectSubMsg *reflectSubPayload `json:"reflect_sub_msg,omitempty"`
	Change        *ownerPayload      `json:"change_owner,omitempty"`
}

type ownerPayload struct {
	Owner sdk.Address `json:"owner"`
}

type reflectPayload struct {
	Msgs []wasmvmtypes.CosmosMsg `json:"msgs"`
}

type reflectSubPayload struct {
	Msgs []wasmvmtypes.SubMsg `json:"msgs"`
}

// ReflectQueryMsg is used to encode query messages
type ReflectQueryMsg struct {
	Owner        *struct{}   `json:"owner,omitempty"`
	Capitalized  *Text       `json:"capitalized,omitempty"`
	Chain        *ChainQuery `json:"chain,omitempty"`
	SubMsgResult *SubCall    `json:"sub_msg_result,omitempty"`
}

type ChainQuery struct {
	Request *wasmvmtypes.QueryRequest `json:"request,omitempty"`
}

type Text struct {
	Text string `json:"text"`
}

type SubCall struct {
	ID uint64 `json:"id"`
}

type OwnerResponse struct {
	Owner string `json:"owner,omitempty"`
}

type ChainResponse struct {
	Data []byte `json:"data,omitempty"`
}

func buildReflectQuery(t *testing.T, query *ReflectQueryMsg) []byte {
	bz, err := json.Marshal(query)
	require.NoError(t, err)
	return bz
}

func mustParse(t *testing.T, data []byte, res interface{}) {
	err := json.Unmarshal(data, res)
	require.NoError(t, err)
}

const ReflectFeatures = "staking,mask,stargate"

func TestReflectContractSend(t *testing.T) {
<<<<<<< HEAD
	cdc := MakeEncodingConfig(t).Codec
=======
	SkipIfM1(t)
	cdc := MakeEncodingConfig(t).Marshaler
>>>>>>> e7a3ac34
	ctx, keepers := CreateTestInput(t, false, ReflectFeatures, WithMessageEncoders(reflectEncoders(cdc)))
	accKeeper, keeper, bankKeeper := keepers.AccountKeeper, keepers.ContractKeeper, keepers.BankKeeper

	deposit := sdk.NewCoins(sdk.NewInt64Coin("denom", 100000))
	creator := keepers.Faucet.NewFundedAccount(ctx, deposit...)
	_, _, bob := keyPubAddr()

	// upload reflect code
	reflectCode, err := ioutil.ReadFile("./testdata/reflect.wasm")
	require.NoError(t, err)
	reflectID, err := keeper.Create(ctx, creator, reflectCode, nil)
	require.NoError(t, err)
	require.Equal(t, uint64(1), reflectID)

	// upload hackatom escrow code
	escrowCode, err := ioutil.ReadFile("./testdata/hackatom.wasm")
	require.NoError(t, err)
	escrowID, err := keeper.Create(ctx, creator, escrowCode, nil)
	require.NoError(t, err)
	require.Equal(t, uint64(2), escrowID)

	// creator instantiates a contract and gives it tokens
	reflectStart := sdk.NewCoins(sdk.NewInt64Coin("denom", 40000))
	reflectAddr, _, err := keeper.Instantiate(ctx, reflectID, creator, nil, []byte("{}"), "reflect contract 2", reflectStart)
	require.NoError(t, err)
	require.NotEmpty(t, reflectAddr)

	// now we set contract as verifier of an escrow
	initMsg := HackatomExampleInitMsg{
		Verifier:    reflectAddr,
		Beneficiary: bob,
	}
	initMsgBz, err := json.Marshal(initMsg)
	require.NoError(t, err)
	escrowStart := sdk.NewCoins(sdk.NewInt64Coin("denom", 25000))
	escrowAddr, _, err := keeper.Instantiate(ctx, escrowID, creator, nil, initMsgBz, "escrow contract 2", escrowStart)
	require.NoError(t, err)
	require.NotEmpty(t, escrowAddr)

	// let's make sure all balances make sense
	checkAccount(t, ctx, accKeeper, bankKeeper, creator, sdk.NewCoins(sdk.NewInt64Coin("denom", 35000))) // 100k - 40k - 25k
	checkAccount(t, ctx, accKeeper, bankKeeper, reflectAddr, reflectStart)
	checkAccount(t, ctx, accKeeper, bankKeeper, escrowAddr, escrowStart)
	checkAccount(t, ctx, accKeeper, bankKeeper, bob, nil)

	// now for the trick.... we reflect a message through the reflect to call the escrow
	// we also send an additional 14k tokens there.
	// this should reduce the reflect balance by 14k (to 26k)
	// this 14k is added to the escrow, then the entire balance is sent to bob (total: 39k)
	approveMsg := []byte(`{"release":{}}`)
	msgs := []wasmvmtypes.CosmosMsg{{
		Wasm: &wasmvmtypes.WasmMsg{
			Execute: &wasmvmtypes.ExecuteMsg{
				ContractAddr: escrowAddr.String(),
				Msg:          approveMsg,
				Funds: []wasmvmtypes.Coin{{
					Denom:  "denom",
					Amount: "14000",
				}},
			},
		},
	}}
	reflectSend := ReflectHandleMsg{
		Reflect: &reflectPayload{
			Msgs: msgs,
		},
	}
	reflectSendBz, err := json.Marshal(reflectSend)
	require.NoError(t, err)
	_, err = keeper.Execute(ctx, reflectAddr, creator, reflectSendBz, nil)
	require.NoError(t, err)

	// did this work???
	checkAccount(t, ctx, accKeeper, bankKeeper, creator, sdk.NewCoins(sdk.NewInt64Coin("denom", 35000)))     // same as before
	checkAccount(t, ctx, accKeeper, bankKeeper, reflectAddr, sdk.NewCoins(sdk.NewInt64Coin("denom", 26000))) // 40k - 14k (from send)
	checkAccount(t, ctx, accKeeper, bankKeeper, escrowAddr, sdk.Coins{})                                     // emptied reserved
	checkAccount(t, ctx, accKeeper, bankKeeper, bob, sdk.NewCoins(sdk.NewInt64Coin("denom", 39000)))         // all escrow of 25k + 14k

}

func TestReflectCustomMsg(t *testing.T) {
<<<<<<< HEAD
	cdc := MakeEncodingConfig(t).Codec
=======
	SkipIfM1(t)
	cdc := MakeEncodingConfig(t).Marshaler
>>>>>>> e7a3ac34
	ctx, keepers := CreateTestInput(t, false, ReflectFeatures, WithMessageEncoders(reflectEncoders(cdc)), WithQueryPlugins(reflectPlugins()))
	accKeeper, keeper, bankKeeper := keepers.AccountKeeper, keepers.ContractKeeper, keepers.BankKeeper

	deposit := sdk.NewCoins(sdk.NewInt64Coin("denom", 100000))
	creator := keepers.Faucet.NewFundedAccount(ctx, deposit...)
	bob := keepers.Faucet.NewFundedAccount(ctx, deposit...)
	_, _, fred := keyPubAddr()

	// upload code
	reflectCode, err := ioutil.ReadFile("./testdata/reflect.wasm")
	require.NoError(t, err)
	codeID, err := keeper.Create(ctx, creator, reflectCode, nil)
	require.NoError(t, err)
	require.Equal(t, uint64(1), codeID)

	// creator instantiates a contract and gives it tokens
	contractStart := sdk.NewCoins(sdk.NewInt64Coin("denom", 40000))
	contractAddr, _, err := keeper.Instantiate(ctx, codeID, creator, nil, []byte("{}"), "reflect contract 1", contractStart)
	require.NoError(t, err)
	require.NotEmpty(t, contractAddr)

	// set owner to bob
	transfer := ReflectHandleMsg{
		Change: &ownerPayload{
			Owner: bob,
		},
	}
	transferBz, err := json.Marshal(transfer)
	require.NoError(t, err)
	_, err = keeper.Execute(ctx, contractAddr, creator, transferBz, nil)
	require.NoError(t, err)

	// check some account values
	checkAccount(t, ctx, accKeeper, bankKeeper, contractAddr, contractStart)
	checkAccount(t, ctx, accKeeper, bankKeeper, bob, deposit)
	checkAccount(t, ctx, accKeeper, bankKeeper, fred, nil)

	// bob can send contract's tokens to fred (using SendMsg)
	msgs := []wasmvmtypes.CosmosMsg{{
		Bank: &wasmvmtypes.BankMsg{
			Send: &wasmvmtypes.SendMsg{
				ToAddress: fred.String(),
				Amount: []wasmvmtypes.Coin{{
					Denom:  "denom",
					Amount: "15000",
				}},
			},
		},
	}}
	reflectSend := ReflectHandleMsg{
		Reflect: &reflectPayload{
			Msgs: msgs,
		},
	}
	reflectSendBz, err := json.Marshal(reflectSend)
	require.NoError(t, err)
	_, err = keeper.Execute(ctx, contractAddr, bob, reflectSendBz, nil)
	require.NoError(t, err)

	// fred got coins
	checkAccount(t, ctx, accKeeper, bankKeeper, fred, sdk.NewCoins(sdk.NewInt64Coin("denom", 15000)))
	// contract lost them
	checkAccount(t, ctx, accKeeper, bankKeeper, contractAddr, sdk.NewCoins(sdk.NewInt64Coin("denom", 25000)))
	checkAccount(t, ctx, accKeeper, bankKeeper, bob, deposit)

	// construct an opaque message
	var sdkSendMsg sdk.Msg = &banktypes.MsgSend{
		FromAddress: contractAddr.String(),
		ToAddress:   fred.String(),
		Amount:      sdk.NewCoins(sdk.NewInt64Coin("denom", 23000)),
	}
	opaque, err := toReflectRawMsg(cdc, sdkSendMsg)
	require.NoError(t, err)
	reflectOpaque := ReflectHandleMsg{
		Reflect: &reflectPayload{
			Msgs: []wasmvmtypes.CosmosMsg{opaque},
		},
	}
	reflectOpaqueBz, err := json.Marshal(reflectOpaque)
	require.NoError(t, err)

	_, err = keeper.Execute(ctx, contractAddr, bob, reflectOpaqueBz, nil)
	require.NoError(t, err)

	// fred got more coins
	checkAccount(t, ctx, accKeeper, bankKeeper, fred, sdk.NewCoins(sdk.NewInt64Coin("denom", 38000)))
	// contract lost them
	checkAccount(t, ctx, accKeeper, bankKeeper, contractAddr, sdk.NewCoins(sdk.NewInt64Coin("denom", 2000)))
	checkAccount(t, ctx, accKeeper, bankKeeper, bob, deposit)
}

func TestMaskReflectCustomQuery(t *testing.T) {
<<<<<<< HEAD
	cdc := MakeEncodingConfig(t).Codec
=======
	SkipIfM1(t)
	cdc := MakeEncodingConfig(t).Marshaler
>>>>>>> e7a3ac34
	ctx, keepers := CreateTestInput(t, false, ReflectFeatures, WithMessageEncoders(reflectEncoders(cdc)), WithQueryPlugins(reflectPlugins()))
	keeper := keepers.WasmKeeper

	deposit := sdk.NewCoins(sdk.NewInt64Coin("denom", 100000))
	creator := keepers.Faucet.NewFundedAccount(ctx, deposit...)

	// upload code
	reflectCode, err := ioutil.ReadFile("./testdata/reflect.wasm")
	require.NoError(t, err)
	codeID, err := keepers.ContractKeeper.Create(ctx, creator, reflectCode, nil)
	require.NoError(t, err)
	require.Equal(t, uint64(1), codeID)

	// creator instantiates a contract and gives it tokens
	contractStart := sdk.NewCoins(sdk.NewInt64Coin("denom", 40000))
	contractAddr, _, err := keepers.ContractKeeper.Instantiate(ctx, codeID, creator, nil, []byte("{}"), "reflect contract 1", contractStart)
	require.NoError(t, err)
	require.NotEmpty(t, contractAddr)

	// let's perform a normal query of state
	ownerQuery := ReflectQueryMsg{
		Owner: &struct{}{},
	}
	ownerQueryBz, err := json.Marshal(ownerQuery)
	require.NoError(t, err)
	ownerRes, err := keeper.QuerySmart(ctx, contractAddr, ownerQueryBz)
	require.NoError(t, err)
	var res OwnerResponse
	err = json.Unmarshal(ownerRes, &res)
	require.NoError(t, err)
	assert.Equal(t, res.Owner, creator.String())

	// and now making use of the custom querier callbacks
	customQuery := ReflectQueryMsg{
		Capitalized: &Text{
			Text: "all Caps noW",
		},
	}
	customQueryBz, err := json.Marshal(customQuery)
	require.NoError(t, err)
	custom, err := keeper.QuerySmart(ctx, contractAddr, customQueryBz)
	require.NoError(t, err)
	var resp capitalizedResponse
	err = json.Unmarshal(custom, &resp)
	require.NoError(t, err)
	assert.Equal(t, resp.Text, "ALL CAPS NOW")
}

func TestReflectStargateQuery(t *testing.T) {
<<<<<<< HEAD
	cdc := MakeEncodingConfig(t).Codec
=======
	SkipIfM1(t)
	cdc := MakeEncodingConfig(t).Marshaler
>>>>>>> e7a3ac34
	ctx, keepers := CreateTestInput(t, false, ReflectFeatures, WithMessageEncoders(reflectEncoders(cdc)), WithQueryPlugins(reflectPlugins()))
	keeper := keepers.WasmKeeper

	funds := sdk.NewCoins(sdk.NewInt64Coin("denom", 320000))
	contractStart := sdk.NewCoins(sdk.NewInt64Coin("denom", 40000))
	expectedBalance := funds.Sub(contractStart)
	creator := keepers.Faucet.NewFundedAccount(ctx, funds...)

	// upload code
	reflectCode, err := ioutil.ReadFile("./testdata/reflect.wasm")
	require.NoError(t, err)
	codeID, err := keepers.ContractKeeper.Create(ctx, creator, reflectCode, nil)
	require.NoError(t, err)
	require.Equal(t, uint64(1), codeID)

	// creator instantiates a contract and gives it tokens
	contractAddr, _, err := keepers.ContractKeeper.Instantiate(ctx, codeID, creator, nil, []byte("{}"), "reflect contract 1", contractStart)
	require.NoError(t, err)
	require.NotEmpty(t, contractAddr)

	// first, normal query for the bank balance (to make sure our query is proper)
	bankQuery := wasmvmtypes.QueryRequest{
		Bank: &wasmvmtypes.BankQuery{
			AllBalances: &wasmvmtypes.AllBalancesQuery{
				Address: creator.String(),
			},
		},
	}
	simpleQueryBz, err := json.Marshal(ReflectQueryMsg{
		Chain: &ChainQuery{Request: &bankQuery},
	})
	require.NoError(t, err)
	simpleRes, err := keeper.QuerySmart(ctx, contractAddr, simpleQueryBz)
	require.NoError(t, err)
	var simpleChain ChainResponse
	mustParse(t, simpleRes, &simpleChain)
	var simpleBalance wasmvmtypes.AllBalancesResponse
	mustParse(t, simpleChain.Data, &simpleBalance)
	require.Equal(t, len(expectedBalance), len(simpleBalance.Amount))
	assert.Equal(t, simpleBalance.Amount[0].Amount, expectedBalance[0].Amount.String())
	assert.Equal(t, simpleBalance.Amount[0].Denom, expectedBalance[0].Denom)

	// now, try to build a protobuf query
	protoQuery := banktypes.QueryAllBalancesRequest{
		Address: creator.String(),
	}
	protoQueryBin, err := proto.Marshal(&protoQuery)
	protoRequest := wasmvmtypes.QueryRequest{
		Stargate: &wasmvmtypes.StargateQuery{
			Path: "/cosmos.bank.v1beta1.Query/AllBalances",
			Data: protoQueryBin,
		},
	}
	protoQueryBz, err := json.Marshal(ReflectQueryMsg{
		Chain: &ChainQuery{Request: &protoRequest},
	})
	require.NoError(t, err)

	// make a query on the chain
	protoRes, err := keeper.QuerySmart(ctx, contractAddr, protoQueryBz)
	require.NoError(t, err)
	var protoChain ChainResponse
	mustParse(t, protoRes, &protoChain)

	// unmarshal raw protobuf response
	var protoResult banktypes.QueryAllBalancesResponse
	err = proto.Unmarshal(protoChain.Data, &protoResult)
	require.NoError(t, err)
	assert.Equal(t, expectedBalance, protoResult.Balances)
}

func TestReflectInvalidStargateQuery(t *testing.T) {
	SkipIfM1(t)
	cdc := MakeEncodingConfig(t).Marshaler
	ctx, keepers := CreateTestInput(t, false, ReflectFeatures, WithMessageEncoders(reflectEncoders(cdc)), WithQueryPlugins(reflectPlugins()))
	keeper := keepers.WasmKeeper

	funds := sdk.NewCoins(sdk.NewInt64Coin("denom", 320000))
	contractStart := sdk.NewCoins(sdk.NewInt64Coin("denom", 40000))
	creator := keepers.Faucet.NewFundedAccount(ctx, funds...)

	// upload code
	reflectCode, err := ioutil.ReadFile("./testdata/reflect.wasm")
	require.NoError(t, err)
	codeID, err := keepers.ContractKeeper.Create(ctx, creator, reflectCode, nil)
	require.NoError(t, err)
	require.Equal(t, uint64(1), codeID)

	// creator instantiates a contract and gives it tokens
	contractAddr, _, err := keepers.ContractKeeper.Instantiate(ctx, codeID, creator, nil, []byte("{}"), "reflect contract 1", contractStart)
	require.NoError(t, err)
	require.NotEmpty(t, contractAddr)

	// now, try to build a protobuf query
	protoRequest := wasmvmtypes.QueryRequest{
		Stargate: &wasmvmtypes.StargateQuery{
			Path: "/cosmos.tx.v1beta1.Service/GetTx",
			Data: []byte{},
		},
	}
	protoQueryBz, err := json.Marshal(ReflectQueryMsg{
		Chain: &ChainQuery{Request: &protoRequest},
	})
	require.NoError(t, err)

	// make a query on the chain, should be blacklisted
	_, err = keeper.QuerySmart(ctx, contractAddr, protoQueryBz)
	require.Error(t, err)
	require.Contains(t, err.Error(), "path is not allowed from the contract")

	// and another one
	protoRequest = wasmvmtypes.QueryRequest{
		Stargate: &wasmvmtypes.StargateQuery{
			Path: "/cosmos.base.tendermint.v1beta1.Service/GetNodeInfo",
			Data: []byte{},
		},
	}
	protoQueryBz, err = json.Marshal(ReflectQueryMsg{
		Chain: &ChainQuery{Request: &protoRequest},
	})
	require.NoError(t, err)

	// make a query on the chain, should be blacklisted
	_, err = keeper.QuerySmart(ctx, contractAddr, protoQueryBz)
	require.Error(t, err)
	require.Contains(t, err.Error(), "path is not allowed from the contract")
}

type reflectState struct {
	Owner string `json:"owner"`
}

func TestMaskReflectWasmQueries(t *testing.T) {
<<<<<<< HEAD
	cdc := MakeEncodingConfig(t).Codec
=======
	SkipIfM1(t)
	cdc := MakeEncodingConfig(t).Marshaler
>>>>>>> e7a3ac34
	ctx, keepers := CreateTestInput(t, false, ReflectFeatures, WithMessageEncoders(reflectEncoders(cdc)), WithQueryPlugins(reflectPlugins()))
	keeper := keepers.WasmKeeper

	deposit := sdk.NewCoins(sdk.NewInt64Coin("denom", 100000))
	creator := keepers.Faucet.NewFundedAccount(ctx, deposit...)

	// upload reflect code
	reflectCode, err := ioutil.ReadFile("./testdata/reflect.wasm")
	require.NoError(t, err)
	reflectID, err := keepers.ContractKeeper.Create(ctx, creator, reflectCode, nil)
	require.NoError(t, err)
	require.Equal(t, uint64(1), reflectID)

	// creator instantiates a contract and gives it tokens
	reflectStart := sdk.NewCoins(sdk.NewInt64Coin("denom", 40000))
	reflectAddr, _, err := keepers.ContractKeeper.Instantiate(ctx, reflectID, creator, nil, []byte("{}"), "reflect contract 2", reflectStart)
	require.NoError(t, err)
	require.NotEmpty(t, reflectAddr)

	// for control, let's make some queries directly on the reflect
	ownerQuery := buildReflectQuery(t, &ReflectQueryMsg{Owner: &struct{}{}})
	res, err := keeper.QuerySmart(ctx, reflectAddr, ownerQuery)
	require.NoError(t, err)
	var ownerRes OwnerResponse
	mustParse(t, res, &ownerRes)
	require.Equal(t, ownerRes.Owner, creator.String())

	// and a raw query: cosmwasm_storage::Singleton uses 2 byte big-endian length-prefixed to store data
	configKey := append([]byte{0, 6}, []byte("config")...)
	raw := keeper.QueryRaw(ctx, reflectAddr, configKey)
	var stateRes reflectState
	mustParse(t, raw, &stateRes)
	require.Equal(t, stateRes.Owner, creator.String())

	// now, let's reflect a smart query into the x/wasm handlers and see if we get the same result
	reflectOwnerQuery := ReflectQueryMsg{Chain: &ChainQuery{Request: &wasmvmtypes.QueryRequest{Wasm: &wasmvmtypes.WasmQuery{
		Smart: &wasmvmtypes.SmartQuery{
			ContractAddr: reflectAddr.String(),
			Msg:          ownerQuery,
		},
	}}}}
	reflectOwnerBin := buildReflectQuery(t, &reflectOwnerQuery)
	res, err = keeper.QuerySmart(ctx, reflectAddr, reflectOwnerBin)
	require.NoError(t, err)
	// first we pull out the data from chain response, before parsing the original response
	var reflectRes ChainResponse
	mustParse(t, res, &reflectRes)
	var reflectOwnerRes OwnerResponse
	mustParse(t, reflectRes.Data, &reflectOwnerRes)
	require.Equal(t, reflectOwnerRes.Owner, creator.String())

	// and with queryRaw
	reflectStateQuery := ReflectQueryMsg{Chain: &ChainQuery{Request: &wasmvmtypes.QueryRequest{Wasm: &wasmvmtypes.WasmQuery{
		Raw: &wasmvmtypes.RawQuery{
			ContractAddr: reflectAddr.String(),
			Key:          configKey,
		},
	}}}}
	reflectStateBin := buildReflectQuery(t, &reflectStateQuery)
	res, err = keeper.QuerySmart(ctx, reflectAddr, reflectStateBin)
	require.NoError(t, err)
	// first we pull out the data from chain response, before parsing the original response
	var reflectRawRes ChainResponse
	mustParse(t, res, &reflectRawRes)
	// now, with the raw data, we can parse it into state
	var reflectStateRes reflectState
	mustParse(t, reflectRawRes.Data, &reflectStateRes)
	require.Equal(t, reflectStateRes.Owner, creator.String())
}

func TestWasmRawQueryWithNil(t *testing.T) {
<<<<<<< HEAD
	cdc := MakeEncodingConfig(t).Codec
=======
	SkipIfM1(t)
	cdc := MakeEncodingConfig(t).Marshaler
>>>>>>> e7a3ac34
	ctx, keepers := CreateTestInput(t, false, ReflectFeatures, WithMessageEncoders(reflectEncoders(cdc)), WithQueryPlugins(reflectPlugins()))
	keeper := keepers.WasmKeeper

	deposit := sdk.NewCoins(sdk.NewInt64Coin("denom", 100000))
	creator := keepers.Faucet.NewFundedAccount(ctx, deposit...)

	// upload reflect code
	reflectCode, err := ioutil.ReadFile("./testdata/reflect.wasm")
	require.NoError(t, err)
	reflectID, err := keepers.ContractKeeper.Create(ctx, creator, reflectCode, nil)
	require.NoError(t, err)
	require.Equal(t, uint64(1), reflectID)

	// creator instantiates a contract and gives it tokens
	reflectStart := sdk.NewCoins(sdk.NewInt64Coin("denom", 40000))
	reflectAddr, _, err := keepers.ContractKeeper.Instantiate(ctx, reflectID, creator, nil, []byte("{}"), "reflect contract 2", reflectStart)
	require.NoError(t, err)
	require.NotEmpty(t, reflectAddr)

	// control: query directly
	missingKey := []byte{0, 1, 2, 3, 4}
	raw := keeper.QueryRaw(ctx, reflectAddr, missingKey)
	require.Nil(t, raw)

	// and with queryRaw
	reflectQuery := ReflectQueryMsg{Chain: &ChainQuery{Request: &wasmvmtypes.QueryRequest{Wasm: &wasmvmtypes.WasmQuery{
		Raw: &wasmvmtypes.RawQuery{
			ContractAddr: reflectAddr.String(),
			Key:          missingKey,
		},
	}}}}
	reflectStateBin := buildReflectQuery(t, &reflectQuery)
	res, err := keeper.QuerySmart(ctx, reflectAddr, reflectStateBin)
	require.NoError(t, err)

	// first we pull out the data from chain response, before parsing the original response
	var reflectRawRes ChainResponse
	mustParse(t, res, &reflectRawRes)
	// and make sure there is no data
	require.Empty(t, reflectRawRes.Data)
	// we get an empty byte slice not nil (if anyone care in go-land)
	require.Equal(t, []byte{}, reflectRawRes.Data)
}

func checkAccount(t *testing.T, ctx sdk.Context, accKeeper authkeeper.AccountKeeper, bankKeeper bankkeeper.Keeper, addr sdk.AccAddress, expected sdk.Coins) {
	acct := accKeeper.GetAccount(ctx, addr)
	if expected == nil {
		assert.Nil(t, acct)
	} else {
		assert.NotNil(t, acct)
		if expected.Empty() {
			// there is confusion between nil and empty slice... let's just treat them the same
			assert.True(t, bankKeeper.GetAllBalances(ctx, acct.GetAddress()).Empty())
		} else {
			assert.Equal(t, bankKeeper.GetAllBalances(ctx, acct.GetAddress()), expected)
		}
	}
}

/**** Code to support custom messages *****/

type reflectCustomMsg struct {
	Debug string `json:"debug,omitempty"`
	Raw   []byte `json:"raw,omitempty"`
}

// toReflectRawMsg encodes an sdk msg using any type with json encoding.
// Then wraps it as an opaque message
func toReflectRawMsg(cdc codec.Codec, msg sdk.Msg) (wasmvmtypes.CosmosMsg, error) {
	any, err := codectypes.NewAnyWithValue(msg)
	if err != nil {
		return wasmvmtypes.CosmosMsg{}, err
	}
	rawBz, err := cdc.MarshalJSON(any)
	if err != nil {
		return wasmvmtypes.CosmosMsg{}, sdkerrors.Wrap(sdkerrors.ErrJSONMarshal, err.Error())
	}
	customMsg, err := json.Marshal(reflectCustomMsg{
		Raw: rawBz,
	})
	res := wasmvmtypes.CosmosMsg{
		Custom: customMsg,
	}
	return res, nil
}

// reflectEncoders needs to be registered in test setup to handle custom message callbacks
func reflectEncoders(cdc codec.Codec) *MessageEncoders {
	return &MessageEncoders{
		Custom: fromReflectRawMsg(cdc),
	}
}

// fromReflectRawMsg decodes msg.Data to an sdk.Msg using proto Any and json encoding.
// this needs to be registered on the Encoders
func fromReflectRawMsg(cdc codec.Codec) CustomEncoder {
	return func(_sender sdk.AccAddress, msg json.RawMessage) ([]sdk.Msg, error) {
		var custom reflectCustomMsg
		err := json.Unmarshal(msg, &custom)
		if err != nil {
			return nil, sdkerrors.Wrap(sdkerrors.ErrJSONUnmarshal, err.Error())
		}
		if custom.Raw != nil {
			var any codectypes.Any
			if err := cdc.UnmarshalJSON(custom.Raw, &any); err != nil {
				return nil, sdkerrors.Wrap(sdkerrors.ErrJSONUnmarshal, err.Error())
			}
			var msg sdk.Msg
			if err := cdc.UnpackAny(&any, &msg); err != nil {
				return nil, err
			}
			return []sdk.Msg{msg}, nil
		}
		if custom.Debug != "" {
			return nil, sdkerrors.Wrapf(types.ErrInvalidMsg, "Custom Debug: %s", custom.Debug)
		}
		return nil, sdkerrors.Wrap(types.ErrInvalidMsg, "Unknown Custom message variant")
	}
}

type reflectCustomQuery struct {
	Ping        *struct{} `json:"ping,omitempty"`
	Capitalized *Text     `json:"capitalized,omitempty"`
}

// this is from the go code back to the contract (capitalized or ping)
type customQueryResponse struct {
	Msg string `json:"msg"`
}

// these are the return values from contract -> go depending on type of query
type ownerResponse struct {
	Owner string `json:"owner"`
}

type capitalizedResponse struct {
	Text string `json:"text"`
}

type chainResponse struct {
	Data []byte `json:"data"`
}

// reflectPlugins needs to be registered in test setup to handle custom query callbacks
func reflectPlugins() *QueryPlugins {
	return &QueryPlugins{
		Custom: performCustomQuery,
	}
}

func performCustomQuery(_ sdk.Context, request json.RawMessage) ([]byte, error) {
	var custom reflectCustomQuery
	err := json.Unmarshal(request, &custom)
	if err != nil {
		return nil, sdkerrors.Wrap(sdkerrors.ErrJSONUnmarshal, err.Error())
	}
	if custom.Capitalized != nil {
		msg := strings.ToUpper(custom.Capitalized.Text)
		return json.Marshal(customQueryResponse{Msg: msg})
	}
	if custom.Ping != nil {
		return json.Marshal(customQueryResponse{Msg: "pong"})
	}
	return nil, sdkerrors.Wrap(types.ErrInvalidMsg, "Unknown Custom query variant")
}<|MERGE_RESOLUTION|>--- conflicted
+++ resolved
@@ -85,12 +85,9 @@
 const ReflectFeatures = "staking,mask,stargate"
 
 func TestReflectContractSend(t *testing.T) {
-<<<<<<< HEAD
+
+	SkipIfM1(t)
 	cdc := MakeEncodingConfig(t).Codec
-=======
-	SkipIfM1(t)
-	cdc := MakeEncodingConfig(t).Marshaler
->>>>>>> e7a3ac34
 	ctx, keepers := CreateTestInput(t, false, ReflectFeatures, WithMessageEncoders(reflectEncoders(cdc)))
 	accKeeper, keeper, bankKeeper := keepers.AccountKeeper, keepers.ContractKeeper, keepers.BankKeeper
 
@@ -172,12 +169,8 @@
 }
 
 func TestReflectCustomMsg(t *testing.T) {
-<<<<<<< HEAD
+	SkipIfM1(t)
 	cdc := MakeEncodingConfig(t).Codec
-=======
-	SkipIfM1(t)
-	cdc := MakeEncodingConfig(t).Marshaler
->>>>>>> e7a3ac34
 	ctx, keepers := CreateTestInput(t, false, ReflectFeatures, WithMessageEncoders(reflectEncoders(cdc)), WithQueryPlugins(reflectPlugins()))
 	accKeeper, keeper, bankKeeper := keepers.AccountKeeper, keepers.ContractKeeper, keepers.BankKeeper
 
@@ -270,12 +263,9 @@
 }
 
 func TestMaskReflectCustomQuery(t *testing.T) {
-<<<<<<< HEAD
-	cdc := MakeEncodingConfig(t).Codec
-=======
 	SkipIfM1(t)
-	cdc := MakeEncodingConfig(t).Marshaler
->>>>>>> e7a3ac34
+  cdc := MakeEncodingConfig(t).Codec
+
 	ctx, keepers := CreateTestInput(t, false, ReflectFeatures, WithMessageEncoders(reflectEncoders(cdc)), WithQueryPlugins(reflectPlugins()))
 	keeper := keepers.WasmKeeper
 
@@ -325,12 +315,8 @@
 }
 
 func TestReflectStargateQuery(t *testing.T) {
-<<<<<<< HEAD
+  SkipIfM1(t)
 	cdc := MakeEncodingConfig(t).Codec
-=======
-	SkipIfM1(t)
-	cdc := MakeEncodingConfig(t).Marshaler
->>>>>>> e7a3ac34
 	ctx, keepers := CreateTestInput(t, false, ReflectFeatures, WithMessageEncoders(reflectEncoders(cdc)), WithQueryPlugins(reflectPlugins()))
 	keeper := keepers.WasmKeeper
 
@@ -464,12 +450,9 @@
 }
 
 func TestMaskReflectWasmQueries(t *testing.T) {
-<<<<<<< HEAD
+
+	SkipIfM1(t)
 	cdc := MakeEncodingConfig(t).Codec
-=======
-	SkipIfM1(t)
-	cdc := MakeEncodingConfig(t).Marshaler
->>>>>>> e7a3ac34
 	ctx, keepers := CreateTestInput(t, false, ReflectFeatures, WithMessageEncoders(reflectEncoders(cdc)), WithQueryPlugins(reflectPlugins()))
 	keeper := keepers.WasmKeeper
 
@@ -541,12 +524,9 @@
 }
 
 func TestWasmRawQueryWithNil(t *testing.T) {
-<<<<<<< HEAD
+
+	SkipIfM1(t)
 	cdc := MakeEncodingConfig(t).Codec
-=======
-	SkipIfM1(t)
-	cdc := MakeEncodingConfig(t).Marshaler
->>>>>>> e7a3ac34
 	ctx, keepers := CreateTestInput(t, false, ReflectFeatures, WithMessageEncoders(reflectEncoders(cdc)), WithQueryPlugins(reflectPlugins()))
 	keeper := keepers.WasmKeeper
 
