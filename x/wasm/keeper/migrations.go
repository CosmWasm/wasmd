package keeper

import (
	"fmt"
	sdk "github.com/cosmos/cosmos-sdk/types"
	sdkerrors "github.com/cosmos/cosmos-sdk/types/errors"
	"github.com/CosmWasm/wasmd/x/wasm/types"
	legacytypes "github.com/CosmWasm/wasmd/x/wasm/types/legacy"
)

// Migrator is a struct for handling in-place store migrations.
type Migrator struct {
	highestCodeID uint64
	keeper Keeper
}

// NewMigrator returns a new Migrator.
func NewMigrator(keeper Keeper) Migrator {
	return Migrator{
		highestCodeID: 0,
		keeper: keeper,
	}
}

// setWasmParams sets the wasm parameters to the default in wasmd
// in terra classic we don't have these params - so we set them
// to default
func (m Migrator) setWasmDefaultParams(ctx sdk.Context) {
	
	params := types.DefaultParams()
	m.keeper.SetParams(ctx, params)

}

// setLastCodeID sets the LastCodeId store to a value 
func (m Migrator) setLastCodeID(ctx sdk.Context, id uint64) {
	
	store := ctx.KVStore(m.keeper.storeKey)
	bz := sdk.Uint64ToBigEndian(id)
	store.Set(types.KeyLastCodeID, bz)

}

// createCodeFromLegacy - this function migrates the CodeInfo store
func (m Migrator) createCodeFromLegacy(ctx sdk.Context, creator sdk.AccAddress, codeID uint64, hash []byte) error {
	if creator == nil {
		return sdkerrors.Wrap(sdkerrors.ErrInvalidAddress, "creator cannot be nil")
	}
	
	// on terra wasm there was no access config
	// this returns default AccessConfig
	defaultAccessConfig := m.keeper.getInstantiateAccessConfig(ctx).With(creator)
	
	// unsure whether we need this?
	_, err := m.keeper.wasmVM.AnalyzeCode(hash)
	if err != nil {
		return sdkerrors.Wrap(types.ErrCreateFailed, err.Error())
	}
	
	// can we expect the code IDs to come in order from the
	// iterator? Dunno - that's why we need this mechanism to
	// identify the last ID
	if (codeID > m.highestCodeID) {
		m.highestCodeID = codeID
		m.setLastCodeID(ctx, m.highestCodeID)
	}
	
	// Create wasmd compatible CodeInfo and store it
	m.keeper.Logger(ctx).Info(fmt.Sprintf("codeID = %d", codeID))
	codeInfo := types.NewCodeInfo(hash, creator, defaultAccessConfig)
	m.keeper.storeCodeInfo(ctx, codeID, codeInfo)

	return nil
}

// Migrate1to2 migrates from version 1 to 2. Note that this is not the
// canonical migration path, because the terra classic wasm store is
func (m Migrator) Migrate1to2(ctx sdk.Context) error {
<<<<<<< HEAD
	// migrate legacy contract to new contract
	m.keeper.IterateLegacyContractInfo(ctx, func(contractInfo legacytypes.ContractInfo) bool {
		newContractInfo := types.NewContractInfo(contractInfo.CodeID, contractInfo.Creator, contractInfo.Admin, contractInfo.InitMsg)

		return false
	})

	m.keeper.IterateContractInfo(ctx, func(contractAddr sdk.AccAddress, contractInfo types.ContractInfo) bool {
=======
	
	ctx.Logger().Info("### Setting Default wasmd parameters ###")
	m.setWasmDefaultParams(ctx)
	
	ctx.Logger().Info("### Migrating Code Info ###")
	m.keeper.IterateLegacyCodeInfo(ctx, func(codeInfo legacytypes.CodeInfo) bool {
		creatorAddr, err := sdk.AccAddressFromBech32(codeInfo.Creator)
		if err != nil {
			m.keeper.Logger(ctx).Error("was not able to parse creator address %s", codeInfo)
			return false
		}
		err = m.createCodeFromLegacy(ctx, creatorAddr, codeInfo.CodeID, codeInfo.CodeHash)
		if err != nil {
			m.keeper.Logger(ctx).Error("Was not able to store legacy code ID")
		}
		return false
	})
	
	// TODO
	/*m.keeper.Logger(ctx).Info("#### Migrating Contract Info ###")
	m.keeper.IterateLegacyContractInfo(ctx, func(contractInfo legacytypes.ContractInfo) bool {
		return false
	})*/
	
	/*m.keeper.IterateContractInfo(ctx, func(contractAddr sdk.AccAddress, contractInfo types.ContractInfo) bool {
>>>>>>> e71e64b2
		creator := sdk.MustAccAddressFromBech32(contractInfo.Creator)
		m.keeper.addToContractCreatorSecondaryIndex(ctx, creator, contractInfo.Created, contractAddr)
		return false
	})*/
	
	return nil
}<|MERGE_RESOLUTION|>--- conflicted
+++ resolved
@@ -2,23 +2,24 @@
 
 import (
 	"fmt"
+
+	"github.com/CosmWasm/wasmd/x/wasm/types"
+	legacytypes "github.com/CosmWasm/wasmd/x/wasm/types/legacy"
 	sdk "github.com/cosmos/cosmos-sdk/types"
 	sdkerrors "github.com/cosmos/cosmos-sdk/types/errors"
-	"github.com/CosmWasm/wasmd/x/wasm/types"
-	legacytypes "github.com/CosmWasm/wasmd/x/wasm/types/legacy"
 )
 
 // Migrator is a struct for handling in-place store migrations.
 type Migrator struct {
 	highestCodeID uint64
-	keeper Keeper
+	keeper        Keeper
 }
 
 // NewMigrator returns a new Migrator.
 func NewMigrator(keeper Keeper) Migrator {
 	return Migrator{
 		highestCodeID: 0,
-		keeper: keeper,
+		keeper:        keeper,
 	}
 }
 
@@ -26,15 +27,15 @@
 // in terra classic we don't have these params - so we set them
 // to default
 func (m Migrator) setWasmDefaultParams(ctx sdk.Context) {
-	
+
 	params := types.DefaultParams()
 	m.keeper.SetParams(ctx, params)
 
 }
 
-// setLastCodeID sets the LastCodeId store to a value 
+// setLastCodeID sets the LastCodeId store to a value
 func (m Migrator) setLastCodeID(ctx sdk.Context, id uint64) {
-	
+
 	store := ctx.KVStore(m.keeper.storeKey)
 	bz := sdk.Uint64ToBigEndian(id)
 	store.Set(types.KeyLastCodeID, bz)
@@ -46,25 +47,25 @@
 	if creator == nil {
 		return sdkerrors.Wrap(sdkerrors.ErrInvalidAddress, "creator cannot be nil")
 	}
-	
+
 	// on terra wasm there was no access config
 	// this returns default AccessConfig
 	defaultAccessConfig := m.keeper.getInstantiateAccessConfig(ctx).With(creator)
-	
+
 	// unsure whether we need this?
 	_, err := m.keeper.wasmVM.AnalyzeCode(hash)
 	if err != nil {
 		return sdkerrors.Wrap(types.ErrCreateFailed, err.Error())
 	}
-	
+
 	// can we expect the code IDs to come in order from the
 	// iterator? Dunno - that's why we need this mechanism to
 	// identify the last ID
-	if (codeID > m.highestCodeID) {
+	if codeID > m.highestCodeID {
 		m.highestCodeID = codeID
 		m.setLastCodeID(ctx, m.highestCodeID)
 	}
-	
+
 	// Create wasmd compatible CodeInfo and store it
 	m.keeper.Logger(ctx).Info(fmt.Sprintf("codeID = %d", codeID))
 	codeInfo := types.NewCodeInfo(hash, creator, defaultAccessConfig)
@@ -76,20 +77,10 @@
 // Migrate1to2 migrates from version 1 to 2. Note that this is not the
 // canonical migration path, because the terra classic wasm store is
 func (m Migrator) Migrate1to2(ctx sdk.Context) error {
-<<<<<<< HEAD
-	// migrate legacy contract to new contract
-	m.keeper.IterateLegacyContractInfo(ctx, func(contractInfo legacytypes.ContractInfo) bool {
-		newContractInfo := types.NewContractInfo(contractInfo.CodeID, contractInfo.Creator, contractInfo.Admin, contractInfo.InitMsg)
 
-		return false
-	})
-
-	m.keeper.IterateContractInfo(ctx, func(contractAddr sdk.AccAddress, contractInfo types.ContractInfo) bool {
-=======
-	
 	ctx.Logger().Info("### Setting Default wasmd parameters ###")
 	m.setWasmDefaultParams(ctx)
-	
+
 	ctx.Logger().Info("### Migrating Code Info ###")
 	m.keeper.IterateLegacyCodeInfo(ctx, func(codeInfo legacytypes.CodeInfo) bool {
 		creatorAddr, err := sdk.AccAddressFromBech32(codeInfo.Creator)
@@ -103,19 +94,18 @@
 		}
 		return false
 	})
-	
+
 	// TODO
 	/*m.keeper.Logger(ctx).Info("#### Migrating Contract Info ###")
 	m.keeper.IterateLegacyContractInfo(ctx, func(contractInfo legacytypes.ContractInfo) bool {
 		return false
 	})*/
-	
+
 	/*m.keeper.IterateContractInfo(ctx, func(contractAddr sdk.AccAddress, contractInfo types.ContractInfo) bool {
->>>>>>> e71e64b2
 		creator := sdk.MustAccAddressFromBech32(contractInfo.Creator)
 		m.keeper.addToContractCreatorSecondaryIndex(ctx, creator, contractInfo.Created, contractAddr)
 		return false
 	})*/
-	
+
 	return nil
 }