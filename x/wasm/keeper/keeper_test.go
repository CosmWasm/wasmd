--- conflicted
+++ resolved
@@ -11,10 +11,12 @@
 	"testing"
 	"time"
 
-	abci "github.com/tendermint/tendermint/abci/types"
+	abci "github.com/cometbft/cometbft/abci/types"
 
 	wasmvm "github.com/CosmWasm/wasmvm"
 	wasmvmtypes "github.com/CosmWasm/wasmvm/types"
+	"github.com/cometbft/cometbft/libs/rand"
+	tmproto "github.com/cometbft/cometbft/proto/tendermint/types"
 	"github.com/cosmos/cosmos-sdk/baseapp"
 	"github.com/cosmos/cosmos-sdk/crypto/keys/ed25519"
 	stypes "github.com/cosmos/cosmos-sdk/store/types"
@@ -29,8 +31,6 @@
 	fuzz "github.com/google/gofuzz"
 	"github.com/stretchr/testify/assert"
 	"github.com/stretchr/testify/require"
-	"github.com/tendermint/tendermint/libs/rand"
-	tmproto "github.com/tendermint/tendermint/proto/tendermint/types"
 
 	"github.com/CosmWasm/wasmd/x/wasm/keeper/wasmtesting"
 	"github.com/CosmWasm/wasmd/x/wasm/types"
@@ -412,11 +412,7 @@
 
 	gasAfter := ctx.GasMeter().GasConsumed()
 	if types.EnableGasVerification {
-<<<<<<< HEAD
-		require.Equal(t, uint64(0x1b5bc), gasAfter-gasBefore)
-=======
 		require.Equal(t, uint64(0x1a7b6), gasAfter-gasBefore)
->>>>>>> 88e01a98
 	}
 
 	// ensure it is stored properly
@@ -860,11 +856,7 @@
 	// make sure gas is properly deducted from ctx
 	gasAfter := ctx.GasMeter().GasConsumed()
 	if types.EnableGasVerification {
-<<<<<<< HEAD
-		require.Equal(t, uint64(0x1a154), gasAfter-gasBefore)
-=======
 		require.Equal(t, uint64(0x17d7f), gasAfter-gasBefore)
->>>>>>> 88e01a98
 	}
 	// ensure bob now exists and got both payments released
 	bobAcct = accKeeper.GetAccount(ctx, bob)
@@ -2416,11 +2408,7 @@
 func attrsToStringMap(attrs []abci.EventAttribute) map[string]string {
 	r := make(map[string]string, len(attrs))
 	for _, v := range attrs {
-<<<<<<< HEAD
 		r[v.Key] = v.Value
-=======
-		r[string(v.Key)] = string(v.Value)
->>>>>>> 88e01a98
 	}
 	return r
 }