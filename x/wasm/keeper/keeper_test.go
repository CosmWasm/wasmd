package keeper

import (
	"bytes"
	_ "embed"
	"encoding/json"
	"errors"
	"fmt"
	stdrand "math/rand"
	"os"
	"testing"
	"time"

	wasmvm "github.com/CosmWasm/wasmvm/v2"
	wasmvmtypes "github.com/CosmWasm/wasmvm/v2/types"
	abci "github.com/cometbft/cometbft/abci/types"
	"github.com/cometbft/cometbft/libs/rand"
	tmproto "github.com/cometbft/cometbft/proto/tendermint/types"
	fuzz "github.com/google/gofuzz"
	"github.com/stretchr/testify/assert"
	"github.com/stretchr/testify/require"

	errorsmod "cosmossdk.io/errors"
	sdkmath "cosmossdk.io/math"
	storetypes "cosmossdk.io/store/types"

	"github.com/cosmos/cosmos-sdk/baseapp"
	"github.com/cosmos/cosmos-sdk/crypto/keys/ed25519"
	sdk "github.com/cosmos/cosmos-sdk/types"
	"github.com/cosmos/cosmos-sdk/types/address"
	sdkerrors "github.com/cosmos/cosmos-sdk/types/errors"
	authtypes "github.com/cosmos/cosmos-sdk/x/auth/types"
	"github.com/cosmos/cosmos-sdk/x/auth/vesting"
	vestingtypes "github.com/cosmos/cosmos-sdk/x/auth/vesting/types"
	banktypes "github.com/cosmos/cosmos-sdk/x/bank/types"
	distributiontypes "github.com/cosmos/cosmos-sdk/x/distribution/types"

	"github.com/CosmWasm/wasmd/x/wasm/keeper/testdata"
	"github.com/CosmWasm/wasmd/x/wasm/keeper/wasmtesting"
	"github.com/CosmWasm/wasmd/x/wasm/types"
)

//go:embed testdata/hackatom.wasm
var hackatomWasm []byte

var AvailableCapabilities = []string{
	"iterator", "staking", "stargate", "cosmwasm_1_1", "cosmwasm_1_2", "cosmwasm_1_3",
	"cosmwasm_1_4", "cosmwasm_2_0", "cosmwasm_2_1",
}

func TestNewKeeper(t *testing.T) {
	_, keepers := CreateTestInput(t, false, AvailableCapabilities)
	require.NotNil(t, keepers.ContractKeeper)
}

func TestCreateSuccess(t *testing.T) {
	ctx, keepers := CreateTestInput(t, false, AvailableCapabilities)
	keeper := keepers.ContractKeeper

	deposit := sdk.NewCoins(sdk.NewInt64Coin("denom", 100000))
	creator := keepers.Faucet.NewFundedRandomAccount(ctx, deposit...)

	em := sdk.NewEventManager()
	contractID, _, err := keeper.Create(ctx.WithEventManager(em), creator, hackatomWasm, nil)
	require.NoError(t, err)
	require.Equal(t, uint64(1), contractID)
	// and verify content
	storedCode, err := keepers.WasmKeeper.GetByteCode(ctx, contractID)
	require.NoError(t, err)
	require.Equal(t, hackatomWasm, storedCode)
	// and events emitted
	codeHash := testdata.ChecksumHackatom
	exp := sdk.Events{sdk.NewEvent("store_code", sdk.NewAttribute("code_checksum", codeHash), sdk.NewAttribute("code_id", "1"))}
	assert.Equal(t, exp, em.Events())
}

func TestCreateNilCreatorAddress(t *testing.T) {
	ctx, keepers := CreateTestInput(t, false, AvailableCapabilities)

	_, _, err := keepers.ContractKeeper.Create(ctx, nil, hackatomWasm, nil)
	require.Error(t, err, "nil creator is not allowed")
}

func TestCreateNilWasmCode(t *testing.T) {
	ctx, keepers := CreateTestInput(t, false, AvailableCapabilities)
	deposit := sdk.NewCoins(sdk.NewInt64Coin("denom", 100000))
	creator := keepers.Faucet.NewFundedRandomAccount(ctx, deposit...)

	_, _, err := keepers.ContractKeeper.Create(ctx, creator, nil, nil)
	require.Error(t, err, "nil WASM code is not allowed")
}

func TestCreateInvalidWasmCode(t *testing.T) {
	ctx, keepers := CreateTestInput(t, false, AvailableCapabilities)
	deposit := sdk.NewCoins(sdk.NewInt64Coin("denom", 100000))
	creator := keepers.Faucet.NewFundedRandomAccount(ctx, deposit...)

	_, _, err := keepers.ContractKeeper.Create(ctx, creator, []byte("potatoes"), nil)
	require.Error(t, err, "potatoes are not valid WASM code")
}

func TestCreateStoresInstantiatePermission(t *testing.T) {
	var (
		deposit                = sdk.NewCoins(sdk.NewInt64Coin("denom", 100000))
		myAddr  sdk.AccAddress = bytes.Repeat([]byte{1}, types.SDKAddrLen)
	)

	specs := map[string]struct {
		srcPermission types.AccessType
		expInstConf   types.AccessConfig
	}{
		"default": {
			srcPermission: types.DefaultParams().InstantiateDefaultPermission,
			expInstConf:   types.AllowEverybody,
		},
		"everybody": {
			srcPermission: types.AccessTypeEverybody,
			expInstConf:   types.AllowEverybody,
		},
		"nobody": {
			srcPermission: types.AccessTypeNobody,
			expInstConf:   types.AllowNobody,
		},
		"anyAddress with matching address": {
			srcPermission: types.AccessTypeAnyOfAddresses,
			expInstConf:   types.AccessConfig{Permission: types.AccessTypeAnyOfAddresses, Addresses: []string{myAddr.String()}},
		},
	}
	for msg, spec := range specs {
		t.Run(msg, func(t *testing.T) {
			ctx, keepers := CreateTestInput(t, false, AvailableCapabilities)
			accKeeper, keeper, bankKeeper := keepers.AccountKeeper, keepers.ContractKeeper, keepers.BankKeeper
			err := keepers.WasmKeeper.SetParams(ctx, types.Params{
				CodeUploadAccess:             types.AllowEverybody,
				InstantiateDefaultPermission: spec.srcPermission,
			})
			require.NoError(t, err)
			fundAccounts(t, ctx, accKeeper, bankKeeper, myAddr, deposit)

			codeID, _, err := keeper.Create(ctx, myAddr, hackatomWasm, nil)
			require.NoError(t, err)

			codeInfo := keepers.WasmKeeper.GetCodeInfo(ctx, codeID)
			require.NotNil(t, codeInfo)
			assert.True(t, spec.expInstConf.Equals(codeInfo.InstantiateConfig), "got %#v", codeInfo.InstantiateConfig)
		})
	}
}

func TestCreateWithParamPermissions(t *testing.T) {
	ctx, keepers := CreateTestInput(t, false, AvailableCapabilities)
	deposit := sdk.NewCoins(sdk.NewInt64Coin("denom", 100000))
	creator := keepers.Faucet.NewFundedRandomAccount(ctx, deposit...)
	otherAddr := keepers.Faucet.NewFundedRandomAccount(ctx, deposit...)

	specs := map[string]struct {
		policy      types.AuthorizationPolicy
		chainUpload types.AccessConfig
		expError    *errorsmod.Error
	}{
		"default": {
			policy:      DefaultAuthorizationPolicy{},
			chainUpload: types.DefaultUploadAccess,
		},
		"everybody": {
			policy:      DefaultAuthorizationPolicy{},
			chainUpload: types.AllowEverybody,
		},
		"nobody": {
			policy:      DefaultAuthorizationPolicy{},
			chainUpload: types.AllowNobody,
			expError:    sdkerrors.ErrUnauthorized,
		},
		"anyAddress with matching address": {
			policy:      DefaultAuthorizationPolicy{},
			chainUpload: types.AccessTypeAnyOfAddresses.With(creator),
		},
		"anyAddress with non matching address": {
			policy:      DefaultAuthorizationPolicy{},
			chainUpload: types.AccessTypeAnyOfAddresses.With(otherAddr),
			expError:    sdkerrors.ErrUnauthorized,
		},
		"gov: always allowed": {
			policy:      GovAuthorizationPolicy{},
			chainUpload: types.AllowNobody,
		},
	}
	for msg, spec := range specs {
		t.Run(msg, func(t *testing.T) {
			params := types.DefaultParams()
			params.CodeUploadAccess = spec.chainUpload
			err := keepers.WasmKeeper.SetParams(ctx, params)
			require.NoError(t, err)
			keeper := NewPermissionedKeeper(keepers.WasmKeeper, spec.policy)
			_, _, err = keeper.Create(ctx, creator, hackatomWasm, nil)
			require.True(t, spec.expError.Is(err), err)
			if spec.expError != nil {
				return
			}
		})
	}
}

// ensure that the user cannot set the code instantiate permission to something more permissive
// than the default
func TestEnforceValidPermissionsOnCreate(t *testing.T) {
	ctx, keepers := CreateTestInput(t, false, AvailableCapabilities)
	keeper := keepers.WasmKeeper
	contractKeeper := keepers.ContractKeeper

	deposit := sdk.NewCoins(sdk.NewInt64Coin("denom", 100000))
	creator := keepers.Faucet.NewFundedRandomAccount(ctx, deposit...)
	other := keepers.Faucet.NewFundedRandomAccount(ctx, deposit...)

	onlyCreator := types.AccessTypeAnyOfAddresses.With(creator)
	onlyOther := types.AccessTypeAnyOfAddresses.With(other)

	specs := map[string]struct {
		defaultPermssion    types.AccessType
		requestedPermission *types.AccessConfig
		// grantedPermission is set iff no error
		grantedPermission types.AccessConfig
		// expError is nil iff the request is allowed
		expError *errorsmod.Error
	}{
		"override everybody": {
			defaultPermssion:    types.AccessTypeEverybody,
			requestedPermission: &onlyCreator,
			grantedPermission:   onlyCreator,
		},
		"default to everybody": {
			defaultPermssion:    types.AccessTypeEverybody,
			requestedPermission: nil,
			grantedPermission:   types.AccessConfig{Permission: types.AccessTypeEverybody},
		},
		"explicitly set everybody": {
			defaultPermssion:    types.AccessTypeEverybody,
			requestedPermission: &types.AccessConfig{Permission: types.AccessTypeEverybody},
			grantedPermission:   types.AccessConfig{Permission: types.AccessTypeEverybody},
		},
		"cannot override nobody": {
			defaultPermssion:    types.AccessTypeNobody,
			requestedPermission: &onlyCreator,
			expError:            sdkerrors.ErrUnauthorized,
		},
		"default to nobody": {
			defaultPermssion:    types.AccessTypeNobody,
			requestedPermission: nil,
			grantedPermission:   types.AccessConfig{Permission: types.AccessTypeNobody},
		},
		"only defaults to code creator": {
			defaultPermssion:    types.AccessTypeAnyOfAddresses,
			requestedPermission: nil,
			grantedPermission:   onlyCreator,
		},
		"can explicitly set to code creator": {
			defaultPermssion:    types.AccessTypeAnyOfAddresses,
			requestedPermission: &onlyCreator,
			grantedPermission:   onlyCreator,
		},
		"cannot override which address in only": {
			defaultPermssion:    types.AccessTypeAnyOfAddresses,
			requestedPermission: &onlyOther,
			expError:            sdkerrors.ErrUnauthorized,
		},
	}
	for msg, spec := range specs {
		t.Run(msg, func(t *testing.T) {
			params := types.DefaultParams()
			params.InstantiateDefaultPermission = spec.defaultPermssion
			err := keeper.SetParams(ctx, params)
			require.NoError(t, err)
			codeID, _, err := contractKeeper.Create(ctx, creator, hackatomWasm, spec.requestedPermission)
			require.True(t, spec.expError.Is(err), err)
			if spec.expError == nil {
				codeInfo := keeper.GetCodeInfo(ctx, codeID)
				require.Equal(t, codeInfo.InstantiateConfig, spec.grantedPermission)
			}
		})
	}
}

func TestCreateDuplicate(t *testing.T) {
	ctx, keepers := CreateTestInput(t, false, AvailableCapabilities)
	keeper := keepers.ContractKeeper

	deposit := sdk.NewCoins(sdk.NewInt64Coin("denom", 100000))
	creator := keepers.Faucet.NewFundedRandomAccount(ctx, deposit...)

	// create one copy
	contractID, _, err := keeper.Create(ctx, creator, hackatomWasm, nil)
	require.NoError(t, err)
	require.Equal(t, uint64(1), contractID)

	// create second copy
	duplicateID, _, err := keeper.Create(ctx, creator, hackatomWasm, nil)
	require.NoError(t, err)
	require.Equal(t, uint64(2), duplicateID)

	// and verify both content is proper
	storedCode, err := keepers.WasmKeeper.GetByteCode(ctx, contractID)
	require.NoError(t, err)
	require.Equal(t, hackatomWasm, storedCode)
	storedCode, err = keepers.WasmKeeper.GetByteCode(ctx, duplicateID)
	require.NoError(t, err)
	require.Equal(t, hackatomWasm, storedCode)
}

func TestCreateWithSimulation(t *testing.T) {
	ctx, keepers := CreateTestInput(t, false, AvailableCapabilities)

	ctx = ctx.WithBlockHeader(tmproto.Header{Height: 1}).
		WithGasMeter(storetypes.NewInfiniteGasMeter())

	deposit := sdk.NewCoins(sdk.NewInt64Coin("denom", 100000))
	creator := keepers.Faucet.NewFundedRandomAccount(ctx, deposit...)

	// create this once in simulation mode
	contractID, _, err := keepers.ContractKeeper.Create(ctx, creator, hackatomWasm, nil)
	require.NoError(t, err)
	require.Equal(t, uint64(1), contractID)

	// then try to create it in non-simulation mode (should not fail)
	ctx, keepers = CreateTestInput(t, false, AvailableCapabilities)
	ctx = ctx.WithGasMeter(storetypes.NewGasMeter(10_000_000))
	creator = keepers.Faucet.NewFundedRandomAccount(ctx, deposit...)
	contractID, _, err = keepers.ContractKeeper.Create(ctx, creator, hackatomWasm, nil)

	require.NoError(t, err)
	require.Equal(t, uint64(1), contractID)

	// and verify content
	code, err := keepers.WasmKeeper.GetByteCode(ctx, contractID)
	require.NoError(t, err)
	require.Equal(t, code, hackatomWasm)
}

func TestIsSimulationMode(t *testing.T) {
	specs := map[string]struct {
		ctx sdk.Context
		exp bool
	}{
		"genesis block": {
			ctx: sdk.Context{}.WithBlockHeader(tmproto.Header{}).WithGasMeter(storetypes.NewInfiniteGasMeter()),
			exp: false,
		},
		"any regular block": {
			ctx: sdk.Context{}.WithBlockHeader(tmproto.Header{Height: 1}).WithGasMeter(storetypes.NewGasMeter(10000000)),
			exp: false,
		},
		"simulation": {
			ctx: sdk.Context{}.WithBlockHeader(tmproto.Header{Height: 1}).WithGasMeter(storetypes.NewInfiniteGasMeter()),
			exp: true,
		},
	}
	for msg := range specs {
		t.Run(msg, func(t *testing.T) {
			// assert.Equal(t, spec.exp, isSimulationMode(spec.ctx))
		})
	}
}

func TestCreateWithGzippedPayload(t *testing.T) {
	ctx, keepers := CreateTestInput(t, false, AvailableCapabilities)
	keeper := keepers.ContractKeeper

	deposit := sdk.NewCoins(sdk.NewInt64Coin("denom", 100000))
	creator := keepers.Faucet.NewFundedRandomAccount(ctx, deposit...)

	wasmCode, err := os.ReadFile("./testdata/hackatom.wasm.gzip")
	require.NoError(t, err, "reading gzipped WASM code")

	contractID, _, err := keeper.Create(ctx, creator, wasmCode, nil)
	require.NoError(t, err)
	require.Equal(t, uint64(1), contractID)
	// and verify content
	storedCode, err := keepers.WasmKeeper.GetByteCode(ctx, contractID)
	require.NoError(t, err)
	require.Equal(t, hackatomWasm, storedCode)
}

func TestCreateWithBrokenGzippedPayload(t *testing.T) {
	ctx, keepers := CreateTestInput(t, false, AvailableCapabilities)
	keeper := keepers.ContractKeeper

	deposit := sdk.NewCoins(sdk.NewInt64Coin("denom", 100000))
	creator := keepers.Faucet.NewFundedRandomAccount(ctx, deposit...)

	wasmCode, err := os.ReadFile("./testdata/broken_crc.gzip")
	require.NoError(t, err, "reading gzipped WASM code")

	gm := storetypes.NewInfiniteGasMeter()
	codeID, checksum, err := keeper.Create(ctx.WithGasMeter(gm), creator, wasmCode, nil)
	require.Error(t, err)
	assert.Empty(t, codeID)
	assert.Empty(t, checksum)
	assert.GreaterOrEqual(t, gm.GasConsumed(), storetypes.Gas(121384)) // 809232 * 0.15 (default uncompress costs) = 121384
}

func TestInstantiate(t *testing.T) {
	ctx, keepers := CreateTestInput(t, false, AvailableCapabilities)

	deposit := sdk.NewCoins(sdk.NewInt64Coin("denom", 100000))
	creator := sdk.AccAddress(bytes.Repeat([]byte{1}, address.Len))
	keepers.Faucet.Fund(ctx, creator, deposit...)
	example := StoreHackatomExampleContract(t, ctx, keepers)

	initMsg := HackatomExampleInitMsg{
		Verifier:    RandomAccountAddress(t),
		Beneficiary: RandomAccountAddress(t),
	}
	initMsgBz, err := json.Marshal(initMsg)
	require.NoError(t, err)

	gasBefore := ctx.GasMeter().GasConsumed()

	em := sdk.NewEventManager()
	// create with no balance is also legal
	gotContractAddr, _, err := keepers.ContractKeeper.Instantiate(ctx.WithEventManager(em), example.CodeID, creator, nil, initMsgBz, "demo contract 1", nil)
	require.NoError(t, err)
	require.Equal(t, "cosmos14hj2tavq8fpesdwxxcu44rty3hh90vhujrvcmstl4zr3txmfvw9s4hmalr", gotContractAddr.String())

	gasAfter := ctx.GasMeter().GasConsumed()
	if types.EnableGasVerification {
		require.Equal(t, uint64(0x1bc8f), gasAfter-gasBefore)
	}

	// ensure it is stored properly
	info := keepers.WasmKeeper.GetContractInfo(ctx, gotContractAddr)
	require.NotNil(t, info)
	assert.Equal(t, creator.String(), info.Creator)
	assert.Equal(t, example.CodeID, info.CodeID)
	assert.Equal(t, "demo contract 1", info.Label)

	exp := []types.ContractCodeHistoryEntry{{
		Operation: types.ContractCodeHistoryOperationTypeInit,
		CodeID:    example.CodeID,
		Updated:   types.NewAbsoluteTxPosition(ctx),
		Msg:       initMsgBz,
	}}
	assert.Equal(t, exp, keepers.WasmKeeper.GetContractHistory(ctx, gotContractAddr))

	// and events emitted
	expEvt := sdk.Events{
		sdk.NewEvent("instantiate",
			sdk.NewAttribute("_contract_address", gotContractAddr.String()), sdk.NewAttribute("code_id", "1")),
		sdk.NewEvent("wasm",
			sdk.NewAttribute("_contract_address", gotContractAddr.String()), sdk.NewAttribute("Let the", "hacking begin")),
	}
	assert.Equal(t, expEvt, em.Events())
}

func TestInstantiateWithDeposit(t *testing.T) {
	var (
		bob  = bytes.Repeat([]byte{1}, types.SDKAddrLen)
		fred = bytes.Repeat([]byte{2}, types.SDKAddrLen)

		deposit = sdk.NewCoins(sdk.NewInt64Coin("denom", 100))
		initMsg = mustMarshal(t, HackatomExampleInitMsg{Verifier: fred, Beneficiary: bob})
	)

	specs := map[string]struct {
		srcActor sdk.AccAddress
		expError bool
		fundAddr bool
	}{
		"address with funds": {
			srcActor: bob,
			fundAddr: true,
		},
		"address without funds": {
			srcActor: bob,
			expError: true,
		},
		"blocked address": {
			srcActor: authtypes.NewModuleAddress(authtypes.FeeCollectorName),
			fundAddr: true,
			expError: false,
		},
	}
	for msg, spec := range specs {
		t.Run(msg, func(t *testing.T) {
			ctx, keepers := CreateTestInput(t, false, AvailableCapabilities)
			accKeeper, bankKeeper, keeper := keepers.AccountKeeper, keepers.BankKeeper, keepers.ContractKeeper

			if spec.fundAddr {
				fundAccounts(t, ctx, accKeeper, bankKeeper, spec.srcActor, sdk.NewCoins(sdk.NewInt64Coin("denom", 200)))
			}
			contractID, _, err := keeper.Create(ctx, spec.srcActor, hackatomWasm, nil)
			require.NoError(t, err)

			// when
			addr, _, err := keepers.ContractKeeper.Instantiate(ctx, contractID, spec.srcActor, nil, initMsg, "my label", deposit)
			// then
			if spec.expError {
				require.Error(t, err)
				return
			}
			require.NoError(t, err)
			balances := bankKeeper.GetAllBalances(ctx, addr)
			assert.Equal(t, deposit, balances)
		})
	}
}

func TestInstantiateWithPermissions(t *testing.T) {
	var (
		deposit   = sdk.NewCoins(sdk.NewInt64Coin("denom", 100000))
		myAddr    = bytes.Repeat([]byte{1}, types.SDKAddrLen)
		otherAddr = bytes.Repeat([]byte{2}, types.SDKAddrLen)
		anyAddr   = bytes.Repeat([]byte{3}, types.SDKAddrLen)
	)

	initMsg := HackatomExampleInitMsg{
		Verifier:    anyAddr,
		Beneficiary: anyAddr,
	}
	initMsgBz, err := json.Marshal(initMsg)
	require.NoError(t, err)

	specs := map[string]struct {
		srcPermission types.AccessConfig
		srcActor      sdk.AccAddress
		expError      *errorsmod.Error
	}{
		"default": {
			srcPermission: types.DefaultUploadAccess,
			srcActor:      anyAddr,
		},
		"everybody": {
			srcPermission: types.AllowEverybody,
			srcActor:      anyAddr,
		},
		"nobody": {
			srcPermission: types.AllowNobody,
			srcActor:      myAddr,
			expError:      sdkerrors.ErrUnauthorized,
		},
		"anyAddress with matching address": {
			srcPermission: types.AccessTypeAnyOfAddresses.With(myAddr),
			srcActor:      myAddr,
		},
		"anyAddress with non matching address": {
			srcActor:      myAddr,
			srcPermission: types.AccessTypeAnyOfAddresses.With(otherAddr),
			expError:      sdkerrors.ErrUnauthorized,
		},
	}
	for msg, spec := range specs {
		t.Run(msg, func(t *testing.T) {
			ctx, keepers := CreateTestInput(t, false, AvailableCapabilities)
			accKeeper, bankKeeper, keeper := keepers.AccountKeeper, keepers.BankKeeper, keepers.ContractKeeper
			fundAccounts(t, ctx, accKeeper, bankKeeper, spec.srcActor, deposit)

			contractID, _, err := keeper.Create(ctx, myAddr, hackatomWasm, &spec.srcPermission) //nolint:gosec
			require.NoError(t, err)

			_, _, err = keepers.ContractKeeper.Instantiate(ctx, contractID, spec.srcActor, nil, initMsgBz, "demo contract 1", nil)
			assert.True(t, spec.expError.Is(err), "got %+v", err)
		})
	}
}

func TestInstantiateWithAccounts(t *testing.T) {
	parentCtx, keepers := CreateTestInput(t, false, AvailableCapabilities)
	example := StoreHackatomExampleContract(t, parentCtx, keepers)
	require.Equal(t, uint64(1), example.CodeID)
	initMsg := mustMarshal(t, HackatomExampleInitMsg{Verifier: RandomAccountAddress(t), Beneficiary: RandomAccountAddress(t)})

	senderAddr := DeterministicAccountAddress(t, 1)
	keepers.Faucet.Fund(parentCtx, senderAddr, sdk.NewInt64Coin("denom", 100000000))
	myTestLabel := "testing"
	mySalt := []byte(`my salt`)
	contractAddr := BuildContractAddressPredictable(example.Checksum, senderAddr, mySalt, []byte{})

	lastAccountNumber := keepers.AccountKeeper.GetAccount(parentCtx, senderAddr).GetAccountNumber()

	specs := map[string]struct {
		option      Option
		account     sdk.AccountI
		initBalance sdk.Coin
		deposit     sdk.Coins
		expErr      error
		expAccount  sdk.AccountI
		expBalance  sdk.Coins
	}{
		"unused BaseAccount exists": {
			account:     authtypes.NewBaseAccount(contractAddr, nil, 0, 0),
			initBalance: sdk.NewInt64Coin("denom", 100000000),
			expAccount:  authtypes.NewBaseAccount(contractAddr, nil, lastAccountNumber+1, 0), // +1 for next seq
			expBalance:  sdk.NewCoins(sdk.NewInt64Coin("denom", 100000000)),
		},
		"BaseAccount with sequence exists": {
			account: authtypes.NewBaseAccount(contractAddr, nil, 0, 1),
			expErr:  types.ErrAccountExists,
		},
		"BaseAccount with pubkey exists": {
			account: authtypes.NewBaseAccount(contractAddr, &ed25519.PubKey{}, 0, 0),
			expErr:  types.ErrAccountExists,
		},
		"no account existed": {
			expAccount: authtypes.NewBaseAccount(contractAddr, nil, lastAccountNumber+1, 0), // +1 for next seq,
			expBalance: sdk.NewCoins(),
		},
		"no account existed before create with deposit": {
			expAccount: authtypes.NewBaseAccount(contractAddr, nil, lastAccountNumber+1, 0), // +1 for next seq
			deposit:    sdk.NewCoins(sdk.NewCoin("denom", sdkmath.NewInt(1_000))),
			expBalance: sdk.NewCoins(sdk.NewCoin("denom", sdkmath.NewInt(1_000))),
		},
		"prunable DelayedVestingAccount gets overwritten": {
			account: must(vestingtypes.NewDelayedVestingAccount(
				authtypes.NewBaseAccount(contractAddr, nil, 0, 0),
				sdk.NewCoins(sdk.NewCoin("denom", sdkmath.NewInt(1_000))), time.Now().Add(30*time.Hour).Unix())),
			initBalance: sdk.NewCoin("denom", sdkmath.NewInt(1_000)),
			deposit:     sdk.NewCoins(sdk.NewCoin("denom", sdkmath.NewInt(1))),
			expAccount:  authtypes.NewBaseAccount(contractAddr, nil, lastAccountNumber+2, 0), // +1 for next seq, +1 for spec.account created
			expBalance:  sdk.NewCoins(sdk.NewCoin("denom", sdkmath.NewInt(1))),
		},
		"prunable ContinuousVestingAccount gets overwritten": {
			account: must(vestingtypes.NewContinuousVestingAccount(
				authtypes.NewBaseAccount(contractAddr, nil, 0, 0),
				sdk.NewCoins(sdk.NewCoin("denom", sdkmath.NewInt(1_000))), time.Now().Add(time.Hour).Unix(), time.Now().Add(2*time.Hour).Unix())),
			initBalance: sdk.NewCoin("denom", sdkmath.NewInt(1_000)),
			deposit:     sdk.NewCoins(sdk.NewCoin("denom", sdkmath.NewInt(1))),
			expAccount:  authtypes.NewBaseAccount(contractAddr, nil, lastAccountNumber+2, 0), // +1 for next seq, +1 for spec.account created
			expBalance:  sdk.NewCoins(sdk.NewCoin("denom", sdkmath.NewInt(1))),
		},
		// "prunable account without balance gets overwritten": { // todo : can not initialize vesting with empty balance
		//	account: must(vestingtypes.NewContinuousVestingAccount(
		//		authtypes.NewBaseAccount(contractAddr, nil, 0, 0),
		//		sdk.NewCoins(sdk.NewCoin(sdk.DefaultBondDenom, sdkmath.NewInt(0))), time.Now().Add(time.Hour).Unix(), time.Now().Add(2*time.Hour).Unix())),
		//	expAccount: authtypes.NewBaseAccount(contractAddr, nil, lastAccountNumber+2, 0), // +1 for next seq, +1 for spec.account created
		//	expBalance: sdk.NewCoins(),
		// },
		"unknown account type is rejected with error": {
			account: authtypes.NewModuleAccount(
				authtypes.NewBaseAccount(contractAddr, nil, 0, 0),
				"testing",
			),
			initBalance: sdk.NewCoin("denom", sdkmath.NewInt(1_000)),
			expErr:      types.ErrAccountExists,
		},
		"with option used to set non default type to accept list": {
			option: WithAcceptedAccountTypesOnContractInstantiation(&vestingtypes.DelayedVestingAccount{}),
			account: must(vestingtypes.NewDelayedVestingAccount(
				authtypes.NewBaseAccount(contractAddr, nil, 0, 0),
				sdk.NewCoins(sdk.NewCoin("denom", sdkmath.NewInt(1_000))), time.Now().Add(30*time.Hour).Unix())),
			initBalance: sdk.NewCoin("denom", sdkmath.NewInt(1_000)),
			deposit:     sdk.NewCoins(sdk.NewCoin("denom", sdkmath.NewInt(1))),
			expAccount: must(vestingtypes.NewDelayedVestingAccount(authtypes.NewBaseAccount(contractAddr, nil, lastAccountNumber+1, 0),
				sdk.NewCoins(sdk.NewCoin("denom", sdkmath.NewInt(1_000))), time.Now().Add(30*time.Hour).Unix())),
			expBalance: sdk.NewCoins(sdk.NewCoin("denom", sdkmath.NewInt(1_001))),
		},
		"pruning account fails": {
			option: WithAccountPruner(wasmtesting.AccountPrunerMock{CleanupExistingAccountFn: func(ctx sdk.Context, existingAccount sdk.AccountI) (handled bool, err error) {
				return false, types.ErrUnsupportedForContract.Wrap("testing")
			}}),
			account: must(vestingtypes.NewDelayedVestingAccount(
				authtypes.NewBaseAccount(contractAddr, nil, 0, 0),
				sdk.NewCoins(sdk.NewCoin("denom", sdkmath.NewInt(1_000))), time.Now().Add(30*time.Hour).Unix())),
			expErr: types.ErrUnsupportedForContract,
		},
	}
	for name, spec := range specs {
		t.Run(name, func(t *testing.T) {
			ctx, _ := parentCtx.CacheContext()
			if spec.account != nil {
				keepers.AccountKeeper.SetAccount(ctx, keepers.AccountKeeper.NewAccount(ctx, spec.account))
			}
			if !spec.initBalance.IsNil() {
				keepers.Faucet.Fund(ctx, spec.account.GetAddress(), spec.initBalance)
			}
			if spec.option != nil {
				spec.option.apply(keepers.WasmKeeper)
			}
			defer func() {
				if spec.option != nil { // reset
					WithAcceptedAccountTypesOnContractInstantiation(&authtypes.BaseAccount{}).apply(keepers.WasmKeeper)
					WithAccountPruner(NewVestingCoinBurner(keepers.BankKeeper)).apply(keepers.WasmKeeper)
				}
			}()
			// when
			gotAddr, _, gotErr := keepers.ContractKeeper.Instantiate2(ctx, 1, senderAddr, nil, initMsg, myTestLabel, spec.deposit, mySalt, false)
			if spec.expErr != nil {
				assert.ErrorIs(t, gotErr, spec.expErr)
				return
			}
			require.NoError(t, gotErr)
			assert.Equal(t, contractAddr, gotAddr)
			// and
			gotAcc := keepers.AccountKeeper.GetAccount(ctx, contractAddr)
			assert.Equal(t, spec.expAccount, gotAcc)
			// and
			gotBalance := keepers.BankKeeper.GetAllBalances(ctx, contractAddr)
			assert.Equal(t, spec.expBalance, gotBalance)
		})
	}
}

func TestInstantiateWithNonExistingCodeID(t *testing.T) {
	ctx, keepers := CreateTestInput(t, false, AvailableCapabilities)

	deposit := sdk.NewCoins(sdk.NewInt64Coin("denom", 100000))
	creator := keepers.Faucet.NewFundedRandomAccount(ctx, deposit...)

	initMsg := HackatomExampleInitMsg{}
	initMsgBz, err := json.Marshal(initMsg)
	require.NoError(t, err)

	const nonExistingCodeID = 9999
	addr, _, err := keepers.ContractKeeper.Instantiate(ctx, nonExistingCodeID, creator, nil, initMsgBz, "demo contract 2", nil)
	require.Equal(t, types.ErrNoSuchCodeFn(nonExistingCodeID).Wrapf("code id %d", nonExistingCodeID).Error(), err.Error())
	require.Nil(t, addr)
}

func TestContractErrorRedacting(t *testing.T) {
	ctx, keepers := CreateTestInput(t, false, AvailableCapabilities)

	deposit := sdk.NewCoins(sdk.NewInt64Coin("denom", 100000))
	creator := sdk.AccAddress(bytes.Repeat([]byte{1}, address.Len))
	keepers.Faucet.Fund(ctx, creator, deposit...)
	example := StoreHackatomExampleContract(t, ctx, keepers)

	initMsg := HackatomExampleInitMsg{
		Verifier:    []byte{1, 2, 3}, // invalid length
		Beneficiary: RandomAccountAddress(t),
	}
	initMsgBz, err := json.Marshal(initMsg)
	require.NoError(t, err)

	em := sdk.NewEventManager()

	_, _, err = keepers.ContractKeeper.Instantiate(ctx.WithEventManager(em), example.CodeID, creator, nil, initMsgBz, "demo contract 1", nil)
	require.Error(t, err)
	require.Contains(t, err.Error(), "addr_validate errored: invalid address")

	err = redactError(err)
	// contract error should not be redacted
	require.Contains(t, err.Error(), "addr_validate errored: invalid address")
}

func TestContractErrorGetsForwarded(t *testing.T) {
	// This test makes sure that a contract gets the error message from its submessage execution
	// in a non-redacted form if that error comes from the contract in the submessage.
	ctx, keepers := CreateTestInput(t, false, AvailableCapabilities)

	reflect1 := InstantiateReflectExampleContract(t, ctx, keepers)
	// reflect2 will be the contract that errors. It is owned by the other reflect contract.
	// This is necessary because the reflect contract only accepts messages from its owner.
	reflect2, _, err := keepers.ContractKeeper.Instantiate(ctx, reflect1.CodeID, reflect1.Contract, reflect1.Contract, []byte("{}"), "reflect2", sdk.NewCoins())
	require.NoError(t, err)

	const SubMsgID = 1
	// Make the reflect1 contract send a submessage to reflect2. That sub-message will error.
	execMsg := testdata.ReflectHandleMsg{
		ReflectSubMsg: &testdata.ReflectSubPayload{
			Msgs: []wasmvmtypes.SubMsg{
				{
					ID: SubMsgID,
					Msg: wasmvmtypes.CosmosMsg{
						Wasm: &wasmvmtypes.WasmMsg{
							Execute: &wasmvmtypes.ExecuteMsg{
								ContractAddr: reflect2.String(),
								// This message will error in the reflect contract as an empty "msgs" array is not allowed
								Msg: mustMarshal(t, testdata.ReflectHandleMsg{
									Reflect: &testdata.ReflectPayload{
										Msgs: []wasmvmtypes.CosmosMsg{},
									},
								}),
							},
						},
					},
					ReplyOn: wasmvmtypes.ReplyError, // we want to see the error
				},
			},
		},
	}
	execMsgBz := mustMarshal(t, execMsg)

	em := sdk.NewEventManager()
	_, err = keepers.ContractKeeper.Execute(
		ctx.WithEventManager(em),
		reflect1.Contract,
		reflect1.CreatorAddr,
		execMsgBz,
		nil,
	)
	require.NoError(t, err)

	// now query the submessage reply
	queryMsgBz := mustMarshal(t, testdata.ReflectQueryMsg{
		SubMsgResult: &testdata.SubCall{
			ID: SubMsgID,
		},
	})
	queryResponse, err := keepers.WasmKeeper.QuerySmart(ctx, reflect1.Contract, queryMsgBz)
	require.NoError(t, err)
	var submsgReply wasmvmtypes.Reply
	mustUnmarshal(t, queryResponse, &submsgReply)

	assert.Equal(t, "Messages empty. Must reflect at least one message: execute wasm contract failed", submsgReply.Result.Err)
}

func TestInstantiateWithContractDataResponse(t *testing.T) {
	ctx, keepers := CreateTestInput(t, false, AvailableCapabilities)

	wasmEngineMock := &wasmtesting.MockWasmEngine{
		InstantiateFn: func(codeID wasmvm.Checksum, env wasmvmtypes.Env, info wasmvmtypes.MessageInfo, initMsg []byte, store wasmvm.KVStore, goapi wasmvm.GoAPI, querier wasmvm.Querier, gasMeter wasmvm.GasMeter, gasLimit uint64, deserCost wasmvmtypes.UFraction) (*wasmvmtypes.ContractResult, uint64, error) {
			return &wasmvmtypes.ContractResult{Ok: &wasmvmtypes.Response{Data: []byte("my-response-data")}}, 0, nil
		},
		AnalyzeCodeFn: wasmtesting.WithoutIBCAnalyzeFn,
		StoreCodeFn:   wasmtesting.NoOpStoreCodeFn,
	}

	example := StoreRandomContract(t, ctx, keepers, wasmEngineMock)
	_, data, err := keepers.ContractKeeper.Instantiate(ctx, example.CodeID, example.CreatorAddr, nil, nil, "test", nil)
	require.NoError(t, err)
	assert.Equal(t, []byte("my-response-data"), data)
}

func TestInstantiateWithContractFactoryChildQueriesParent(t *testing.T) {
	// Scenario:
	// 	given a factory contract stored
	// 	when instantiated, the contract creates a new child contract instance
	// 	     and the child contracts queries the senders ContractInfo on instantiation
	//	then the factory contract's ContractInfo should be returned to the child contract
	//
	// see also: https://github.com/CosmWasm/wasmd/issues/896
	ctx, keepers := CreateTestInput(t, false, AvailableCapabilities)
	keeper := keepers.WasmKeeper

	var instantiationCount int
	callbacks := make([]func(codeID wasmvm.Checksum, env wasmvmtypes.Env, info wasmvmtypes.MessageInfo, initMsg []byte, store wasmvm.KVStore, goapi wasmvm.GoAPI, querier wasmvm.Querier, gasMeter wasmvm.GasMeter, gasLimit uint64, deserCost wasmvmtypes.UFraction) (*wasmvmtypes.ContractResult, uint64, error), 2)
	wasmEngineMock := &wasmtesting.MockWasmEngine{
		// dispatch instantiation calls to callbacks
		InstantiateFn: func(codeID wasmvm.Checksum, env wasmvmtypes.Env, info wasmvmtypes.MessageInfo, initMsg []byte, store wasmvm.KVStore, goapi wasmvm.GoAPI, querier wasmvm.Querier, gasMeter wasmvm.GasMeter, gasLimit uint64, deserCost wasmvmtypes.UFraction) (*wasmvmtypes.ContractResult, uint64, error) {
			require.Greater(t, len(callbacks), instantiationCount, "unexpected call to instantiation")
			do := callbacks[instantiationCount]
			instantiationCount++
			return do(codeID, env, info, initMsg, store, goapi, querier, gasMeter, gasLimit, deserCost)
		},
		AnalyzeCodeFn: wasmtesting.WithoutIBCAnalyzeFn,
		StoreCodeFn:   wasmtesting.NoOpStoreCodeFn,
	}

	// overwrite wasmvm in router
	router := baseapp.NewMsgServiceRouter()
	router.SetInterfaceRegistry(keepers.EncodingConfig.InterfaceRegistry)
	types.RegisterMsgServer(router, NewMsgServerImpl(keeper))
	keeper.messenger = NewDefaultMessageHandler(nil, router, nil, nil, nil, nil, keepers.EncodingConfig.Codec, nil)
	// overwrite wasmvm in response handler
	keeper.wasmVMResponseHandler = NewDefaultWasmVMContractResponseHandler(NewMessageDispatcher(keeper.messenger, keeper))

	example := StoreRandomContract(t, ctx, keepers, wasmEngineMock)
	// factory contract
	callbacks[0] = func(codeID wasmvm.Checksum, env wasmvmtypes.Env, info wasmvmtypes.MessageInfo, initMsg []byte, store wasmvm.KVStore, goapi wasmvm.GoAPI, querier wasmvm.Querier, gasMeter wasmvm.GasMeter, gasLimit uint64, deserCost wasmvmtypes.UFraction) (*wasmvmtypes.ContractResult, uint64, error) {
		t.Log("called factory")
		return &wasmvmtypes.ContractResult{
			Ok: &wasmvmtypes.Response{
				Data: []byte("parent"),
				Messages: []wasmvmtypes.SubMsg{
					{
						ID: 1, ReplyOn: wasmvmtypes.ReplyNever,
						Msg: wasmvmtypes.CosmosMsg{
							Wasm: &wasmvmtypes.WasmMsg{
								Instantiate: &wasmvmtypes.InstantiateMsg{CodeID: example.CodeID, Msg: []byte(`{}`), Label: "child"},
							},
						},
					},
				},
			},
		}, 0, nil
	}

	// child contract
	var capturedSenderAddr string
	var capturedCodeInfo []byte
	callbacks[1] = func(codeID wasmvm.Checksum, env wasmvmtypes.Env, info wasmvmtypes.MessageInfo, initMsg []byte, store wasmvm.KVStore, goapi wasmvm.GoAPI, querier wasmvm.Querier, gasMeter wasmvm.GasMeter, gasLimit uint64, deserCost wasmvmtypes.UFraction) (*wasmvmtypes.ContractResult, uint64, error) {
		t.Log("called child")
		capturedSenderAddr = info.Sender
		var err error
		capturedCodeInfo, err = querier.Query(wasmvmtypes.QueryRequest{
			Wasm: &wasmvmtypes.WasmQuery{
				ContractInfo: &wasmvmtypes.ContractInfoQuery{ContractAddr: info.Sender},
			},
		}, gasLimit)
		require.NoError(t, err)
		return &wasmvmtypes.ContractResult{Ok: &wasmvmtypes.Response{Data: []byte("child")}}, 0, nil
	}

	// when
	parentAddr, data, err := keepers.ContractKeeper.Instantiate(ctx, example.CodeID, example.CreatorAddr, nil, nil, "test", nil)

	// then
	require.NoError(t, err)
	assert.Equal(t, []byte("parent"), data)
	require.Equal(t, parentAddr.String(), capturedSenderAddr)
	expCodeInfo := fmt.Sprintf(`{"code_id":%d,"creator":%q,"pinned":false}`, example.CodeID, example.CreatorAddr.String())
	assert.JSONEq(t, expCodeInfo, string(capturedCodeInfo))
}

func TestExecute(t *testing.T) {
	ctx, keepers := CreateTestInput(t, false, AvailableCapabilities)
	accKeeper, keeper, bankKeeper := keepers.AccountKeeper, keepers.ContractKeeper, keepers.BankKeeper

	deposit := sdk.NewCoins(sdk.NewInt64Coin("denom", 100000))
	topUp := sdk.NewCoins(sdk.NewInt64Coin("denom", 5000))
	creator := DeterministicAccountAddress(t, 1)
	keepers.Faucet.Fund(ctx, creator, deposit.Add(deposit...)...)
	fred := keepers.Faucet.NewFundedRandomAccount(ctx, topUp...)
	bob := RandomAccountAddress(t)

	contractID, _, err := keeper.Create(ctx, creator, hackatomWasm, nil)
	require.NoError(t, err)

	initMsg := HackatomExampleInitMsg{
		Verifier:    fred,
		Beneficiary: bob,
	}
	initMsgBz, err := json.Marshal(initMsg)
	require.NoError(t, err)

	addr, _, err := keepers.ContractKeeper.Instantiate(ctx, contractID, creator, nil, initMsgBz, "demo contract 3", deposit)
	require.NoError(t, err)
	require.Equal(t, "cosmos14hj2tavq8fpesdwxxcu44rty3hh90vhujrvcmstl4zr3txmfvw9s4hmalr", addr.String())

	// ensure bob doesn't exist
	bobAcct := accKeeper.GetAccount(ctx, bob)
	require.Nil(t, bobAcct)

	// ensure funder has reduced balance
	creatorAcct := accKeeper.GetAccount(ctx, creator)
	require.NotNil(t, creatorAcct)
	// we started at 2*deposit, should have spent one above
	assert.Equal(t, deposit, bankKeeper.GetAllBalances(ctx, creatorAcct.GetAddress()))

	// ensure contract has updated balance
	contractAcct := accKeeper.GetAccount(ctx, addr)
	require.NotNil(t, contractAcct)
	assert.Equal(t, deposit, bankKeeper.GetAllBalances(ctx, contractAcct.GetAddress()))

	// unauthorized - trialCtx so we don't change state
	trialCtx := ctx.WithMultiStore(ctx.MultiStore().CacheWrap().(storetypes.MultiStore))
	_, err = keepers.ContractKeeper.Execute(trialCtx, addr, creator, []byte(`{"release":{}}`), nil)
	require.Error(t, err)
	require.True(t, errors.Is(err, types.ErrExecuteFailed))
	require.Equal(t, "Unauthorized: execute wasm contract failed", err.Error())

	// verifier can execute, and get proper gas amount
	start := time.Now()
	gasBefore := ctx.GasMeter().GasConsumed()
	em := sdk.NewEventManager()
	// when
	res, err := keepers.ContractKeeper.Execute(ctx.WithEventManager(em), addr, fred, []byte(`{"release":{}}`), topUp)
	diff := time.Since(start)
	require.NoError(t, err)
	require.NotNil(t, res)

	// make sure gas is properly deducted from ctx
	gasAfter := ctx.GasMeter().GasConsumed()
	if types.EnableGasVerification {
<<<<<<< HEAD
		require.Equal(t, uint64(0x1b05e), gasAfter-gasBefore)
=======
		require.Equal(t, uint64(0x1acb4), gasAfter-gasBefore)
>>>>>>> dba033ab
	}
	// ensure bob now exists and got both payments released
	bobAcct = accKeeper.GetAccount(ctx, bob)
	require.NotNil(t, bobAcct)
	balance := bankKeeper.GetAllBalances(ctx, bobAcct.GetAddress())
	assert.Equal(t, deposit.Add(topUp...), balance)

	// ensure contract has updated balance
	contractAcct = accKeeper.GetAccount(ctx, addr)
	require.NotNil(t, contractAcct)
	assert.Equal(t, sdk.Coins{}, bankKeeper.GetAllBalances(ctx, contractAcct.GetAddress()))

	// and events emitted
	require.Len(t, em.Events(), 9)
	expEvt := sdk.NewEvent("execute",
		sdk.NewAttribute("_contract_address", addr.String()))
	assert.Equal(t, expEvt, em.Events()[3], prettyEvents(t, em.Events()))

	t.Logf("Duration: %v (%d gas)\n", diff, gasAfter-gasBefore)
}

func TestExecuteWithDeposit(t *testing.T) {
	var (
		bob         = bytes.Repeat([]byte{1}, types.SDKAddrLen)
		fred        = bytes.Repeat([]byte{2}, types.SDKAddrLen)
		blockedAddr = authtypes.NewModuleAddress(distributiontypes.ModuleName)
		deposit     = sdk.NewCoins(sdk.NewInt64Coin("denom", 100))
	)

	specs := map[string]struct {
		srcActor      sdk.AccAddress
		beneficiary   sdk.AccAddress
		newBankParams *banktypes.Params
		expError      bool
		fundAddr      bool
	}{
		"actor with funds": {
			srcActor:    bob,
			fundAddr:    true,
			beneficiary: fred,
		},
		"actor without funds": {
			srcActor:    bob,
			beneficiary: fred,
			expError:    true,
		},
		"blocked address as actor": {
			srcActor:    blockedAddr,
			fundAddr:    true,
			beneficiary: fred,
			expError:    false,
		},
		"coin transfer with all transfers disabled": {
			srcActor:      bob,
			fundAddr:      true,
			beneficiary:   fred,
			newBankParams: &banktypes.Params{DefaultSendEnabled: false},
			expError:      true,
		},
		"coin transfer with transfer denom disabled": {
			srcActor:    bob,
			fundAddr:    true,
			beneficiary: fred,
			newBankParams: &banktypes.Params{
				DefaultSendEnabled: true,
				SendEnabled:        []*banktypes.SendEnabled{{Denom: "denom", Enabled: false}},
			},
			expError: true,
		},
		"blocked address as beneficiary": {
			srcActor:    bob,
			fundAddr:    true,
			beneficiary: blockedAddr,
			expError:    true,
		},
	}
	for msg, spec := range specs {
		t.Run(msg, func(t *testing.T) {
			ctx, keepers := CreateTestInput(t, false, AvailableCapabilities)
			accKeeper, bankKeeper, keeper := keepers.AccountKeeper, keepers.BankKeeper, keepers.ContractKeeper
			if spec.newBankParams != nil {
				err := bankKeeper.SetParams(ctx, *spec.newBankParams)
				require.NoError(t, err)
			}
			if spec.fundAddr {
				fundAccounts(t, ctx, accKeeper, bankKeeper, spec.srcActor, sdk.NewCoins(sdk.NewInt64Coin("denom", 200)))
			}
			codeID, _, err := keeper.Create(ctx, spec.srcActor, hackatomWasm, nil)
			require.NoError(t, err)

			initMsg := HackatomExampleInitMsg{Verifier: spec.srcActor, Beneficiary: spec.beneficiary}
			initMsgBz, err := json.Marshal(initMsg)
			require.NoError(t, err)

			contractAddr, _, err := keepers.ContractKeeper.Instantiate(ctx, codeID, spec.srcActor, nil, initMsgBz, "my label", nil)
			require.NoError(t, err)

			// when
			_, err = keepers.ContractKeeper.Execute(ctx, contractAddr, spec.srcActor, []byte(`{"release":{}}`), deposit)

			// then
			if spec.expError {
				require.Error(t, err)
				return
			}
			require.NoError(t, err)
			balances := bankKeeper.GetAllBalances(ctx, spec.beneficiary)
			assert.Equal(t, deposit, balances)
		})
	}
}

func TestExecuteWithNonExistingAddress(t *testing.T) {
	ctx, keepers := CreateTestInput(t, false, AvailableCapabilities)
	keeper := keepers.ContractKeeper

	deposit := sdk.NewCoins(sdk.NewInt64Coin("denom", 100000))
	creator := DeterministicAccountAddress(t, 1)
	keepers.Faucet.Fund(ctx, creator, deposit.Add(deposit...)...)

	// unauthorized - trialCtx so we don't change state
	nonExistingAddress := RandomAccountAddress(t)
	_, err := keeper.Execute(ctx, nonExistingAddress, creator, []byte(`{}`), nil)
	require.Equal(t, types.ErrNoSuchContractFn(nonExistingAddress.String()).Wrapf("address %s", nonExistingAddress.String()).Error(), err.Error())
}

func TestExecuteWithPanic(t *testing.T) {
	ctx, keepers := CreateTestInput(t, false, AvailableCapabilities)
	keeper := keepers.ContractKeeper

	deposit := sdk.NewCoins(sdk.NewInt64Coin("denom", 100000))
	topUp := sdk.NewCoins(sdk.NewInt64Coin("denom", 5000))
	creator := DeterministicAccountAddress(t, 1)
	keepers.Faucet.Fund(ctx, creator, deposit.Add(deposit...)...)
	fred := keepers.Faucet.NewFundedRandomAccount(ctx, topUp...)

	contractID, _, err := keeper.Create(ctx, creator, hackatomWasm, nil)
	require.NoError(t, err)

	_, bob := keyPubAddr()
	initMsg := HackatomExampleInitMsg{
		Verifier:    fred,
		Beneficiary: bob,
	}
	initMsgBz, err := json.Marshal(initMsg)
	require.NoError(t, err)

	addr, _, err := keepers.ContractKeeper.Instantiate(ctx, contractID, creator, nil, initMsgBz, "demo contract 4", deposit)
	require.NoError(t, err)

	// let's make sure we get a reasonable error, no panic/crash
	_, err = keepers.ContractKeeper.Execute(ctx, addr, fred, []byte(`{"panic":{}}`), topUp)
	require.Error(t, err)
	require.True(t, errors.Is(err, types.ErrVMError))
	// test with contains as "Display" implementation of the Wasmer "RuntimeError" is different for Mac and Linux
	assert.Contains(t, err.Error(), "Error calling the VM: Error executing Wasm: Wasmer runtime error: RuntimeError: Aborted: panicked at 'This page intentionally faulted', src/contract.rs:169:5: wasmvm error")
}

func TestExecuteWithCpuLoop(t *testing.T) {
	ctx, keepers := CreateTestInput(t, false, AvailableCapabilities)
	keeper := keepers.ContractKeeper

	deposit := sdk.NewCoins(sdk.NewInt64Coin("denom", 100000))
	topUp := sdk.NewCoins(sdk.NewInt64Coin("denom", 5000))
	creator := DeterministicAccountAddress(t, 1)
	keepers.Faucet.Fund(ctx, creator, deposit.Add(deposit...)...)
	fred := keepers.Faucet.NewFundedRandomAccount(ctx, topUp...)

	contractID, _, err := keeper.Create(ctx, creator, hackatomWasm, nil)
	require.NoError(t, err)

	_, bob := keyPubAddr()
	initMsg := HackatomExampleInitMsg{
		Verifier:    fred,
		Beneficiary: bob,
	}
	initMsgBz, err := json.Marshal(initMsg)
	require.NoError(t, err)

	addr, _, err := keepers.ContractKeeper.Instantiate(ctx, contractID, creator, nil, initMsgBz, "demo contract 5", deposit)
	require.NoError(t, err)

	// make sure we set a limit before calling
	var gasLimit uint64 = 400_000
	ctx = ctx.WithGasMeter(storetypes.NewGasMeter(gasLimit))
	require.Equal(t, uint64(0), ctx.GasMeter().GasConsumed())

	// ensure we get an out of gas panic
	defer func() {
		r := recover()
		require.NotNil(t, r)
		_, ok := r.(storetypes.ErrorOutOfGas)
		require.True(t, ok, "%v", r)
	}()

	// this should throw out of gas exception (panic)
	_, _ = keepers.ContractKeeper.Execute(ctx, addr, fred, []byte(`{"cpu_loop":{}}`), nil)
	require.True(t, false, "We must panic before this line")
}

func TestExecuteWithStorageLoop(t *testing.T) {
	ctx, keepers := CreateTestInput(t, false, AvailableCapabilities)

	keeper := keepers.ContractKeeper

	deposit := sdk.NewCoins(sdk.NewInt64Coin("denom", 100000))
	topUp := sdk.NewCoins(sdk.NewInt64Coin("denom", 5000))
	creator := DeterministicAccountAddress(t, 1)
	keepers.Faucet.Fund(ctx, creator, deposit.Add(deposit...)...)
	fred := keepers.Faucet.NewFundedRandomAccount(ctx, topUp...)

	contractID, _, err := keeper.Create(ctx, creator, hackatomWasm, nil)
	require.NoError(t, err)

	_, bob := keyPubAddr()
	initMsg := HackatomExampleInitMsg{
		Verifier:    fred,
		Beneficiary: bob,
	}
	initMsgBz, err := json.Marshal(initMsg)
	require.NoError(t, err)

	addr, _, err := keepers.ContractKeeper.Instantiate(ctx, contractID, creator, nil, initMsgBz, "demo contract 6", deposit)
	require.NoError(t, err)

	// make sure we set a limit before calling
	var gasLimit uint64 = 400_002
	ctx = ctx.WithGasMeter(storetypes.NewGasMeter(gasLimit))
	require.Equal(t, uint64(0), ctx.GasMeter().GasConsumed())

	// ensure we get an out of gas panic
	defer func() {
		r := recover()
		require.NotNil(t, r)
		_, ok := r.(storetypes.ErrorOutOfGas)
		require.True(t, ok, "%v", r)
	}()

	// this should throw out of gas exception (panic)
	_, _ = keepers.ContractKeeper.Execute(ctx, addr, fred, []byte(`{"storage_loop":{}}`), nil)
	require.True(t, false, "We must panic before this line")
}

func TestMigrate(t *testing.T) {
	parentCtx, keepers := CreateTestInput(t, false, AvailableCapabilities)
	keeper := keepers.ContractKeeper

	deposit := sdk.NewCoins(sdk.NewInt64Coin("denom", 100000))
	topUp := sdk.NewCoins(sdk.NewInt64Coin("denom", 5000))
	creator := DeterministicAccountAddress(t, 1)
	keepers.Faucet.Fund(parentCtx, creator, deposit.Add(deposit...)...)
	fred := DeterministicAccountAddress(t, 2)
	keepers.Faucet.Fund(parentCtx, fred, topUp...)

	originalCodeID := StoreHackatomExampleContract(t, parentCtx, keepers).CodeID
	newCodeID := StoreHackatomExampleContract(t, parentCtx, keepers).CodeID
	ibcCodeID := StoreIBCReflectContract(t, parentCtx, keepers).CodeID
	require.NotEqual(t, originalCodeID, newCodeID)

	restrictedCodeExample := StoreHackatomExampleContract(t, parentCtx, keepers)
	require.NoError(t, keeper.SetAccessConfig(parentCtx, restrictedCodeExample.CodeID, restrictedCodeExample.CreatorAddr, types.AllowNobody))
	require.NotEqual(t, originalCodeID, restrictedCodeExample.CodeID)

	// store hackatom contracts with "migrate_version" attributes
	hackatom42 := StoreExampleContract(t, parentCtx, keepers, "./testdata/hackatom_42.wasm")
	hackatom420 := StoreExampleContract(t, parentCtx, keepers, "./testdata/hackatom_420.wasm")

	anyAddr := RandomAccountAddress(t)
	newVerifierAddr := RandomAccountAddress(t)
	initMsgBz := HackatomExampleInitMsg{
		Verifier:    fred,
		Beneficiary: anyAddr,
	}.GetBytes(t)

	migMsg := struct {
		Verifier sdk.AccAddress `json:"verifier"`
	}{Verifier: newVerifierAddr}
	migMsgBz, err := json.Marshal(migMsg)
	require.NoError(t, err)

	specs := map[string]struct {
		admin                sdk.AccAddress
		overrideContractAddr sdk.AccAddress
		caller               sdk.AccAddress
		fromCodeID           uint64
		toCodeID             uint64
		migrateMsg           []byte
		expErr               *errorsmod.Error
		expVerifier          sdk.AccAddress
		expIBCPort           bool
		initMsg              []byte
	}{
		"all good with same code id": {
			admin:       creator,
			caller:      creator,
			initMsg:     initMsgBz,
			fromCodeID:  originalCodeID,
			toCodeID:    originalCodeID,
			migrateMsg:  migMsgBz,
			expVerifier: newVerifierAddr,
		},
		"all good with different code id": {
			admin:       creator,
			caller:      creator,
			initMsg:     initMsgBz,
			fromCodeID:  originalCodeID,
			toCodeID:    newCodeID,
			migrateMsg:  migMsgBz,
			expVerifier: newVerifierAddr,
		},
		"all good with admin set": {
			admin:       fred,
			caller:      fred,
			initMsg:     initMsgBz,
			fromCodeID:  originalCodeID,
			toCodeID:    newCodeID,
			migrateMsg:  migMsgBz,
			expVerifier: newVerifierAddr,
		},
		"adds IBC port for IBC enabled contracts": {
			admin:       fred,
			caller:      fred,
			initMsg:     initMsgBz,
			fromCodeID:  originalCodeID,
			toCodeID:    ibcCodeID,
			migrateMsg:  []byte(`{}`),
			expIBCPort:  true,
			expVerifier: fred, // not updated
		},
		"prevent migration when admin was not set on instantiate": {
			caller:     creator,
			initMsg:    initMsgBz,
			fromCodeID: originalCodeID,
			toCodeID:   originalCodeID,
			expErr:     sdkerrors.ErrUnauthorized,
		},
		"prevent migration when not sent by admin": {
			caller:     creator,
			admin:      fred,
			initMsg:    initMsgBz,
			fromCodeID: originalCodeID,
			toCodeID:   originalCodeID,
			expErr:     sdkerrors.ErrUnauthorized,
		},
		"prevent migration when new code is restricted": {
			admin:      creator,
			caller:     creator,
			initMsg:    initMsgBz,
			fromCodeID: originalCodeID,
			toCodeID:   restrictedCodeExample.CodeID,
			migrateMsg: migMsgBz,
			expErr:     sdkerrors.ErrUnauthorized,
		},
		"fail with non existing code id": {
			admin:      creator,
			caller:     creator,
			initMsg:    initMsgBz,
			fromCodeID: originalCodeID,
			toCodeID:   99999,
			expErr:     sdkerrors.ErrInvalidRequest,
		},
		"fail with non existing contract addr": {
			admin:                creator,
			caller:               creator,
			initMsg:              initMsgBz,
			overrideContractAddr: anyAddr,
			fromCodeID:           originalCodeID,
			toCodeID:             originalCodeID,
			expErr:               sdkerrors.ErrInvalidRequest,
		},
		"fail in contract with invalid migrate msg": {
			admin:      creator,
			caller:     creator,
			initMsg:    initMsgBz,
			fromCodeID: originalCodeID,
			toCodeID:   originalCodeID,
			migrateMsg: bytes.Repeat([]byte{0x1}, 7),
			expErr:     types.ErrMigrationFailed,
		},
		"fail in contract without migrate msg": {
			admin:      creator,
			caller:     creator,
			initMsg:    initMsgBz,
			fromCodeID: originalCodeID,
			toCodeID:   originalCodeID,
			expErr:     types.ErrVMError,
		},
		"fail when no IBC callbacks": {
			admin:      fred,
			caller:     fred,
			initMsg:    IBCReflectInitMsg{ReflectCodeID: StoreReflectContract(t, parentCtx, keepers).CodeID}.GetBytes(t),
			fromCodeID: ibcCodeID,
			toCodeID:   newCodeID,
			migrateMsg: migMsgBz,
			expErr:     types.ErrMigrationFailed,
		},
		"all good with migrate versions": {
			admin:       creator,
			caller:      creator,
			initMsg:     initMsgBz,
			fromCodeID:  hackatom42.CodeID,
			toCodeID:    hackatom420.CodeID,
			migrateMsg:  migMsgBz,
			expVerifier: newVerifierAddr,
		},
		"all good with no migrate version to migrate version contract": {
			admin:       creator,
			caller:      creator,
			initMsg:     initMsgBz,
			fromCodeID:  originalCodeID,
			toCodeID:    hackatom42.CodeID,
			migrateMsg:  migMsgBz,
			expVerifier: newVerifierAddr,
		},
		"all good with same migrate version": {
			admin:       creator,
			caller:      creator,
			initMsg:     initMsgBz,
			fromCodeID:  hackatom42.CodeID,
			toCodeID:    hackatom42.CodeID,
			migrateMsg:  migMsgBz,
			expVerifier: fred, // not updated
		},
		"all good with migrate version contract to no migrate version contract": {
			admin:       creator,
			caller:      creator,
			initMsg:     initMsgBz,
			fromCodeID:  hackatom42.CodeID,
			toCodeID:    originalCodeID,
			migrateMsg:  migMsgBz,
			expVerifier: newVerifierAddr,
		},
		"all good with migration to older migrate version": {
			admin:       creator,
			caller:      creator,
			initMsg:     initMsgBz,
			fromCodeID:  hackatom420.CodeID,
			toCodeID:    hackatom42.CodeID,
			migrateMsg:  migMsgBz,
			expVerifier: newVerifierAddr,
		},
	}

	blockHeight := parentCtx.BlockHeight()
	for msg, spec := range specs {
		t.Run(msg, func(t *testing.T) {
			// given a contract instance
			ctx, _ := parentCtx.WithBlockHeight(blockHeight + 1).CacheContext()
			blockHeight++

			contractAddr, _, err := keepers.ContractKeeper.Instantiate(ctx, spec.fromCodeID, creator, spec.admin, spec.initMsg, "demo contract", nil)
			require.NoError(t, err)
			if spec.overrideContractAddr != nil {
				contractAddr = spec.overrideContractAddr
			}
			// when
			_, err = keeper.Migrate(ctx, contractAddr, spec.caller, spec.toCodeID, spec.migrateMsg)

			// then
			require.True(t, spec.expErr.Is(err), "expected %v but got %+v", spec.expErr, err)
			if spec.expErr != nil {
				return
			}
			cInfo := keepers.WasmKeeper.GetContractInfo(ctx, contractAddr)
			assert.Equal(t, spec.toCodeID, cInfo.CodeID)
			assert.Equal(t, spec.expIBCPort, cInfo.IBCPortID != "", cInfo.IBCPortID)

			expHistory := []types.ContractCodeHistoryEntry{{
				Operation: types.ContractCodeHistoryOperationTypeInit,
				CodeID:    spec.fromCodeID,
				Updated:   types.NewAbsoluteTxPosition(ctx),
				Msg:       initMsgBz,
			}, {
				Operation: types.ContractCodeHistoryOperationTypeMigrate,
				CodeID:    spec.toCodeID,
				Updated:   types.NewAbsoluteTxPosition(ctx),
				Msg:       spec.migrateMsg,
			}}
			assert.Equal(t, expHistory, keepers.WasmKeeper.GetContractHistory(ctx, contractAddr))

			// and verify contract state
			raw := keepers.WasmKeeper.QueryRaw(ctx, contractAddr, []byte("config"))
			var stored map[string]string
			require.NoError(t, json.Unmarshal(raw, &stored))
			require.Contains(t, stored, "verifier")
			require.NoError(t, err)
			assert.Equal(t, spec.expVerifier.String(), stored["verifier"])
		})
	}
}

func TestMigrateReplacesTheSecondIndex(t *testing.T) {
	ctx, keepers := CreateTestInput(t, false, AvailableCapabilities)
	example := InstantiateHackatomExampleContract(t, ctx, keepers)

	// then assert a second index exists
	store := keepers.WasmKeeper.storeService.OpenKVStore(ctx)
	oldContractInfo := keepers.WasmKeeper.GetContractInfo(ctx, example.Contract)
	require.NotNil(t, oldContractInfo)
	createHistoryEntry := types.ContractCodeHistoryEntry{
		CodeID:  example.CodeID,
		Updated: types.NewAbsoluteTxPosition(ctx),
	}
	exists, err := store.Has(types.GetContractByCreatedSecondaryIndexKey(example.Contract, createHistoryEntry))
	require.NoError(t, err)
	require.True(t, exists)

	ctx = ctx.WithBlockHeight(ctx.BlockHeight() + 1) // increment for different block
	// when do migrate
	newCodeExample := StoreBurnerExampleContract(t, ctx, keepers)
	migMsgBz := BurnerExampleInitMsg{Payout: example.CreatorAddr}.GetBytes(t)
	_, err = keepers.ContractKeeper.Migrate(ctx, example.Contract, example.CreatorAddr, newCodeExample.CodeID, migMsgBz)
	require.NoError(t, err)

	// then the new index exists
	migrateHistoryEntry := types.ContractCodeHistoryEntry{
		CodeID:  newCodeExample.CodeID,
		Updated: types.NewAbsoluteTxPosition(ctx),
	}
	exists, err = store.Has(types.GetContractByCreatedSecondaryIndexKey(example.Contract, migrateHistoryEntry))
	require.NoError(t, err)
	require.True(t, exists)
	// and the old index was removed
	exists, err = store.Has(types.GetContractByCreatedSecondaryIndexKey(example.Contract, createHistoryEntry))
	require.NoError(t, err)
	require.False(t, exists)
}

func TestMigrateWithDispatchedMessage(t *testing.T) {
	ctx, keepers := CreateTestInput(t, false, AvailableCapabilities)
	keeper := keepers.ContractKeeper

	deposit := sdk.NewCoins(sdk.NewInt64Coin("denom", 100000))
	creator := DeterministicAccountAddress(t, 1)
	keepers.Faucet.Fund(ctx, creator, deposit.Add(deposit...)...)
	fred := keepers.Faucet.NewFundedRandomAccount(ctx, sdk.NewInt64Coin("denom", 5000))

	burnerCode, err := os.ReadFile("./testdata/burner.wasm")
	require.NoError(t, err)

	originalContractID, _, err := keeper.Create(ctx, creator, hackatomWasm, nil)
	require.NoError(t, err)
	burnerContractID, _, err := keeper.Create(ctx, creator, burnerCode, nil)
	require.NoError(t, err)
	require.NotEqual(t, originalContractID, burnerContractID)

	_, myPayoutAddr := keyPubAddr()
	initMsg := HackatomExampleInitMsg{
		Verifier:    fred,
		Beneficiary: fred,
	}
	initMsgBz := initMsg.GetBytes(t)

	ctx = ctx.WithBlockHeight(ctx.BlockHeight() + 1)
	contractAddr, _, err := keepers.ContractKeeper.Instantiate(ctx, originalContractID, creator, fred, initMsgBz, "demo contract", deposit)
	require.NoError(t, err)

	migMsgBz := BurnerExampleInitMsg{Payout: myPayoutAddr, Delete: 100}.GetBytes(t)
	ctx = ctx.WithEventManager(sdk.NewEventManager()).WithBlockHeight(ctx.BlockHeight() + 1)
	_, err = keeper.Migrate(ctx, contractAddr, fred, burnerContractID, migMsgBz)
	require.NoError(t, err)
	type dict map[string]interface{}
	expEvents := []dict{
		{
			"Type": "migrate",
			"Attr": []dict{
				{"code_id": "2"},
				{"_contract_address": contractAddr},
			},
		},
		{
			"Type": "wasm",
			"Attr": []dict{
				{"_contract_address": contractAddr},
				{"action": "migrate"},
				{"payout": myPayoutAddr},
				{"deleted_entries": "1"},
			},
		},
		{
			"Type": "coin_spent",
			"Attr": []dict{
				{"spender": contractAddr},
				{"amount": "100000denom"},
			},
		},
		{
			"Type": "coin_received",
			"Attr": []dict{
				{"receiver": myPayoutAddr},
				{"amount": "100000denom"},
			},
		},
		{
			"Type": "transfer",
			"Attr": []dict{
				{"recipient": myPayoutAddr},
				{"sender": contractAddr},
				{"amount": "100000denom"},
			},
		},
	}
	expJSONEvts := string(mustMarshal(t, expEvents))
	assert.JSONEq(t, expJSONEvts, prettyEvents(t, ctx.EventManager().Events()), prettyEvents(t, ctx.EventManager().Events()))

	// all persistent data cleared
	m := keepers.WasmKeeper.QueryRaw(ctx, contractAddr, []byte("config"))
	require.Len(t, m, 0)

	// and all deposit tokens sent to myPayoutAddr
	balance := keepers.BankKeeper.GetAllBalances(ctx, myPayoutAddr)
	assert.Equal(t, deposit, balance)
}

func TestIterateContractsByCode(t *testing.T) {
	ctx, keepers := CreateTestInput(t, false, AvailableCapabilities)
	k, c := keepers.WasmKeeper, keepers.ContractKeeper
	example1 := InstantiateHackatomExampleContract(t, ctx, keepers)
	ctx = ctx.WithBlockHeight(ctx.BlockHeight() + 1)
	example2 := InstantiateIBCReflectContract(t, ctx, keepers)
	ctx = ctx.WithBlockHeight(ctx.BlockHeight() + 1)
	initMsg := HackatomExampleInitMsg{
		Verifier:    RandomAccountAddress(t),
		Beneficiary: RandomAccountAddress(t),
	}.GetBytes(t)
	contractAddr3, _, err := c.Instantiate(ctx, example1.CodeID, example1.CreatorAddr, nil, initMsg, "foo", nil)
	require.NoError(t, err)
	specs := map[string]struct {
		codeID uint64
		exp    []sdk.AccAddress
	}{
		"multiple results": {
			codeID: example1.CodeID,
			exp:    []sdk.AccAddress{example1.Contract, contractAddr3},
		},
		"single results": {
			codeID: example2.CodeID,
			exp:    []sdk.AccAddress{example2.Contract},
		},
		"empty results": {
			codeID: 99999,
		},
	}
	for name, spec := range specs {
		t.Run(name, func(t *testing.T) {
			var gotAddr []sdk.AccAddress
			k.IterateContractsByCode(ctx, spec.codeID, func(address sdk.AccAddress) bool {
				gotAddr = append(gotAddr, address)
				return false
			})
			assert.Equal(t, spec.exp, gotAddr)
		})
	}
}

func TestIterateContractsByCodeWithMigration(t *testing.T) {
	// mock migration so that it does not fail when migrate example1 to example2.codeID
	mockWasmVM := wasmtesting.MockWasmEngine{MigrateFn: func(codeID wasmvm.Checksum, env wasmvmtypes.Env, migrateMsg []byte, store wasmvm.KVStore, goapi wasmvm.GoAPI, querier wasmvm.Querier, gasMeter wasmvm.GasMeter, gasLimit uint64, deserCost wasmvmtypes.UFraction) (*wasmvmtypes.ContractResult, uint64, error) {
		return &wasmvmtypes.ContractResult{Ok: &wasmvmtypes.Response{}}, 1, nil
	}}
	wasmtesting.MakeInstantiable(&mockWasmVM)
	ctx, keepers := CreateTestInput(t, false, AvailableCapabilities, WithWasmEngine(&mockWasmVM))
	k, c := keepers.WasmKeeper, keepers.ContractKeeper
	example1 := InstantiateHackatomExampleContract(t, ctx, keepers)
	ctx = ctx.WithBlockHeight(ctx.BlockHeight() + 1)
	example2 := InstantiateIBCReflectContract(t, ctx, keepers)
	ctx = ctx.WithBlockHeight(ctx.BlockHeight() + 1)
	_, err := c.Migrate(ctx, example1.Contract, example1.CreatorAddr, example2.CodeID, []byte("{}"))
	require.NoError(t, err)

	// when
	var gotAddr []sdk.AccAddress
	k.IterateContractsByCode(ctx, example2.CodeID, func(address sdk.AccAddress) bool {
		gotAddr = append(gotAddr, address)
		return false
	})

	// then
	exp := []sdk.AccAddress{example2.Contract, example1.Contract}
	assert.Equal(t, exp, gotAddr)
}

type sudoMsg struct {
	// This is a tongue-in-check demo command. This is not the intended purpose of Sudo.
	// Here we show that some priviledged Go module can make a call that should never be exposed
	// to end users (via Tx/Execute).
	//
	// The contract developer can choose to expose anything to sudo. This functionality is not a true
	// backdoor (it can never be called by end users), but allows the developers of the native blockchain
	// code to make special calls. This can also be used as an authentication mechanism, if you want to expose
	// some callback that only can be triggered by some system module and not faked by external users.
	StealFunds stealFundsMsg `json:"steal_funds"`
}

type stealFundsMsg struct {
	Recipient string                              `json:"recipient"`
	Amount    wasmvmtypes.Array[wasmvmtypes.Coin] `json:"amount"`
}

func TestSudo(t *testing.T) {
	ctx, keepers := CreateTestInput(t, false, AvailableCapabilities)
	accKeeper, keeper, bankKeeper := keepers.AccountKeeper, keepers.ContractKeeper, keepers.BankKeeper

	deposit := sdk.NewCoins(sdk.NewInt64Coin("denom", 100000))
	creator := DeterministicAccountAddress(t, 1)
	keepers.Faucet.Fund(ctx, creator, deposit.Add(deposit...)...)

	contractID, _, err := keeper.Create(ctx, creator, hackatomWasm, nil)
	require.NoError(t, err)

	_, bob := keyPubAddr()
	_, fred := keyPubAddr()
	initMsg := HackatomExampleInitMsg{
		Verifier:    fred,
		Beneficiary: bob,
	}
	initMsgBz, err := json.Marshal(initMsg)
	require.NoError(t, err)
	addr, _, err := keepers.ContractKeeper.Instantiate(ctx, contractID, creator, nil, initMsgBz, "demo contract 3", deposit)
	require.NoError(t, err)
	require.Equal(t, "cosmos14hj2tavq8fpesdwxxcu44rty3hh90vhujrvcmstl4zr3txmfvw9s4hmalr", addr.String())

	// the community is broke
	_, community := keyPubAddr()
	comAcct := accKeeper.GetAccount(ctx, community)
	require.Nil(t, comAcct)

	// now the community wants to get paid via sudo
	msg := sudoMsg{
		// This is a tongue-in-check demo command. This is not the intended purpose of Sudo.
		// Here we show that some priviledged Go module can make a call that should never be exposed
		// to end users (via Tx/Execute).
		StealFunds: stealFundsMsg{
			Recipient: community.String(),
			Amount:    wasmvmtypes.Array[wasmvmtypes.Coin]{wasmvmtypes.NewCoin(76543, "denom")},
		},
	}
	sudoMsg, err := json.Marshal(msg)
	require.NoError(t, err)

	em := sdk.NewEventManager()

	// when
	_, err = keepers.WasmKeeper.Sudo(ctx.WithEventManager(em), addr, sudoMsg)
	require.NoError(t, err)

	// ensure community now exists and got paid
	comAcct = accKeeper.GetAccount(ctx, community)
	require.NotNil(t, comAcct)
	balance := bankKeeper.GetBalance(ctx, comAcct.GetAddress(), "denom")
	assert.Equal(t, sdk.NewInt64Coin("denom", 76543), balance)
	// and events emitted
	require.Len(t, em.Events(), 4, prettyEvents(t, em.Events()))
	expEvt := sdk.NewEvent("sudo",
		sdk.NewAttribute("_contract_address", addr.String()))
	assert.Equal(t, expEvt, em.Events()[0])
}

func prettyEvents(t *testing.T, events sdk.Events) string {
	t.Helper()
	type prettyEvent struct {
		Type string
		Attr []map[string]string
	}

	r := make([]prettyEvent, len(events))
	for i, e := range events {
		attr := make([]map[string]string, len(e.Attributes))
		for j, a := range e.Attributes {
			attr[j] = map[string]string{a.Key: a.Value}
		}
		r[i] = prettyEvent{Type: e.Type, Attr: attr}
	}
	return string(mustMarshal(t, r))
}

func mustMarshal(t *testing.T, r interface{}) []byte {
	t.Helper()
	bz, err := json.Marshal(r)
	require.NoError(t, err)
	return bz
}

func TestUpdateContractAdmin(t *testing.T) {
	parentCtx, keepers := CreateTestInput(t, false, AvailableCapabilities)
	keeper := keepers.ContractKeeper

	deposit := sdk.NewCoins(sdk.NewInt64Coin("denom", 100000))
	topUp := sdk.NewCoins(sdk.NewInt64Coin("denom", 5000))
	creator := DeterministicAccountAddress(t, 1)
	keepers.Faucet.Fund(parentCtx, creator, deposit.Add(deposit...)...)
	fred := keepers.Faucet.NewFundedRandomAccount(parentCtx, topUp...)

	originalContractID, _, err := keeper.Create(parentCtx, creator, hackatomWasm, nil)
	require.NoError(t, err)

	_, anyAddr := keyPubAddr()
	initMsg := HackatomExampleInitMsg{
		Verifier:    fred,
		Beneficiary: anyAddr,
	}
	initMsgBz, err := json.Marshal(initMsg)
	require.NoError(t, err)
	specs := map[string]struct {
		instAdmin            sdk.AccAddress
		newAdmin             sdk.AccAddress
		overrideContractAddr sdk.AccAddress
		caller               sdk.AccAddress
		expErr               *errorsmod.Error
	}{
		"all good with admin set": {
			instAdmin: fred,
			newAdmin:  anyAddr,
			caller:    fred,
		},
		"prevent update when admin was not set on instantiate": {
			caller:   creator,
			newAdmin: fred,
			expErr:   sdkerrors.ErrUnauthorized,
		},
		"prevent updates from non admin address": {
			instAdmin: creator,
			newAdmin:  fred,
			caller:    fred,
			expErr:    sdkerrors.ErrUnauthorized,
		},
		"fail with non existing contract addr": {
			instAdmin:            creator,
			newAdmin:             anyAddr,
			caller:               creator,
			overrideContractAddr: anyAddr,
			expErr:               sdkerrors.ErrInvalidRequest,
		},
	}
	for msg, spec := range specs {
		t.Run(msg, func(t *testing.T) {
			ctx, _ := parentCtx.CacheContext()
			addr, _, err := keepers.ContractKeeper.Instantiate(ctx, originalContractID, creator, spec.instAdmin, initMsgBz, "demo contract", nil)
			require.NoError(t, err)
			if spec.overrideContractAddr != nil {
				addr = spec.overrideContractAddr
			}
			err = keeper.UpdateContractAdmin(ctx, addr, spec.caller, spec.newAdmin)
			require.True(t, spec.expErr.Is(err), "expected %v but got %+v", spec.expErr, err)
			if spec.expErr != nil {
				return
			}
			cInfo := keepers.WasmKeeper.GetContractInfo(ctx, addr)
			assert.Equal(t, spec.newAdmin.String(), cInfo.Admin)
		})
	}
}

func TestClearContractAdmin(t *testing.T) {
	parentCtx, keepers := CreateTestInput(t, false, AvailableCapabilities)
	keeper := keepers.ContractKeeper

	deposit := sdk.NewCoins(sdk.NewInt64Coin("denom", 100000))
	topUp := sdk.NewCoins(sdk.NewInt64Coin("denom", 5000))
	creator := DeterministicAccountAddress(t, 1)
	keepers.Faucet.Fund(parentCtx, creator, deposit.Add(deposit...)...)
	fred := keepers.Faucet.NewFundedRandomAccount(parentCtx, topUp...)

	originalContractID, _, err := keeper.Create(parentCtx, creator, hackatomWasm, nil)
	require.NoError(t, err)

	_, anyAddr := keyPubAddr()
	initMsg := HackatomExampleInitMsg{
		Verifier:    fred,
		Beneficiary: anyAddr,
	}
	initMsgBz, err := json.Marshal(initMsg)
	require.NoError(t, err)
	specs := map[string]struct {
		instAdmin            sdk.AccAddress
		overrideContractAddr sdk.AccAddress
		caller               sdk.AccAddress
		expErr               *errorsmod.Error
	}{
		"all good when called by proper admin": {
			instAdmin: fred,
			caller:    fred,
		},
		"prevent update when admin was not set on instantiate": {
			caller: creator,
			expErr: sdkerrors.ErrUnauthorized,
		},
		"prevent updates from non admin address": {
			instAdmin: creator,
			caller:    fred,
			expErr:    sdkerrors.ErrUnauthorized,
		},
		"fail with non existing contract addr": {
			instAdmin:            creator,
			caller:               creator,
			overrideContractAddr: anyAddr,
			expErr:               sdkerrors.ErrInvalidRequest,
		},
	}
	for msg, spec := range specs {
		t.Run(msg, func(t *testing.T) {
			ctx, _ := parentCtx.CacheContext()
			addr, _, err := keepers.ContractKeeper.Instantiate(ctx, originalContractID, creator, spec.instAdmin, initMsgBz, "demo contract", nil)
			require.NoError(t, err)
			if spec.overrideContractAddr != nil {
				addr = spec.overrideContractAddr
			}
			err = keeper.ClearContractAdmin(ctx, addr, spec.caller)
			require.True(t, spec.expErr.Is(err), "expected %v but got %+v", spec.expErr, err)
			if spec.expErr != nil {
				return
			}
			cInfo := keepers.WasmKeeper.GetContractInfo(ctx, addr)
			assert.Empty(t, cInfo.Admin)
		})
	}
}

func TestPinCode(t *testing.T) {
	ctx, keepers := CreateTestInput(t, false, AvailableCapabilities)
	k := keepers.WasmKeeper

	var capturedChecksums []wasmvm.Checksum
	mock := wasmtesting.MockWasmEngine{PinFn: func(checksum wasmvm.Checksum) error {
		capturedChecksums = append(capturedChecksums, checksum)
		return nil
	}}
	wasmtesting.MakeInstantiable(&mock)
	myCodeID := StoreRandomContract(t, ctx, keepers, &mock).CodeID
	require.Equal(t, uint64(1), myCodeID)
	em := sdk.NewEventManager()

	// when
	gotErr := k.pinCode(ctx.WithEventManager(em), myCodeID)

	// then
	require.NoError(t, gotErr)
	assert.NotEmpty(t, capturedChecksums)
	assert.True(t, k.IsPinnedCode(ctx, myCodeID))

	// and events
	exp := sdk.Events{sdk.NewEvent("pin_code", sdk.NewAttribute("code_id", "1"))}
	assert.Equal(t, exp, em.Events())
}

func TestUnpinCode(t *testing.T) {
	ctx, keepers := CreateTestInput(t, false, AvailableCapabilities)
	k := keepers.WasmKeeper

	var capturedChecksums []wasmvm.Checksum
	mock := wasmtesting.MockWasmEngine{
		PinFn: func(checksum wasmvm.Checksum) error {
			return nil
		},
		UnpinFn: func(checksum wasmvm.Checksum) error {
			capturedChecksums = append(capturedChecksums, checksum)
			return nil
		},
	}
	wasmtesting.MakeInstantiable(&mock)
	myCodeID := StoreRandomContract(t, ctx, keepers, &mock).CodeID
	require.Equal(t, uint64(1), myCodeID)
	err := k.pinCode(ctx, myCodeID)
	require.NoError(t, err)
	em := sdk.NewEventManager()

	// when
	gotErr := k.unpinCode(ctx.WithEventManager(em), myCodeID)

	// then
	require.NoError(t, gotErr)
	assert.NotEmpty(t, capturedChecksums)
	assert.False(t, k.IsPinnedCode(ctx, myCodeID))

	// and events
	exp := sdk.Events{sdk.NewEvent("unpin_code", sdk.NewAttribute("code_id", "1"))}
	assert.Equal(t, exp, em.Events())
}

func TestInitializePinnedCodes(t *testing.T) {
	ctx, keepers := CreateTestInput(t, false, AvailableCapabilities)
	k := keepers.WasmKeeper

	var capturedChecksums []wasmvm.Checksum
	mock := wasmtesting.MockWasmEngine{PinFn: func(checksum wasmvm.Checksum) error {
		capturedChecksums = append(capturedChecksums, checksum)
		return nil
	}}
	wasmtesting.MakeInstantiable(&mock)

	const testItems = 3
	myCodeIDs := make([]uint64, testItems)
	for i := 0; i < testItems; i++ {
		myCodeIDs[i] = StoreRandomContract(t, ctx, keepers, &mock).CodeID
		require.NoError(t, k.pinCode(ctx, myCodeIDs[i]))
	}
	capturedChecksums = nil

	// when
	gotErr := k.InitializePinnedCodes(ctx)

	// then
	require.NoError(t, gotErr)
	require.Len(t, capturedChecksums, testItems)
	for i, c := range myCodeIDs {
		var exp wasmvm.Checksum = k.GetCodeInfo(ctx, c).CodeHash
		assert.Equal(t, exp, capturedChecksums[i])
	}
}

func TestPinnedContractLoops(t *testing.T) {
	var capturedChecksums []wasmvm.Checksum
	mock := wasmtesting.MockWasmEngine{PinFn: func(checksum wasmvm.Checksum) error {
		capturedChecksums = append(capturedChecksums, checksum)
		return nil
	}}
	wasmtesting.MakeInstantiable(&mock)

	// a pinned contract that calls itself via submessages should terminate with an
	// error at some point
	ctx, keepers := CreateTestInput(t, false, AvailableCapabilities, WithWasmEngine(&mock))
	k := keepers.WasmKeeper

	example := SeedNewContractInstance(t, ctx, keepers, &mock)
	require.NoError(t, k.pinCode(ctx, example.CodeID))
	var loops int
	anyMsg := []byte(`{}`)
	mock.ExecuteFn = func(codeID wasmvm.Checksum, env wasmvmtypes.Env, info wasmvmtypes.MessageInfo, executeMsg []byte, store wasmvm.KVStore, goapi wasmvm.GoAPI, querier wasmvm.Querier, gasMeter wasmvm.GasMeter, gasLimit uint64, deserCost wasmvmtypes.UFraction) (*wasmvmtypes.ContractResult, uint64, error) {
		loops++
		return &wasmvmtypes.ContractResult{
			Ok: &wasmvmtypes.Response{
				Messages: []wasmvmtypes.SubMsg{
					{
						ID:      1,
						ReplyOn: wasmvmtypes.ReplyNever,
						Msg: wasmvmtypes.CosmosMsg{
							Wasm: &wasmvmtypes.WasmMsg{
								Execute: &wasmvmtypes.ExecuteMsg{
									ContractAddr: example.Contract.String(),
									Msg:          anyMsg,
								},
							},
						},
					},
				},
			},
		}, 0, nil
	}
	ctx = ctx.WithGasMeter(storetypes.NewGasMeter(30_000))
	require.PanicsWithValue(t, storetypes.ErrorOutOfGas{Descriptor: "ReadFlat"}, func() {
		_, err := k.execute(ctx, example.Contract, RandomAccountAddress(t), anyMsg, nil)
		require.NoError(t, err)
	})
	assert.True(t, ctx.GasMeter().IsOutOfGas())
	assert.Greater(t, loops, 2)
}

func TestNewDefaultWasmVMContractResponseHandler(t *testing.T) {
	specs := map[string]struct {
		srcData []byte
		setup   func(m *wasmtesting.MockMsgDispatcher)
		expErr  bool
		expData []byte
		expEvts sdk.Events
	}{
		"submessage overwrites result when set": {
			srcData: []byte("otherData"),
			setup: func(m *wasmtesting.MockMsgDispatcher) {
				m.DispatchSubmessagesFn = func(ctx sdk.Context, contractAddr sdk.AccAddress, ibcPort string, msgs []wasmvmtypes.SubMsg) ([]byte, error) {
					return []byte("mySubMsgData"), nil
				}
			},
			expErr:  false,
			expData: []byte("mySubMsgData"),
			expEvts: sdk.Events{},
		},
		"submessage overwrites result when empty": {
			srcData: []byte("otherData"),
			setup: func(m *wasmtesting.MockMsgDispatcher) {
				m.DispatchSubmessagesFn = func(ctx sdk.Context, contractAddr sdk.AccAddress, ibcPort string, msgs []wasmvmtypes.SubMsg) ([]byte, error) {
					return []byte(""), nil
				}
			},
			expErr:  false,
			expData: []byte(""),
			expEvts: sdk.Events{},
		},
		"submessage do not overwrite result when nil": {
			srcData: []byte("otherData"),
			setup: func(m *wasmtesting.MockMsgDispatcher) {
				m.DispatchSubmessagesFn = func(ctx sdk.Context, contractAddr sdk.AccAddress, ibcPort string, msgs []wasmvmtypes.SubMsg) ([]byte, error) {
					return nil, nil
				}
			},
			expErr:  false,
			expData: []byte("otherData"),
			expEvts: sdk.Events{},
		},
		"submessage error aborts process": {
			setup: func(m *wasmtesting.MockMsgDispatcher) {
				m.DispatchSubmessagesFn = func(ctx sdk.Context, contractAddr sdk.AccAddress, ibcPort string, msgs []wasmvmtypes.SubMsg) ([]byte, error) {
					return nil, errors.New("test - ignore")
				}
			},
			expErr: true,
		},
		"message emit non message events": {
			setup: func(m *wasmtesting.MockMsgDispatcher) {
				m.DispatchSubmessagesFn = func(ctx sdk.Context, contractAddr sdk.AccAddress, ibcPort string, msgs []wasmvmtypes.SubMsg) ([]byte, error) {
					ctx.EventManager().EmitEvent(sdk.NewEvent("myEvent"))
					return nil, nil
				}
			},
			expEvts: sdk.Events{sdk.NewEvent("myEvent")},
		},
	}
	for name, spec := range specs {
		t.Run(name, func(t *testing.T) {
			var msgs []wasmvmtypes.SubMsg
			var mock wasmtesting.MockMsgDispatcher
			spec.setup(&mock)
			d := NewDefaultWasmVMContractResponseHandler(&mock)
			em := sdk.NewEventManager()

			// when
			gotData, gotErr := d.Handle(sdk.Context{}.WithEventManager(em), RandomAccountAddress(t), "ibc-port", msgs, spec.srcData)
			if spec.expErr {
				require.Error(t, gotErr)
				return
			}
			require.NoError(t, gotErr)
			assert.Equal(t, spec.expData, gotData)
			assert.Equal(t, spec.expEvts, em.Events())
		})
	}
}

func TestReply(t *testing.T) {
	ctx, keepers := CreateTestInput(t, false, AvailableCapabilities)
	k := keepers.WasmKeeper
	var mock wasmtesting.MockWasmEngine
	wasmtesting.MakeInstantiable(&mock)
	example := SeedNewContractInstance(t, ctx, keepers, &mock)

	specs := map[string]struct {
		replyFn func(codeID wasmvm.Checksum, env wasmvmtypes.Env, reply wasmvmtypes.Reply, store wasmvm.KVStore, goapi wasmvm.GoAPI, querier wasmvm.Querier, gasMeter wasmvm.GasMeter, gasLimit uint64, deserCost wasmvmtypes.UFraction) (*wasmvmtypes.Response, uint64, error)
		expData []byte
		expErr  bool
		expEvt  sdk.Events
	}{
		"all good": {
			replyFn: func(codeID wasmvm.Checksum, env wasmvmtypes.Env, reply wasmvmtypes.Reply, store wasmvm.KVStore, goapi wasmvm.GoAPI, querier wasmvm.Querier, gasMeter wasmvm.GasMeter, gasLimit uint64, deserCost wasmvmtypes.UFraction) (*wasmvmtypes.Response, uint64, error) {
				return &wasmvmtypes.Response{Data: []byte("foo")}, 1, nil
			},
			expData: []byte("foo"),
			expEvt:  sdk.Events{sdk.NewEvent("reply", sdk.NewAttribute("_contract_address", example.Contract.String()))},
		},
		"with query": {
			replyFn: func(codeID wasmvm.Checksum, env wasmvmtypes.Env, reply wasmvmtypes.Reply, store wasmvm.KVStore, goapi wasmvm.GoAPI, querier wasmvm.Querier, gasMeter wasmvm.GasMeter, gasLimit uint64, deserCost wasmvmtypes.UFraction) (*wasmvmtypes.Response, uint64, error) {
				bzRsp, err := querier.Query(wasmvmtypes.QueryRequest{
					Bank: &wasmvmtypes.BankQuery{
						Balance: &wasmvmtypes.BalanceQuery{Address: env.Contract.Address, Denom: "stake"},
					},
				}, 10_000*types.DefaultGasMultiplier)
				require.NoError(t, err)
				var gotBankRsp wasmvmtypes.BalanceResponse
				require.NoError(t, json.Unmarshal(bzRsp, &gotBankRsp))
				assert.Equal(t, wasmvmtypes.BalanceResponse{Amount: wasmvmtypes.NewCoin(0, "stake")}, gotBankRsp)
				return &wasmvmtypes.Response{Data: []byte("foo")}, 1, nil
			},
			expData: []byte("foo"),
			expEvt:  sdk.Events{sdk.NewEvent("reply", sdk.NewAttribute("_contract_address", example.Contract.String()))},
		},
		"with query error handled": {
			replyFn: func(codeID wasmvm.Checksum, env wasmvmtypes.Env, reply wasmvmtypes.Reply, store wasmvm.KVStore, goapi wasmvm.GoAPI, querier wasmvm.Querier, gasMeter wasmvm.GasMeter, gasLimit uint64, deserCost wasmvmtypes.UFraction) (*wasmvmtypes.Response, uint64, error) {
				bzRsp, err := querier.Query(wasmvmtypes.QueryRequest{}, 0)
				require.Error(t, err)
				assert.Nil(t, bzRsp)
				return &wasmvmtypes.Response{Data: []byte("foo")}, 1, nil
			},
			expData: []byte("foo"),
			expEvt:  sdk.Events{sdk.NewEvent("reply", sdk.NewAttribute("_contract_address", example.Contract.String()))},
		},
		"error": {
			replyFn: func(codeID wasmvm.Checksum, env wasmvmtypes.Env, reply wasmvmtypes.Reply, store wasmvm.KVStore, goapi wasmvm.GoAPI, querier wasmvm.Querier, gasMeter wasmvm.GasMeter, gasLimit uint64, deserCost wasmvmtypes.UFraction) (*wasmvmtypes.Response, uint64, error) {
				return nil, 1, errors.New("testing")
			},
			expErr: true,
		},
	}
	for name, spec := range specs {
		t.Run(name, func(t *testing.T) {
			mock.ReplyFn = func(codeID wasmvm.Checksum, env wasmvmtypes.Env, reply wasmvmtypes.Reply, store wasmvm.KVStore, goapi wasmvm.GoAPI, querier wasmvm.Querier, gasMeter wasmvm.GasMeter, gasLimit uint64, deserCost wasmvmtypes.UFraction) (*wasmvmtypes.ContractResult, uint64, error) {
				resp, gasUsed, err := spec.replyFn(codeID, env, reply, store, goapi, querier, gasMeter, gasLimit, deserCost)
				return &wasmvmtypes.ContractResult{
					Ok: resp,
				}, gasUsed, err
			}
			em := sdk.NewEventManager()
			gotData, gotErr := k.reply(ctx.WithEventManager(em), example.Contract, wasmvmtypes.Reply{})
			if spec.expErr {
				require.Error(t, gotErr)
				return
			}
			require.NoError(t, gotErr)
			assert.Equal(t, spec.expData, gotData)
			assert.Equal(t, spec.expEvt, em.Events())
		})
	}
}

func TestQueryIsolation(t *testing.T) {
	ctx, keepers := CreateTestInput(t, false, AvailableCapabilities)
	k := keepers.WasmKeeper
	var mock wasmtesting.MockWasmEngine
	wasmtesting.MakeInstantiable(&mock)
	example := SeedNewContractInstance(t, ctx, keepers, &mock)
	WithQueryHandlerDecorator(func(other WasmVMQueryHandler) WasmVMQueryHandler {
		return WasmVMQueryHandlerFn(func(ctx sdk.Context, caller sdk.AccAddress, request wasmvmtypes.QueryRequest) ([]byte, error) {
			if request.Custom == nil {
				return other.HandleQuery(ctx, caller, request)
			}
			// here we write to DB which should not be persisted
			err := k.storeService.OpenKVStore(ctx).Set([]byte(`set_in_query`), []byte(`this_is_allowed`))
			return nil, err
		})
	}).apply(k)

	// when
	mock.ReplyFn = func(codeID wasmvm.Checksum, env wasmvmtypes.Env, reply wasmvmtypes.Reply, store wasmvm.KVStore, goapi wasmvm.GoAPI, querier wasmvm.Querier, gasMeter wasmvm.GasMeter, gasLimit uint64, deserCost wasmvmtypes.UFraction) (*wasmvmtypes.ContractResult, uint64, error) {
		_, err := querier.Query(wasmvmtypes.QueryRequest{
			Custom: []byte(`{}`),
		}, 10000*types.DefaultGasMultiplier)
		require.NoError(t, err)
		return &wasmvmtypes.ContractResult{Ok: &wasmvmtypes.Response{}}, 0, nil
	}
	em := sdk.NewEventManager()
	_, gotErr := k.reply(ctx.WithEventManager(em), example.Contract, wasmvmtypes.Reply{})
	require.NoError(t, gotErr)
	got, err := k.storeService.OpenKVStore(ctx).Get([]byte(`set_in_query`))
	require.NoError(t, err)
	assert.Nil(t, got)
}

func TestSetAccessConfig(t *testing.T) {
	parentCtx, keepers := CreateTestInput(t, false, AvailableCapabilities)
	k := keepers.WasmKeeper
	creatorAddr := RandomAccountAddress(t)
	nonCreatorAddr := RandomAccountAddress(t)
	const codeID = 1

	specs := map[string]struct {
		authz           types.AuthorizationPolicy
		chainPermission types.AccessType
		newConfig       types.AccessConfig
		caller          sdk.AccAddress
		expErr          bool
		expEvts         map[string]string
	}{
		"user with new permissions == chain permissions": {
			authz:           DefaultAuthorizationPolicy{},
			chainPermission: types.AccessTypeEverybody,
			newConfig:       types.AllowEverybody,
			caller:          creatorAddr,
			expEvts: map[string]string{
				"code_id":         "1",
				"code_permission": "Everybody",
			},
		},
		"user with new permissions < chain permissions": {
			authz:           DefaultAuthorizationPolicy{},
			chainPermission: types.AccessTypeEverybody,
			newConfig:       types.AllowNobody,
			caller:          creatorAddr,
			expEvts: map[string]string{
				"code_id":         "1",
				"code_permission": "Nobody",
			},
		},
		"user with new permissions > chain permissions": {
			authz:           DefaultAuthorizationPolicy{},
			chainPermission: types.AccessTypeNobody,
			newConfig:       types.AllowEverybody,
			caller:          creatorAddr,
			expErr:          true,
		},
		"different actor": {
			authz:           DefaultAuthorizationPolicy{},
			chainPermission: types.AccessTypeEverybody,
			newConfig:       types.AllowEverybody,
			caller:          nonCreatorAddr,
			expErr:          true,
		},
		"gov with new permissions == chain permissions": {
			authz:           GovAuthorizationPolicy{},
			chainPermission: types.AccessTypeEverybody,
			newConfig:       types.AllowEverybody,
			caller:          creatorAddr,
			expEvts: map[string]string{
				"code_id":         "1",
				"code_permission": "Everybody",
			},
		},
		"gov with new permissions < chain permissions": {
			authz:           GovAuthorizationPolicy{},
			chainPermission: types.AccessTypeEverybody,
			newConfig:       types.AllowNobody,
			caller:          creatorAddr,
			expEvts: map[string]string{
				"code_id":         "1",
				"code_permission": "Nobody",
			},
		},
		"gov with new permissions > chain permissions - multiple addresses": {
			authz:           GovAuthorizationPolicy{},
			chainPermission: types.AccessTypeNobody,
			newConfig:       types.AccessTypeAnyOfAddresses.With(creatorAddr, nonCreatorAddr),
			caller:          creatorAddr,
			expEvts: map[string]string{
				"code_id":              "1",
				"code_permission":      "AnyOfAddresses",
				"authorized_addresses": creatorAddr.String() + "," + nonCreatorAddr.String(),
			},
		},
		"gov without actor": {
			authz:           GovAuthorizationPolicy{},
			chainPermission: types.AccessTypeEverybody,
			newConfig:       types.AllowEverybody,
			expEvts: map[string]string{
				"code_id":         "1",
				"code_permission": "Everybody",
			},
		},
	}
	for name, spec := range specs {
		t.Run(name, func(t *testing.T) {
			ctx, _ := parentCtx.CacheContext()
			em := sdk.NewEventManager()
			ctx = ctx.WithEventManager(em)

			newParams := types.DefaultParams()
			newParams.InstantiateDefaultPermission = spec.chainPermission
			err := k.SetParams(ctx, newParams)
			require.NoError(t, err)

			k.mustStoreCodeInfo(ctx, codeID, types.NewCodeInfo(nil, creatorAddr, types.AllowNobody))
			// when
			gotErr := k.setAccessConfig(ctx, codeID, spec.caller, spec.newConfig, spec.authz)
			if spec.expErr {
				require.Error(t, gotErr)
				return
			}
			require.NoError(t, gotErr)
			// and event emitted
			require.Len(t, em.Events(), 1)
			assert.Equal(t, "update_code_access_config", em.Events()[0].Type)
			assert.Equal(t, spec.expEvts, attrsToStringMap(em.Events()[0].Attributes))
		})
	}
}

func TestAppendToContractHistory(t *testing.T) {
	f := fuzz.New().Funcs(ModelFuzzers...)
	pCtx, keepers := CreateTestInput(t, false, AvailableCapabilities)
	k := keepers.WasmKeeper

	variableLengthAddresses := []sdk.AccAddress{
		bytes.Repeat([]byte{0x1}, types.ContractAddrLen),
		append([]byte{0x00}, bytes.Repeat([]byte{0x1}, types.ContractAddrLen-1)...),
		append(bytes.Repeat([]byte{0x1}, types.ContractAddrLen-1), 0x00),
		append([]byte{0xff}, bytes.Repeat([]byte{0x1}, types.ContractAddrLen-1)...),
		append(bytes.Repeat([]byte{0x1}, types.ContractAddrLen-1), 0xff),
		bytes.Repeat([]byte{0x1}, types.SDKAddrLen),
		append([]byte{0x00}, bytes.Repeat([]byte{0x1}, types.SDKAddrLen-1)...),
		append(bytes.Repeat([]byte{0x1}, types.SDKAddrLen-1), 0x00),
		append([]byte{0xff}, bytes.Repeat([]byte{0x1}, types.SDKAddrLen-1)...),
		append(bytes.Repeat([]byte{0x1}, types.SDKAddrLen-1), 0xff),
	}
	sRandom := stdrand.New(stdrand.NewSource(0))
	for n := 0; n < 100; n++ {
		t.Run(fmt.Sprintf("iteration %d", n), func(t *testing.T) {
			sRandom.Seed(int64(n))
			sRandom.Shuffle(len(variableLengthAddresses), func(i, j int) {
				variableLengthAddresses[i], variableLengthAddresses[j] = variableLengthAddresses[j], variableLengthAddresses[i]
			})
			orderedEntries := make([][]types.ContractCodeHistoryEntry, len(variableLengthAddresses))

			ctx, _ := pCtx.CacheContext()
			for j, addr := range variableLengthAddresses {
				for i := 0; i < 10; i++ {
					var entry types.ContractCodeHistoryEntry
					f.RandSource(sRandom).Fuzz(&entry)
					require.NoError(t, k.appendToContractHistory(ctx, addr, entry))
					orderedEntries[j] = append(orderedEntries[j], entry)
				}
			}
			// when
			for j, addr := range variableLengthAddresses {
				gotHistory := k.GetContractHistory(ctx, addr)
				assert.Equal(t, orderedEntries[j], gotHistory, "%d: %X", j, addr)
				assert.Equal(t, orderedEntries[j][len(orderedEntries[j])-1], k.mustGetLastContractHistoryEntry(ctx, addr))
			}
		})
	}
}

func TestCoinBurnerPruneBalances(t *testing.T) {
	parentCtx, keepers := CreateTestInput(t, false, AvailableCapabilities)
	amts := sdk.NewCoins(sdk.NewInt64Coin("denom", 100))
	senderAddr := keepers.Faucet.NewFundedRandomAccount(parentCtx, amts...)

	// create vesting account
	var vestingAddr sdk.AccAddress = rand.Bytes(types.ContractAddrLen)
	msgCreateVestingAccount := vestingtypes.NewMsgCreateVestingAccount(senderAddr, vestingAddr, amts, time.Now().Add(time.Minute).Unix(), false)
	_, err := vesting.NewMsgServerImpl(keepers.AccountKeeper, keepers.BankKeeper).CreateVestingAccount(parentCtx, msgCreateVestingAccount)
	require.NoError(t, err)
	myVestingAccount := keepers.AccountKeeper.GetAccount(parentCtx, vestingAddr)
	require.NotNil(t, myVestingAccount)

	specs := map[string]struct {
		setupAcc    func(t *testing.T, ctx sdk.Context) sdk.AccountI
		expBalances sdk.Coins
		expHandled  bool
		expErr      *errorsmod.Error
	}{
		"vesting account - all removed": {
			setupAcc:    func(t *testing.T, ctx sdk.Context) sdk.AccountI { return myVestingAccount },
			expBalances: sdk.NewCoins(),
			expHandled:  true,
		},
		"vesting account with other tokens - only original denoms removed": {
			setupAcc: func(t *testing.T, ctx sdk.Context) sdk.AccountI {
				keepers.Faucet.Fund(ctx, vestingAddr, sdk.NewCoin("other", sdkmath.NewInt(2)))
				return myVestingAccount
			},
			expBalances: sdk.NewCoins(sdk.NewCoin("other", sdkmath.NewInt(2))),
			expHandled:  true,
		},
		"non vesting account - not handled": {
			setupAcc: func(t *testing.T, ctx sdk.Context) sdk.AccountI {
				return &authtypes.BaseAccount{Address: myVestingAccount.GetAddress().String()}
			},
			expBalances: sdk.NewCoins(sdk.NewCoin("denom", sdkmath.NewInt(100))),
			expHandled:  false,
		},
	}
	for name, spec := range specs {
		t.Run(name, func(t *testing.T) {
			ctx, _ := parentCtx.CacheContext()
			existingAccount := spec.setupAcc(t, ctx)
			// overwrite account in store as in keeper before calling prune
			keepers.AccountKeeper.SetAccount(ctx, keepers.AccountKeeper.NewAccountWithAddress(ctx, vestingAddr))

			// when
			noGasCtx := ctx.WithGasMeter(storetypes.NewGasMeter(0)) // should not use callers gas
			gotHandled, gotErr := NewVestingCoinBurner(keepers.BankKeeper).CleanupExistingAccount(noGasCtx, existingAccount)
			// then
			if spec.expErr != nil {
				require.ErrorIs(t, gotErr, spec.expErr)
				return
			}
			require.NoError(t, gotErr)
			assert.Equal(t, spec.expBalances, keepers.BankKeeper.GetAllBalances(ctx, vestingAddr))
			assert.Equal(t, spec.expHandled, gotHandled)
			// and no out of gas panic
		})
	}
}

func TestIteratorAllContract(t *testing.T) {
	ctx, keepers := CreateTestInput(t, false, AvailableCapabilities)
	example1 := InstantiateHackatomExampleContract(t, ctx, keepers)
	example2 := InstantiateHackatomExampleContract(t, ctx, keepers)
	example3 := InstantiateHackatomExampleContract(t, ctx, keepers)
	example4 := InstantiateHackatomExampleContract(t, ctx, keepers)

	var allContract []string
	keepers.WasmKeeper.IterateContractInfo(ctx, func(addr sdk.AccAddress, _ types.ContractInfo) bool {
		allContract = append(allContract, addr.String())
		return false
	})

	// IterateContractInfo not ordering
	expContracts := []string{example4.Contract.String(), example2.Contract.String(), example1.Contract.String(), example3.Contract.String()}
	require.Equal(t, allContract, expContracts)
}

func TestIteratorContractByCreator(t *testing.T) {
	// setup test
	parentCtx, keepers := CreateTestInput(t, false, AvailableCapabilities)
	keeper := keepers.ContractKeeper

	depositFund := sdk.NewCoins(sdk.NewInt64Coin("denom", 1000000))
	topUp := sdk.NewCoins(sdk.NewInt64Coin("denom", 5000))
	creator := DeterministicAccountAddress(t, 1)
	keepers.Faucet.Fund(parentCtx, creator, depositFund.Add(depositFund...)...)
	mockAddress1 := keepers.Faucet.NewFundedRandomAccount(parentCtx, topUp...)
	mockAddress2 := keepers.Faucet.NewFundedRandomAccount(parentCtx, topUp...)
	mockAddress3 := keepers.Faucet.NewFundedRandomAccount(parentCtx, topUp...)

	contract1ID, _, err := keeper.Create(parentCtx, creator, hackatomWasm, nil)
	require.NoError(t, err)

	contract2ID, _, err := keeper.Create(parentCtx, creator, hackatomWasm, nil)
	require.NoError(t, err)

	initMsgBz := HackatomExampleInitMsg{
		Verifier:    mockAddress1,
		Beneficiary: mockAddress1,
	}.GetBytes(t)

	depositContract := sdk.NewCoins(sdk.NewCoin("denom", sdkmath.NewInt(1_000)))

	gotAddr1, _, _ := keepers.ContractKeeper.Instantiate(parentCtx, contract1ID, mockAddress1, nil, initMsgBz, "label", depositContract)
	ctx := parentCtx.WithBlockHeight(parentCtx.BlockHeight() + 1)
	gotAddr2, _, _ := keepers.ContractKeeper.Instantiate(ctx, contract1ID, mockAddress2, nil, initMsgBz, "label", depositContract)
	ctx = ctx.WithBlockHeight(ctx.BlockHeight() + 1)
	gotAddr3, _, _ := keepers.ContractKeeper.Instantiate(ctx, contract1ID, gotAddr1, nil, initMsgBz, "label", depositContract)
	ctx = ctx.WithBlockHeight(ctx.BlockHeight() + 1)
	gotAddr4, _, _ := keepers.ContractKeeper.Instantiate(ctx, contract2ID, mockAddress2, nil, initMsgBz, "label", depositContract)
	ctx = ctx.WithBlockHeight(ctx.BlockHeight() + 1)
	gotAddr5, _, _ := keepers.ContractKeeper.Instantiate(ctx, contract2ID, mockAddress2, nil, initMsgBz, "label", depositContract)

	specs := map[string]struct {
		creatorAddr   sdk.AccAddress
		contractsAddr []string
	}{
		"single contract": {
			creatorAddr:   mockAddress1,
			contractsAddr: []string{gotAddr1.String()},
		},
		"multiple contracts": {
			creatorAddr:   mockAddress2,
			contractsAddr: []string{gotAddr2.String(), gotAddr4.String(), gotAddr5.String()},
		},
		"contractAdress": {
			creatorAddr:   gotAddr1,
			contractsAddr: []string{gotAddr3.String()},
		},
		"no contracts- unknown": {
			creatorAddr:   mockAddress3,
			contractsAddr: nil,
		},
	}

	for name, spec := range specs {
		t.Run(name, func(t *testing.T) {
			var allContract []string
			keepers.WasmKeeper.IterateContractsByCreator(parentCtx, spec.creatorAddr, func(addr sdk.AccAddress) bool {
				allContract = append(allContract, addr.String())
				return false
			})
			require.Equal(t,
				allContract,
				spec.contractsAddr,
			)
		})
	}
}

func TestSetContractAdmin(t *testing.T) {
	parentCtx, keepers := CreateTestInput(t, false, AvailableCapabilities)
	k := keepers.WasmKeeper
	myAddr := RandomAccountAddress(t)
	example := InstantiateReflectExampleContract(t, parentCtx, keepers)
	specs := map[string]struct {
		newAdmin sdk.AccAddress
		caller   sdk.AccAddress
		policy   types.AuthorizationPolicy
		expAdmin string
		expErr   bool
	}{
		"update admin": {
			newAdmin: myAddr,
			caller:   example.CreatorAddr,
			policy:   DefaultAuthorizationPolicy{},
			expAdmin: myAddr.String(),
		},
		"update admin - unauthorized": {
			newAdmin: myAddr,
			caller:   RandomAccountAddress(t),
			policy:   DefaultAuthorizationPolicy{},
			expErr:   true,
		},
		"clear admin - default policy": {
			caller:   example.CreatorAddr,
			policy:   DefaultAuthorizationPolicy{},
			expAdmin: "",
		},
		"clear admin - unauthorized": {
			expAdmin: "",
			policy:   DefaultAuthorizationPolicy{},
			caller:   RandomAccountAddress(t),
			expErr:   true,
		},
		"clear admin - gov policy": {
			newAdmin: nil,
			policy:   GovAuthorizationPolicy{},
			caller:   example.CreatorAddr,
			expAdmin: "",
		},
	}
	for name, spec := range specs {
		t.Run(name, func(t *testing.T) {
			ctx, _ := parentCtx.CacheContext()
			em := sdk.NewEventManager()
			ctx = ctx.WithEventManager(em)
			gotErr := k.setContractAdmin(ctx, example.Contract, spec.caller, spec.newAdmin, spec.policy)
			if spec.expErr {
				require.Error(t, gotErr)
				return
			}
			require.NoError(t, gotErr)
			assert.Equal(t, spec.expAdmin, k.GetContractInfo(ctx, example.Contract).Admin)
			// and event emitted
			require.Len(t, em.Events(), 1)
			assert.Equal(t, "update_contract_admin", em.Events()[0].Type)
			exp := map[string]string{
				"_contract_address": example.Contract.String(),
				"new_admin_address": spec.expAdmin,
			}
			assert.Equal(t, exp, attrsToStringMap(em.Events()[0].Attributes))
		})
	}
}

func TestGasConsumed(t *testing.T) {
	specs := map[string]struct {
		originalMeter            storetypes.GasMeter
		gasRegister              types.WasmGasRegister
		consumeGas               storetypes.Gas
		expPanic                 bool
		expMultipliedGasConsumed uint64
	}{
		"all good": {
			originalMeter:            storetypes.NewGasMeter(100),
			gasRegister:              types.NewWasmGasRegister(types.DefaultGasRegisterConfig()),
			consumeGas:               storetypes.Gas(1),
			expMultipliedGasConsumed: 140000,
		},
		"consumeGas = limit": {
			originalMeter:            storetypes.NewGasMeter(1),
			gasRegister:              types.NewWasmGasRegister(types.DefaultGasRegisterConfig()),
			consumeGas:               storetypes.Gas(1),
			expMultipliedGasConsumed: 140000,
		},
		"consumeGas > limit": {
			originalMeter: storetypes.NewGasMeter(10),
			gasRegister:   types.NewWasmGasRegister(types.DefaultGasRegisterConfig()),
			consumeGas:    storetypes.Gas(11),
			expPanic:      true,
		},
		"nil original meter": {
			gasRegister: types.NewWasmGasRegister(types.DefaultGasRegisterConfig()),
			consumeGas:  storetypes.Gas(1),
			expPanic:    true,
		},
		"nil gas register": {
			originalMeter: storetypes.NewGasMeter(100),
			consumeGas:    storetypes.Gas(1),
			expPanic:      true,
		},
	}

	for name, spec := range specs {
		t.Run(name, func(t *testing.T) {
			m := NewMultipliedGasMeter(spec.originalMeter, spec.gasRegister)
			if spec.expPanic {
				assert.Panics(t, func() {
					m.originalMeter.ConsumeGas(spec.consumeGas, "test-panic")
					_ = m.GasConsumed()
				})
				return
			}

			m.originalMeter.ConsumeGas(spec.consumeGas, "test")
			assert.Equal(t, spec.expMultipliedGasConsumed, m.GasConsumed())
		})
	}
}

func TestSetContractLabel(t *testing.T) {
	parentCtx, keepers := CreateTestInput(t, false, AvailableCapabilities)
	k := keepers.WasmKeeper
	example := InstantiateReflectExampleContract(t, parentCtx, keepers)

	specs := map[string]struct {
		newLabel string
		caller   sdk.AccAddress
		policy   types.AuthorizationPolicy
		contract sdk.AccAddress
		expErr   bool
	}{
		"update label - default policy": {
			newLabel: "new label",
			caller:   example.CreatorAddr,
			policy:   DefaultAuthorizationPolicy{},
			contract: example.Contract,
		},
		"update label - gov policy": {
			newLabel: "new label",
			policy:   GovAuthorizationPolicy{},
			caller:   RandomAccountAddress(t),
			contract: example.Contract,
		},
		"update label - unauthorized": {
			newLabel: "new label",
			caller:   RandomAccountAddress(t),
			policy:   DefaultAuthorizationPolicy{},
			contract: example.Contract,
			expErr:   true,
		},
		"update label - unknown contract": {
			newLabel: "new label",
			caller:   example.CreatorAddr,
			policy:   DefaultAuthorizationPolicy{},
			contract: RandomAccountAddress(t),
			expErr:   true,
		},
	}
	for name, spec := range specs {
		t.Run(name, func(t *testing.T) {
			ctx, _ := parentCtx.CacheContext()
			em := sdk.NewEventManager()
			ctx = ctx.WithEventManager(em)
			gotErr := k.setContractLabel(ctx, spec.contract, spec.caller, spec.newLabel, spec.policy)
			if spec.expErr {
				require.Error(t, gotErr)
				return
			}
			require.NoError(t, gotErr)
			assert.Equal(t, spec.newLabel, k.GetContractInfo(ctx, spec.contract).Label)
			// and event emitted
			require.Len(t, em.Events(), 1)
			assert.Equal(t, "update_contract_label", em.Events()[0].Type)
			exp := map[string]string{
				"_contract_address": spec.contract.String(),
				"new_label":         spec.newLabel,
			}
			assert.Equal(t, exp, attrsToStringMap(em.Events()[0].Attributes))
		})
	}
}

func TestSetGaslessContract(t *testing.T) {

	mock := wasmtesting.MockWasmEngine{ExecuteFn: func(codeID wasmvm.Checksum, env wasmvmtypes.Env, info wasmvmtypes.MessageInfo, executeMsg []byte, store wasmvm.KVStore, goapi wasmvm.GoAPI, querier wasmvm.Querier, gasMeter wasmvm.GasMeter, gasLimit uint64, deserCost wasmvmtypes.UFraction) (*wasmvmtypes.ContractResult, uint64, error) {
		return &wasmvmtypes.ContractResult{
			Ok: &wasmvmtypes.Response{
				Attributes: []wasmvmtypes.EventAttribute{{Key: "myKey", Value: "myVal"}},
			},
		}, 0, nil
	}}

	ctx, keepers := CreateTestInput(t, false, AvailableCapabilities, WithWasmEngine(&mock))
	k := keepers.WasmKeeper
	wasmtesting.MakeInstantiable(&mock)
	example := SeedNewContractInstance(t, ctx, keepers, &mock)

	ctx = ctx.WithGasMeter(storetypes.NewGasMeter(20_000_000))
	_, err := k.execute(ctx, example.Contract, RandomAccountAddress(t), []byte(`{}`), nil)
	require.NoError(t, err)

	// when
	gotErr := k.setGasless(ctx, example.Contract)
	ctx = ctx.WithGasMeter(storetypes.NewGasMeter(20_000))

	// then
	require.NoError(t, gotErr)
	assert.True(t, k.IsGasless(ctx, example.Contract))

	_, err = k.execute(ctx, example.Contract, RandomAccountAddress(t), []byte(`{}`), nil)
	require.NoError(t, err)
	assert.True(t, ctx.GasMeter().GasConsumed() == 5687)
}

func TestUnsetGaslessContract(t *testing.T) {
	ctx, keepers := CreateTestInput(t, false, AvailableCapabilities)
	k := keepers.WasmKeeper
	mock := wasmtesting.MockWasmEngine{}
	wasmtesting.MakeInstantiable(&mock)
	example := SeedNewContractInstance(t, ctx, keepers, &mock)

	// when
	gotErr := k.setGasless(ctx, example.Contract)

	// then
	require.NoError(t, gotErr)

	gotErr = k.unsetGasless(ctx, example.Contract)

	// then
	require.NoError(t, gotErr)
	assert.False(t, k.IsGasless(ctx, example.Contract))
}

func attrsToStringMap(attrs []abci.EventAttribute) map[string]string {
	r := make(map[string]string, len(attrs))
	for _, v := range attrs {
		r[v.Key] = v.Value
	}
	return r
}

func must[t any](s t, err error) t {
	if err != nil {
		panic(err)
	}
	return s
}<|MERGE_RESOLUTION|>--- conflicted
+++ resolved
@@ -959,11 +959,7 @@
 	// make sure gas is properly deducted from ctx
 	gasAfter := ctx.GasMeter().GasConsumed()
 	if types.EnableGasVerification {
-<<<<<<< HEAD
-		require.Equal(t, uint64(0x1b05e), gasAfter-gasBefore)
-=======
-		require.Equal(t, uint64(0x1acb4), gasAfter-gasBefore)
->>>>>>> dba033ab
+		require.Equal(t, uint64(0x1b09c), gasAfter-gasBefore)
 	}
 	// ensure bob now exists and got both payments released
 	bobAcct = accKeeper.GetAccount(ctx, bob)
