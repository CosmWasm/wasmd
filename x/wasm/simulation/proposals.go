package simulation

import (
	"math/rand"

	sdk "github.com/cosmos/cosmos-sdk/types"
	simtypes "github.com/cosmos/cosmos-sdk/types/simulation"
	"github.com/cosmos/cosmos-sdk/x/simulation"

	"github.com/CosmWasm/wasmd/app/params"
	"github.com/CosmWasm/wasmd/x/wasm/keeper/testdata"
	"github.com/CosmWasm/wasmd/x/wasm/types"
)

const (
	WeightStoreCodeProposal                   = "weight_store_code_proposal"
	WeightInstantiateContractProposal         = "weight_instantiate_contract_proposal"
	WeightUpdateAdminProposal                 = "weight_update_admin_proposal"
	WeightExeContractProposal                 = "weight_execute_contract_proposal"
	WeightClearAdminProposal                  = "weight_clear_admin_proposal"
	WeightMigrateContractProposal             = "weight_migrate_contract_proposal"
	WeightSudoContractProposal                = "weight_sudo_contract_proposal"
	WeightPinCodesProposal                    = "weight_pin_codes_proposal"
	WeightUnpinCodesProposal                  = "weight_unpin_codes_proposal"
	WeightSetGaslessContractsProposal         = "weight_set_gasless_contracts_proposal"
	WeightUnsetGaslessContractsProposal       = "weight_unset_gasless_contracts_proposal"
	WeightUpdateInstantiateConfigProposal     = "weight_update_instantiate_config_proposal"
	WeightStoreAndInstantiateContractProposal = "weight_store_and_instantiate_contract_proposal"
)

func ProposalMsgs(bk BankKeeper, wasmKeeper WasmKeeper) []simtypes.WeightedProposalMsg {
	return []simtypes.WeightedProposalMsg{
		simulation.NewWeightedProposalMsg(
			WeightInstantiateContractProposal,
			params.DefaultWeightInstantiateContractProposal,
			SimulateInstantiateContractProposal(
				bk,
				wasmKeeper,
				DefaultSimulationCodeIDSelector,
			),
		),
		simulation.NewWeightedProposalMsg(
			WeightUpdateAdminProposal,
			params.DefaultWeightUpdateAdminProposal,
			SimulateUpdateAdminProposal(
				wasmKeeper,
				DefaultSimulateUpdateAdminProposalContractSelector,
			),
		),
		simulation.NewWeightedProposalMsg(
			WeightExeContractProposal,
			params.DefaultWeightExecuteContractProposal,
			SimulateExecuteContractProposal(
				bk,
				wasmKeeper,
				DefaultSimulationExecuteContractSelector,
				DefaultSimulationExecuteSenderSelector,
				DefaultSimulationExecutePayloader,
			),
		),
		simulation.NewWeightedProposalMsg(
			WeightClearAdminProposal,
			params.DefaultWeightClearAdminProposal,
			SimulateClearAdminProposal(
				wasmKeeper,
				DefaultSimulateContractSelector,
			),
		),
		simulation.NewWeightedProposalMsg(
			WeightMigrateContractProposal,
			params.DefaultWeightMigrateContractProposal,
			SimulateMigrateContractProposal(
				wasmKeeper,
				DefaultSimulateContractSelector,
				DefaultSimulationCodeIDSelector,
			),
		),
		simulation.NewWeightedProposalMsg(
			WeightPinCodesProposal,
			params.DefaultWeightPinCodesProposal,
			SimulatePinContractProposal(
				wasmKeeper,
				DefaultSimulationCodeIDSelector,
			),
		),
		simulation.NewWeightedProposalMsg(
			WeightUnpinCodesProposal,
			params.DefaultWeightUnpinCodesProposal,
			SimulateUnpinContractProposal(
				wasmKeeper,
				DefaultSimulationCodeIDSelector,
			),
		),
<<<<<<< HEAD
		simulation.NewWeightedProposalMsg(
=======
		simulation.NewWeightedProposalContent(
			WeightSetGaslessContractsProposal,
			params.DefaultWeightSetGaslessContractsProposal,
			SimulateSetGaslessContractProposal(
				wasmKeeper,
				DefaultSimulationExecuteContractSelector,
			),
		),
		simulation.NewWeightedProposalContent(
			WeightUnsetGaslessContractsProposal,
			params.DefaultWeightUnsetGaslessContractsProposal,
			SimulateUnsetGaslessContractProposal(
				wasmKeeper,
				DefaultSimulationExecuteContractSelector,
			),
		),
		simulation.NewWeightedProposalContent(
>>>>>>> 60163da9
			WeightUpdateInstantiateConfigProposal,
			params.DefaultWeightUpdateInstantiateConfigProposal,
			SimulateUpdateInstantiateConfigProposal(
				wasmKeeper,
				DefaultSimulationCodeIDSelector,
			),
		),
	}
}

// simulate store code proposal (unused now)
// Current problem: out of gas (defaul gaswanted config of gov SimulateMsgSubmitProposal is 10_000_000)
// but this proposal may need more than it
func SimulateStoreCodeProposal(wasmKeeper WasmKeeper) simtypes.MsgSimulatorFn {
	return func(r *rand.Rand, ctx sdk.Context, accs []simtypes.Account) sdk.Msg {
		authority := wasmKeeper.GetAuthority()

		simAccount, _ := simtypes.RandomAcc(r, accs)

		wasmBz := testdata.ReflectContractWasm()

		permission := wasmKeeper.GetParams(ctx).InstantiateDefaultPermission.With(simAccount.Address)

		return &types.MsgStoreCode{
			Sender:                authority,
			WASMByteCode:          wasmBz,
			InstantiatePermission: &permission,
		}
	}
}

// Simulate instantiate contract proposal
func SimulateInstantiateContractProposal(bk BankKeeper, wasmKeeper WasmKeeper, codeSelector CodeIDSelector) simtypes.MsgSimulatorFn {
	return func(r *rand.Rand, ctx sdk.Context, accs []simtypes.Account) sdk.Msg {
		authority := wasmKeeper.GetAuthority()

		// admin
		adminAccount, _ := simtypes.RandomAcc(r, accs)
		// get codeID
		codeID := codeSelector(ctx, wasmKeeper)
		if codeID == 0 {
			return nil
		}

		return &types.MsgInstantiateContract{
			Sender: authority,
			Admin:  adminAccount.Address.String(),
			CodeID: codeID,
			Label:  simtypes.RandStringOfLength(r, 10),
			Msg:    []byte(`{}`),
			Funds:  sdk.Coins{},
		}
	}
}

// Simulate execute contract proposal
func SimulateExecuteContractProposal(
	_ BankKeeper,
	wasmKeeper WasmKeeper,
	contractSelector MsgExecuteContractSelector,
	senderSelector MsgExecuteSenderSelector,
	payloader MsgExecutePayloader,
) simtypes.MsgSimulatorFn {
	return func(r *rand.Rand, ctx sdk.Context, accs []simtypes.Account) sdk.Msg {
		authority := wasmKeeper.GetAuthority()

		ctAddress := contractSelector(ctx, wasmKeeper)
		if ctAddress == nil {
			return nil
		}

		msg := &types.MsgExecuteContract{
			Sender:   authority,
			Contract: ctAddress.String(),
			Funds:    sdk.Coins{},
		}

		if err := payloader(msg); err != nil {
			return nil
		}

		return msg
	}
}

type UpdateAdminContractSelector func(sdk.Context, WasmKeeper, string) (sdk.AccAddress, types.ContractInfo)

func DefaultSimulateUpdateAdminProposalContractSelector(
	ctx sdk.Context,
	wasmKeeper WasmKeeper,
	adminAddress string,
) (sdk.AccAddress, types.ContractInfo) {
	var contractAddr sdk.AccAddress
	var contractInfo types.ContractInfo
	wasmKeeper.IterateContractInfo(ctx, func(address sdk.AccAddress, info types.ContractInfo) bool {
		if info.Admin != adminAddress {
			return false
		}
		contractAddr = address
		contractInfo = info
		return true
	})
	return contractAddr, contractInfo
}

// Simulate update admin contract proposal
func SimulateUpdateAdminProposal(wasmKeeper WasmKeeper, contractSelector UpdateAdminContractSelector) simtypes.MsgSimulatorFn {
	return func(r *rand.Rand, ctx sdk.Context, accs []simtypes.Account) sdk.Msg {
		authority := wasmKeeper.GetAuthority()
		simAccount, _ := simtypes.RandomAcc(r, accs)
		ctAddress, _ := contractSelector(ctx, wasmKeeper, simAccount.Address.String())
		if ctAddress == nil {
			return nil
		}

		return &types.MsgUpdateAdmin{
			Sender:   authority,
			NewAdmin: simtypes.RandomAccounts(r, 1)[0].Address.String(),
			Contract: ctAddress.String(),
		}
	}
}

type ClearAdminContractSelector func(sdk.Context, WasmKeeper) sdk.AccAddress

func DefaultSimulateContractSelector(
	ctx sdk.Context,
	wasmKeeper WasmKeeper,
) sdk.AccAddress {
	var contractAddr sdk.AccAddress
	wasmKeeper.IterateContractInfo(ctx, func(address sdk.AccAddress, info types.ContractInfo) bool {
		contractAddr = address
		return true
	})
	return contractAddr
}

// Simulate clear admin proposal
func SimulateClearAdminProposal(wasmKeeper WasmKeeper, contractSelector ClearAdminContractSelector) simtypes.MsgSimulatorFn {
	return func(r *rand.Rand, ctx sdk.Context, accs []simtypes.Account) sdk.Msg {
		authority := wasmKeeper.GetAuthority()

		ctAddress := contractSelector(ctx, wasmKeeper)
		if ctAddress == nil {
			return nil
		}
		return &types.MsgClearAdmin{
			Sender:   authority,
			Contract: ctAddress.String(),
		}
	}
}

type MigrateContractProposalContractSelector func(sdk.Context, WasmKeeper) sdk.AccAddress

// Simulate migrate contract proposal
func SimulateMigrateContractProposal(wasmKeeper WasmKeeper, contractSelector MigrateContractProposalContractSelector, codeSelector CodeIDSelector) simtypes.MsgSimulatorFn {
	return func(r *rand.Rand, ctx sdk.Context, accs []simtypes.Account) sdk.Msg {
		authority := wasmKeeper.GetAuthority()

		ctAddress := contractSelector(ctx, wasmKeeper)
		if ctAddress == nil {
			return nil
		}

		codeID := codeSelector(ctx, wasmKeeper)
		if codeID == 0 {
			return nil
		}

		return &types.MsgMigrateContract{
			Sender:   authority,
			Contract: ctAddress.String(),
			CodeID:   codeID,
			Msg:      []byte(`{}`),
		}
	}
}

type SudoContractProposalContractSelector func(sdk.Context, WasmKeeper) sdk.AccAddress

// Simulate sudo contract proposal
func SimulateSudoContractProposal(wasmKeeper WasmKeeper, contractSelector SudoContractProposalContractSelector) simtypes.MsgSimulatorFn {
	return func(r *rand.Rand, ctx sdk.Context, accs []simtypes.Account) sdk.Msg {
		authority := wasmKeeper.GetAuthority()

		ctAddress := contractSelector(ctx, wasmKeeper)
		if ctAddress == nil {
			return nil
		}

		return &types.MsgSudoContract{
			Authority: authority,
			Contract:  ctAddress.String(),
			Msg:       []byte(`{}`),
		}
	}
}

// Simulate pin contract proposal
func SimulatePinContractProposal(wasmKeeper WasmKeeper, codeSelector CodeIDSelector) simtypes.MsgSimulatorFn {
	return func(r *rand.Rand, ctx sdk.Context, accs []simtypes.Account) sdk.Msg {
		authority := wasmKeeper.GetAuthority()

		codeID := codeSelector(ctx, wasmKeeper)
		if codeID == 0 {
			return nil
		}

		return &types.MsgPinCodes{
			Authority: authority,
			CodeIDs:   []uint64{codeID},
		}
	}
}

// Simulate unpin contract proposal
func SimulateUnpinContractProposal(wasmKeeper WasmKeeper, codeSelector CodeIDSelector) simtypes.MsgSimulatorFn {
	return func(r *rand.Rand, ctx sdk.Context, accs []simtypes.Account) sdk.Msg {
		authority := wasmKeeper.GetAuthority()

		codeID := codeSelector(ctx, wasmKeeper)
		if codeID == 0 {
			return nil
		}

		return &types.MsgUnpinCodes{
			Authority: authority,
			CodeIDs:   []uint64{codeID},
		}
	}
}

// Simulate set gasless contract proposal
func SimulateSetGaslessContractProposal(wasmKeeper WasmKeeper, contractSelector MsgExecuteContractSelector) simtypes.ContentSimulatorFn {
	return func(r *rand.Rand, ctx sdk.Context, accs []simtypes.Account) simtypes.Content {
		contractAddr := contractSelector(ctx, wasmKeeper)
		if contractAddr.Empty() {
			return nil
		}

		return types.NewSetGaslessContractsProposal(
			simtypes.RandStringOfLength(r, 10),
			simtypes.RandStringOfLength(r, 10),
			[]string{contractAddr.String()},
		)
	}
}

// Simulate unset gasless contract proposal
func SimulateUnsetGaslessContractProposal(wasmKeeper WasmKeeper, contractSelector MsgExecuteContractSelector) simtypes.ContentSimulatorFn {
	return func(r *rand.Rand, ctx sdk.Context, accs []simtypes.Account) simtypes.Content {
		contractAddr := contractSelector(ctx, wasmKeeper)
		if contractAddr.Empty() {
			return nil
		}

		return types.NewUnsetGasLessContractsProposal(
			simtypes.RandStringOfLength(r, 10),
			simtypes.RandStringOfLength(r, 10),
			[]string{contractAddr.String()},
		)
	}
}

// Simulate update instantiate config proposal
func SimulateUpdateInstantiateConfigProposal(wasmKeeper WasmKeeper, codeSelector CodeIDSelector) simtypes.MsgSimulatorFn {
	return func(r *rand.Rand, ctx sdk.Context, accs []simtypes.Account) sdk.Msg {
		authority := wasmKeeper.GetAuthority()

		codeID := codeSelector(ctx, wasmKeeper)
		if codeID == 0 {
			return nil
		}

		simAccount, _ := simtypes.RandomAcc(r, accs)
		permission := wasmKeeper.GetParams(ctx).InstantiateDefaultPermission
		config := permission.With(simAccount.Address)

		return &types.MsgUpdateInstantiateConfig{
			Sender:                   authority,
			CodeID:                   codeID,
			NewInstantiatePermission: &config,
		}
	}
}

func SimulateStoreAndInstantiateContractProposal(wasmKeeper WasmKeeper) simtypes.MsgSimulatorFn {
	return func(r *rand.Rand, ctx sdk.Context, accs []simtypes.Account) sdk.Msg {
		authority := wasmKeeper.GetAuthority()

		simAccount, _ := simtypes.RandomAcc(r, accs)
		adminAccount, _ := simtypes.RandomAcc(r, accs)

		wasmBz := testdata.ReflectContractWasm()
		permission := wasmKeeper.GetParams(ctx).InstantiateDefaultPermission.With(simAccount.Address)

		return &types.MsgStoreAndInstantiateContract{
			Authority:             authority,
			WASMByteCode:          wasmBz,
			InstantiatePermission: &permission,
			UnpinCode:             false,
			Admin:                 adminAccount.Address.String(),
			Label:                 simtypes.RandStringOfLength(r, 10),
			Msg:                   []byte(`{}`),
			Funds:                 sdk.Coins{},
		}
	}
}<|MERGE_RESOLUTION|>--- conflicted
+++ resolved
@@ -91,10 +91,7 @@
 				DefaultSimulationCodeIDSelector,
 			),
 		),
-<<<<<<< HEAD
-		simulation.NewWeightedProposalMsg(
-=======
-		simulation.NewWeightedProposalContent(
+		simulation.NewWeightedProposalMsg(
 			WeightSetGaslessContractsProposal,
 			params.DefaultWeightSetGaslessContractsProposal,
 			SimulateSetGaslessContractProposal(
@@ -102,7 +99,7 @@
 				DefaultSimulationExecuteContractSelector,
 			),
 		),
-		simulation.NewWeightedProposalContent(
+		simulation.NewWeightedProposalMsg(
 			WeightUnsetGaslessContractsProposal,
 			params.DefaultWeightUnsetGaslessContractsProposal,
 			SimulateUnsetGaslessContractProposal(
@@ -110,8 +107,7 @@
 				DefaultSimulationExecuteContractSelector,
 			),
 		),
-		simulation.NewWeightedProposalContent(
->>>>>>> 60163da9
+		simulation.NewWeightedProposalMsg(
 			WeightUpdateInstantiateConfigProposal,
 			params.DefaultWeightUpdateInstantiateConfigProposal,
 			SimulateUpdateInstantiateConfigProposal(
@@ -346,8 +342,8 @@
 }
 
 // Simulate set gasless contract proposal
-func SimulateSetGaslessContractProposal(wasmKeeper WasmKeeper, contractSelector MsgExecuteContractSelector) simtypes.ContentSimulatorFn {
-	return func(r *rand.Rand, ctx sdk.Context, accs []simtypes.Account) simtypes.Content {
+func SimulateSetGaslessContractProposal(wasmKeeper WasmKeeper, contractSelector MsgExecuteContractSelector) simtypes.MsgSimulatorFn {
+	return func(r *rand.Rand, ctx sdk.Context, accs []simtypes.Account) sdk.Msg {
 		contractAddr := contractSelector(ctx, wasmKeeper)
 		if contractAddr.Empty() {
 			return nil
@@ -362,8 +358,8 @@
 }
 
 // Simulate unset gasless contract proposal
-func SimulateUnsetGaslessContractProposal(wasmKeeper WasmKeeper, contractSelector MsgExecuteContractSelector) simtypes.ContentSimulatorFn {
-	return func(r *rand.Rand, ctx sdk.Context, accs []simtypes.Account) simtypes.Content {
+func SimulateUnsetGaslessContractProposal(wasmKeeper WasmKeeper, contractSelector MsgExecuteContractSelector) simtypes.MsgSimulatorFn {
+	return func(r *rand.Rand, ctx sdk.Context, accs []simtypes.Account) sdk.Msg {
 		contractAddr := contractSelector(ctx, wasmKeeper)
 		if contractAddr.Empty() {
 			return nil
