--- conflicted
+++ resolved
@@ -148,13 +148,7 @@
 }
 
 // Simulate instantiate contract proposal
-<<<<<<< HEAD
-//
-
-func SimulateInstantiateContractProposal(bk BankKeeper, wasmKeeper WasmKeeper, codeSelector CodeIDSelector) simtypes.ContentSimulatorFn {
-=======
 func SimulateInstantiateContractProposal(_ BankKeeper, wasmKeeper WasmKeeper, codeSelector CodeIDSelector) simtypes.ContentSimulatorFn {
->>>>>>> 1a91d7bd
 	return func(r *rand.Rand, ctx sdk.Context, accs []simtypes.Account) simtypes.Content {
 		simAccount, _ := simtypes.RandomAcc(r, accs)
 		// admin
