--- conflicted
+++ resolved
@@ -82,12 +82,8 @@
 	q2 := newData.grpcQueryRouter
 
 	// initialize new app with genstate
-<<<<<<< HEAD
-	InitGenesis(newData.ctx, &newData.keeper, *genState, newData.module.Route().Handler())
-=======
-	_, err = InitGenesis(newData.ctx, &newData.keeper, *genState)
+	_, err = InitGenesis(newData.ctx, &newData.keeper, *genState, newData.module.router)
 	require.NoError(t, err)
->>>>>>> 0c99c6c6
 
 	// run same checks again on newdata, to make sure it was reinitialized correctly
 	assertCodeList(t, q2, newData.ctx, 1, data.encConf.Marshaler)
