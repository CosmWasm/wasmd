--- conflicted
+++ resolved
@@ -64,11 +64,7 @@
 	queryRouter.SetInterfaceRegistry(encConf.InterfaceRegistry)
 	serviceRouter.SetInterfaceRegistry(encConf.InterfaceRegistry)
 	data := testData{
-<<<<<<< HEAD
-		module:           NewAppModule(encConf.Marshaler, keepers.WasmKeeper, keepers.AccountKeeper, keepers.BankKeeper, nil, newMockSubspace(types.DefaultParams())),
-=======
-		module:           NewAppModule(encConf.Codec, keepers.WasmKeeper, keepers.StakingKeeper, keepers.AccountKeeper, keepers.BankKeeper, nil, newMockSubspace(types.DefaultParams())),
->>>>>>> 03f3c72a
+		module:           NewAppModule(encConf.Codec, keepers.WasmKeeper, keepers.AccountKeeper, keepers.BankKeeper, nil, newMockSubspace(types.DefaultParams())),
 		ctx:              ctx,
 		acctKeeper:       keepers.AccountKeeper,
 		keeper:           *keepers.WasmKeeper,
