package wasm

import (
	"bytes"
	"encoding/json"
	"os"
	"strings"
	"testing"

	abci "github.com/cometbft/cometbft/abci/types"
	"github.com/cometbft/cometbft/crypto/ed25519"
	"github.com/spf13/viper"
	"github.com/stretchr/testify/assert"
	"github.com/stretchr/testify/require"

	"github.com/cosmos/cosmos-sdk/baseapp"
	"github.com/cosmos/cosmos-sdk/codec"
	servertypes "github.com/cosmos/cosmos-sdk/server/types"
	sdk "github.com/cosmos/cosmos-sdk/types"
	"github.com/cosmos/cosmos-sdk/types/address"
	"github.com/cosmos/cosmos-sdk/types/module"
	authkeeper "github.com/cosmos/cosmos-sdk/x/auth/keeper"
	bankkeeper "github.com/cosmos/cosmos-sdk/x/bank/keeper"
	stakingkeeper "github.com/cosmos/cosmos-sdk/x/staking/keeper"

	"github.com/CosmWasm/wasmd/app/params"
	"github.com/CosmWasm/wasmd/x/wasm/exported"
	"github.com/CosmWasm/wasmd/x/wasm/keeper"
	"github.com/CosmWasm/wasmd/x/wasm/keeper/testdata"
	v2 "github.com/CosmWasm/wasmd/x/wasm/migrations/v2"
	"github.com/CosmWasm/wasmd/x/wasm/types"
	codectypes "github.com/cosmos/cosmos-sdk/codec/types"
)

type mockSubspace struct {
	ps v2.Params
}

func newMockSubspace(ps v2.Params) mockSubspace {
	return mockSubspace{ps: ps}
}

func (ms mockSubspace) GetParamSet(ctx sdk.Context, ps exported.ParamSet) {
	*ps.(*v2.Params) = ms.ps
}

type testData struct {
	module           AppModule
	ctx              sdk.Context
	acctKeeper       authkeeper.AccountKeeper
	keeper           keeper.Keeper
	bankKeeper       bankkeeper.Keeper
	stakingKeeper    *stakingkeeper.Keeper
	faucet           *keeper.TestFaucet
	grpcQueryRouter  *baseapp.GRPCQueryRouter
	msgServiceRouter *baseapp.MsgServiceRouter
	encConf          params.EncodingConfig
}

func setupTest(t *testing.T) testData {
	t.Helper()
	DefaultParams := v2.Params{
		CodeUploadAccess:             v2.AccessConfig{Permission: v2.AccessTypeEverybody},
		InstantiateDefaultPermission: v2.AccessTypeEverybody,
	}

	ctx, keepers := keeper.CreateTestInput(t, false, []string{
		"iterator", "staking", "stargate", "cosmwasm_1_1", "cosmwasm_1_2", "cosmwasm_1_3",
		"cosmwasm_1_4", "cosmwasm_2_0", "cosmwasm_2_1",
	})
	encConf := keeper.MakeEncodingConfig(t)
	queryRouter := baseapp.NewGRPCQueryRouter()
	serviceRouter := baseapp.NewMsgServiceRouter()
	queryRouter.SetInterfaceRegistry(encConf.InterfaceRegistry)
	serviceRouter.SetInterfaceRegistry(encConf.InterfaceRegistry)
	data := testData{
		module:           NewAppModule(encConf.Codec, keepers.WasmKeeper, keepers.StakingKeeper, keepers.AccountKeeper, keepers.BankKeeper, nil, newMockSubspace(DefaultParams)),
		ctx:              ctx,
		acctKeeper:       keepers.AccountKeeper,
		keeper:           *keepers.WasmKeeper,
		bankKeeper:       keepers.BankKeeper,
		stakingKeeper:    keepers.StakingKeeper,
		faucet:           keepers.Faucet,
		grpcQueryRouter:  queryRouter,
		msgServiceRouter: serviceRouter,
		encConf:          encConf,
	}
	data.module.RegisterServices(module.NewConfigurator(encConf.Codec, serviceRouter, queryRouter))
	return data
}

func keyPubAddr() sdk.AccAddress {
	key := ed25519.GenPrivKey()
	pub := key.PubKey()
	addr := sdk.AccAddress(pub.Address())
	return addr
}

func mustLoad(path string) []byte {
	bz, err := os.ReadFile(path)
	if err != nil {
		panic(err)
	}
	return bz
}

var (
	addrAcc1     = keyPubAddr()
	addr1        = addrAcc1.String()
	testContract = mustLoad("./keeper/testdata/hackatom.wasm")
	maskContract = testdata.ReflectContractWasm()
	oldContract  = mustLoad("./testdata/escrow_0.7.wasm")
)

func TestHandleCreate(t *testing.T) {
	cases := map[string]struct {
		msg     sdk.Msg
		isValid bool
	}{
		"empty": {
			msg:     &types.MsgStoreCode{},
			isValid: false,
		},
		"invalid wasm": {
			msg: &types.MsgStoreCode{
				Sender:       addr1,
				WASMByteCode: []byte("foobar"),
			},
			isValid: false,
		},
		"valid wasm": {
			msg: &types.MsgStoreCode{
				Sender:       addr1,
				WASMByteCode: testContract,
			},
			isValid: true,
		},
		"other valid wasm": {
			msg: &types.MsgStoreCode{
				Sender:       addr1,
				WASMByteCode: maskContract,
			},
			isValid: true,
		},
		"old wasm (0.7)": {
			msg: &types.MsgStoreCode{
				Sender:       addr1,
				WASMByteCode: oldContract,
			},
			isValid: false,
		},
	}

	for name, tc := range cases {
		tc := tc
		t.Run(name, func(t *testing.T) {
			data := setupTest(t)

			h := data.msgServiceRouter.Handler(tc.msg)
			// q := data.grpcQueryRouter.Route(sdk.MsgTypeURL(tc.msg))
			q := data.grpcQueryRouter

			res, err := h(data.ctx, tc.msg)
			if !tc.isValid {
				require.Error(t, err, "%#v", res)
				assertCodeList(t, q, data.ctx, 0, data.encConf.Codec)
				assertCodeBytes(t, q, data.ctx, 1, nil, data.encConf.Codec)
				return
			}
			require.NoError(t, err)
			assertCodeList(t, q, data.ctx, 1, data.encConf.Codec)
		})
	}
}

type initMsg struct {
	Verifier    sdk.AccAddress `json:"verifier"`
	Beneficiary sdk.AccAddress `json:"beneficiary"`
}

type state struct {
	Verifier    string `json:"verifier"`
	Beneficiary string `json:"beneficiary"`
	Funder      string `json:"funder"`
}

func TestHandleInstantiate(t *testing.T) {
	data := setupTest(t)
	creator := data.faucet.NewFundedRandomAccount(data.ctx, sdk.NewInt64Coin("denom", 100000))

	msg := &types.MsgStoreCode{
		Sender:       creator.String(),
		WASMByteCode: testContract,
	}

	h := data.msgServiceRouter.Handler(msg)
	q := data.grpcQueryRouter

	res, err := h(data.ctx, msg)
	require.NoError(t, err)
	assertStoreCodeResponse(t, res.Data, 1)

	bob := keyPubAddr()
	fred := keyPubAddr()

	initPayload := initMsg{
		Verifier:    fred,
		Beneficiary: bob,
	}
	initMsgBz, err := json.Marshal(initPayload)
	require.NoError(t, err)

	// create with no balance is also legal
	initMsg := &types.MsgInstantiateContract{
		Sender: creator.String(),
		CodeID: firstCodeID,
		Msg:    initMsgBz,
		Funds:  nil,
		Label:  "testing",
	}
	h = data.msgServiceRouter.Handler(initMsg)
	res, err = h(data.ctx, initMsg)
	require.NoError(t, err)
	contractBech32Addr := parseInitResponse(t, res.Data)

	require.Equal(t, "cosmos14hj2tavq8fpesdwxxcu44rty3hh90vhujrvcmstl4zr3txmfvw9s4hmalr", contractBech32Addr)
	// this should be standard x/wasm init event, nothing from contract
	require.Equal(t, 2, len(res.Events), prettyEvents(res.Events))
	require.Equal(t, "instantiate", res.Events[0].Type)
	require.Equal(t, "wasm", res.Events[1].Type)
	assertAttribute(t, "_contract_address", contractBech32Addr, res.Events[1].Attributes[0])

	assertCodeList(t, q, data.ctx, 1, data.encConf.Codec)
	assertCodeBytes(t, q, data.ctx, 1, testContract, data.encConf.Codec)

	assertContractList(t, q, data.ctx, 1, []string{contractBech32Addr}, data.encConf.Codec)
	assertContractInfo(t, q, data.ctx, contractBech32Addr, 1, creator, data.encConf.Codec)
	assertContractState(t, q, data.ctx, contractBech32Addr, state{
		Verifier:    fred.String(),
		Beneficiary: bob.String(),
		Funder:      creator.String(),
	}, data.encConf.Codec)
}

func TestHandleExecute(t *testing.T) {
	data := setupTest(t)

	deposit := sdk.NewCoins(sdk.NewInt64Coin("denom", 100000))
	topUp := sdk.NewCoins(sdk.NewInt64Coin("denom", 5000))

	creator := data.faucet.NewFundedRandomAccount(data.ctx, deposit.Add(deposit...)...)
	fred := data.faucet.NewFundedRandomAccount(data.ctx, topUp...)

	msg := &types.MsgStoreCode{
		Sender:       creator.String(),
		WASMByteCode: testContract,
	}
	h := data.msgServiceRouter.Handler(msg)
	q := data.grpcQueryRouter
	res, err := h(data.ctx, msg)
	require.NoError(t, err)
	assertStoreCodeResponse(t, res.Data, 1)

	bob := keyPubAddr()
	initMsg := initMsg{
		Verifier:    fred,
		Beneficiary: bob,
	}
	initMsgBz, err := json.Marshal(initMsg)
	require.NoError(t, err)

	initCmd := &types.MsgInstantiateContract{
		Sender: creator.String(),
		CodeID: firstCodeID,
		Msg:    initMsgBz,
		Funds:  deposit,
		Label:  "testing",
	}
	h = data.msgServiceRouter.Handler(initCmd)
	res, err = h(data.ctx, initCmd)
	require.NoError(t, err)
	contractBech32Addr := parseInitResponse(t, res.Data)

	require.Equal(t, "cosmos14hj2tavq8fpesdwxxcu44rty3hh90vhujrvcmstl4zr3txmfvw9s4hmalr", contractBech32Addr)
	// this should be standard x/wasm message event,  init event, plus a bank send event (2), with no custom contract events
	require.Equal(t, 5, len(res.Events), prettyEvents(res.Events))
	require.Equal(t, "coin_spent", res.Events[0].Type)
	require.Equal(t, "coin_received", res.Events[1].Type)
	require.Equal(t, "transfer", res.Events[2].Type)
	require.Equal(t, "instantiate", res.Events[3].Type)
	require.Equal(t, "wasm", res.Events[4].Type)
	assertAttribute(t, "_contract_address", contractBech32Addr, res.Events[4].Attributes[0])

	// ensure bob doesn't exist
	bobAcct := data.acctKeeper.GetAccount(data.ctx, bob)
	require.Nil(t, bobAcct)

	// ensure funder has reduced balance
	creatorAcct := data.acctKeeper.GetAccount(data.ctx, creator)
	require.NotNil(t, creatorAcct)
	// we started at 2*deposit, should have spent one above
	assert.Equal(t, deposit, data.bankKeeper.GetAllBalances(data.ctx, creatorAcct.GetAddress()))

	// ensure contract has updated balance
	contractAddr, _ := sdk.AccAddressFromBech32(contractBech32Addr)
	contractAcct := data.acctKeeper.GetAccount(data.ctx, contractAddr)
	require.NotNil(t, contractAcct)
	assert.Equal(t, deposit, data.bankKeeper.GetAllBalances(data.ctx, contractAcct.GetAddress()))

	execCmd := &types.MsgExecuteContract{
		Sender:   fred.String(),
		Contract: contractBech32Addr,
		Msg:      []byte(`{"release":{}}`),
		Funds:    topUp,
	}
	h = data.msgServiceRouter.Handler(execCmd)
	res, err = h(data.ctx, execCmd)
	require.NoError(t, err)
	// from https://github.com/CosmWasm/cosmwasm/blob/master/contracts/hackatom/src/contract.rs#L167
	assertExecuteResponse(t, res.Data, []byte{0xf0, 0x0b, 0xaa})

	// this should be standard message event, plus x/wasm init event, plus 2 bank send event, plus a special event from the contract
	require.Equal(t, 9, len(res.Events), prettyEvents(res.Events))

	assert.Equal(t, "coin_spent", res.Events[0].Type)
	assert.Equal(t, "coin_received", res.Events[1].Type)

	require.Equal(t, "transfer", res.Events[2].Type)
	require.Len(t, res.Events[2].Attributes, 3)
	assertAttribute(t, "recipient", contractBech32Addr, res.Events[2].Attributes[0])
	assertAttribute(t, "sender", fred.String(), res.Events[2].Attributes[1])
	assertAttribute(t, "amount", "5000denom", res.Events[2].Attributes[2])

	assert.Equal(t, "execute", res.Events[3].Type)

	// custom contract event attribute
	assert.Equal(t, "wasm", res.Events[4].Type)
	assertAttribute(t, "_contract_address", contractBech32Addr, res.Events[4].Attributes[0])
	assertAttribute(t, "action", "release", res.Events[4].Attributes[1])
	// custom contract event
	assert.Equal(t, "wasm-hackatom", res.Events[5].Type)
	assertAttribute(t, "_contract_address", contractBech32Addr, res.Events[5].Attributes[0])
	assertAttribute(t, "action", "release", res.Events[5].Attributes[1])
	// second transfer (this without conflicting message)
	assert.Equal(t, "coin_spent", res.Events[6].Type)
	assert.Equal(t, "coin_received", res.Events[7].Type)

	assert.Equal(t, "transfer", res.Events[8].Type)
	assertAttribute(t, "recipient", bob.String(), res.Events[8].Attributes[0])
	assertAttribute(t, "sender", contractBech32Addr, res.Events[8].Attributes[1])
	assertAttribute(t, "amount", "105000denom", res.Events[8].Attributes[2])
	// finally, standard x/wasm tag

	// ensure bob now exists and got both payments released
	bobAcct = data.acctKeeper.GetAccount(data.ctx, bob)
	require.NotNil(t, bobAcct)
	balance := data.bankKeeper.GetAllBalances(data.ctx, bobAcct.GetAddress())
	assert.Equal(t, deposit.Add(topUp...), balance)

	// ensure contract has updated balance

	contractAcct = data.acctKeeper.GetAccount(data.ctx, contractAddr)
	require.NotNil(t, contractAcct)
	assert.Equal(t, sdk.Coins{}, data.bankKeeper.GetAllBalances(data.ctx, contractAcct.GetAddress()))

	// ensure all contract state is as after init
	assertCodeList(t, q, data.ctx, 1, data.encConf.Codec)
	assertCodeBytes(t, q, data.ctx, 1, testContract, data.encConf.Codec)

	assertContractList(t, q, data.ctx, 1, []string{contractBech32Addr}, data.encConf.Codec)
	assertContractInfo(t, q, data.ctx, contractBech32Addr, 1, creator, data.encConf.Codec)
	assertContractState(t, q, data.ctx, contractBech32Addr, state{
		Verifier:    fred.String(),
		Beneficiary: bob.String(),
		Funder:      creator.String(),
	}, data.encConf.Codec)
}

func TestHandleExecuteEscrow(t *testing.T) {
	data := setupTest(t)

	deposit := sdk.NewCoins(sdk.NewInt64Coin("denom", 100000))
	topUp := sdk.NewCoins(sdk.NewInt64Coin("denom", 5000))
	creator := sdk.AccAddress(bytes.Repeat([]byte{1}, address.Len))
	data.faucet.Fund(data.ctx, creator, sdk.NewInt64Coin("denom", 100000))
	fred := data.faucet.NewFundedRandomAccount(data.ctx, topUp...)

	msg := &types.MsgStoreCode{
		Sender:       creator.String(),
		WASMByteCode: testContract,
	}

	h := data.msgServiceRouter.Handler(msg)
	_, err := h(data.ctx, msg)
	require.NoError(t, err)

	bob := keyPubAddr()
	initMsg := map[string]interface{}{
		"verifier":    fred.String(),
		"beneficiary": bob.String(),
	}
	initMsgBz, err := json.Marshal(initMsg)
	require.NoError(t, err)

	initCmd := types.MsgInstantiateContract{
		Sender: creator.String(),
		CodeID: firstCodeID,
		Msg:    initMsgBz,
		Funds:  deposit,
		Label:  "testing",
	}
	h = data.msgServiceRouter.Handler(&initCmd)
	res, err := h(data.ctx, &initCmd)
	require.NoError(t, err)
	contractBech32Addr := parseInitResponse(t, res.Data)
	require.Equal(t, "cosmos14hj2tavq8fpesdwxxcu44rty3hh90vhujrvcmstl4zr3txmfvw9s4hmalr", contractBech32Addr)

	handleMsg := map[string]interface{}{
		"release": map[string]interface{}{},
	}
	handleMsgBz, err := json.Marshal(handleMsg)
	require.NoError(t, err)

	execCmd := types.MsgExecuteContract{
		Sender:   fred.String(),
		Contract: contractBech32Addr,
		Msg:      handleMsgBz,
		Funds:    topUp,
	}
	h = data.msgServiceRouter.Handler(&execCmd)
	res, err = h(data.ctx, &execCmd)
	require.NoError(t, err)
	// from https://github.com/CosmWasm/cosmwasm/blob/master/contracts/hackatom/src/contract.rs#L167
	assertExecuteResponse(t, res.Data, []byte{0xf0, 0x0b, 0xaa})

	// ensure bob now exists and got both payments released
	bobAcct := data.acctKeeper.GetAccount(data.ctx, bob)
	require.NotNil(t, bobAcct)
	balance := data.bankKeeper.GetAllBalances(data.ctx, bobAcct.GetAddress())
	assert.Equal(t, deposit.Add(topUp...), balance)

	// ensure contract has updated balance
	contractAddr, _ := sdk.AccAddressFromBech32(contractBech32Addr)
	contractAcct := data.acctKeeper.GetAccount(data.ctx, contractAddr)
	require.NotNil(t, contractAcct)
	assert.Equal(t, sdk.Coins{}, data.bankKeeper.GetAllBalances(data.ctx, contractAcct.GetAddress()))
}

func TestReadWasmConfig(t *testing.T) {
	withViper := func(s string) *viper.Viper {
		v := viper.New()
		v.SetConfigType("toml")
		require.NoError(t, v.ReadConfig(strings.NewReader(s)))
		return v
	}
	var one uint64 = 1
	defaults := types.DefaultWasmConfig()

	specs := map[string]struct {
		src servertypes.AppOptions
		exp types.WasmConfig
	}{
		"set query gas limit via opts": {
			src: AppOptionsMock{
				"wasm.query_gas_limit": 1,
			},
			exp: types.WasmConfig{
				SmartQueryGasLimit: 1,
				MemoryCacheSize:    defaults.MemoryCacheSize,
			},
		},
		"set cache via opts": {
			src: AppOptionsMock{
				"wasm.memory_cache_size": 2,
			},
			exp: types.WasmConfig{
				MemoryCacheSize:    2,
				SmartQueryGasLimit: defaults.SmartQueryGasLimit,
			},
		},
		"set debug via opts": {
			src: AppOptionsMock{
				"trace": true,
			},
			exp: types.WasmConfig{
				SmartQueryGasLimit: defaults.SmartQueryGasLimit,
				MemoryCacheSize:    defaults.MemoryCacheSize,
				ContractDebugMode:  true,
			},
		},
		"all defaults when no options set": {
			src: AppOptionsMock{},
			exp: defaults,
		},
		"default config template values": {
			src: withViper(types.DefaultConfigTemplate()),
			exp: defaults,
		},
		"custom config template values": {
			src: withViper(types.ConfigTemplate(types.WasmConfig{
				SimulationGasLimit: &one,
				SmartQueryGasLimit: 2,
				MemoryCacheSize:    3,
			})),
			exp: types.WasmConfig{
				SimulationGasLimit: &one,
				SmartQueryGasLimit: 2,
				MemoryCacheSize:    3,
				ContractDebugMode:  false,
			},
		},
	}
	for msg, spec := range specs {
		t.Run(msg, func(t *testing.T) {
			got, err := ReadWasmConfig(spec.src)
			require.NoError(t, err)
			assert.Equal(t, spec.exp, got)
		})
	}
}

type AppOptionsMock map[string]interface{}

func (a AppOptionsMock) Get(s string) interface{} {
	return a[s]
}

type prettyEvent struct {
	Type string
	Attr []sdk.Attribute
}

func prettyEvents(evts []abci.Event) string {
	res := make([]prettyEvent, len(evts))
	for i, e := range evts {
		res[i] = prettyEvent{
			Type: e.Type,
			Attr: prettyAttrs(e.Attributes),
		}
	}
	bz, err := json.MarshalIndent(res, "", "  ")
	if err != nil {
		panic(err)
	}
	return string(bz)
}

func prettyAttrs(attrs []abci.EventAttribute) []sdk.Attribute {
	pretty := make([]sdk.Attribute, len(attrs))
	for i, a := range attrs {
		pretty[i] = prettyAttr(a)
	}
	return pretty
}

func prettyAttr(attr abci.EventAttribute) sdk.Attribute {
	return sdk.NewAttribute(attr.Key, attr.Value)
}

func assertAttribute(t *testing.T, key, value string, attr abci.EventAttribute) {
	t.Helper()
	assert.Equal(t, key, attr.Key, prettyAttr(attr))
	assert.Equal(t, value, attr.Value, prettyAttr(attr))
}

func assertCodeList(t *testing.T, q *baseapp.GRPCQueryRouter, ctx sdk.Context, expectedNum int, marshaler codec.Codec) {
	t.Helper()
	path := "/cosmwasm.wasm.v1.Query/Codes"
	resp, sdkerr := q.Route(path)(ctx, &abci.RequestQuery{Path: path})
	require.NoError(t, sdkerr)
	require.True(t, resp.IsOK())

	bz := resp.Value
	if len(bz) == 0 {
		require.Equal(t, expectedNum, 0)
		return
	}

	var res types.QueryCodesResponse
	require.NoError(t, marshaler.Unmarshal(bz, &res))
	assert.Equal(t, expectedNum, len(res.CodeInfos))
}

func assertCodeBytes(t *testing.T, q *baseapp.GRPCQueryRouter, ctx sdk.Context, codeID uint64, expectedBytes []byte, marshaler codec.Codec) { //nolint:unparam
	t.Helper()
	bz, err := marshaler.Marshal(&types.QueryCodeRequest{CodeId: codeID})
	require.NoError(t, err)

	path := "/cosmwasm.wasm.v1.Query/Code"
	resp, err := q.Route(path)(ctx, &abci.RequestQuery{Path: path, Data: bz})
	if len(expectedBytes) == 0 {
		require.Equal(t, types.ErrNoSuchCodeFn(codeID).Wrapf("code id %d", codeID).Error(), err.Error())
		return
	}
	require.NoError(t, err)
	require.True(t, resp.IsOK())
	bz = resp.Value

	var rsp types.QueryCodeResponse
	require.NoError(t, marshaler.Unmarshal(bz, &rsp))
	assert.Equal(t, expectedBytes, rsp.Data)
}

func assertContractList(t *testing.T, q *baseapp.GRPCQueryRouter, ctx sdk.Context, codeID uint64, expContractAddrs []string, marshaler codec.Codec) { //nolint:unparam
	t.Helper()
	bz, err := marshaler.Marshal(&types.QueryContractsByCodeRequest{CodeId: codeID})
	require.NoError(t, err)

	path := "/cosmwasm.wasm.v1.Query/ContractsByCode"
	resp, sdkerr := q.Route(path)(ctx, &abci.RequestQuery{Path: path, Data: bz})
	if len(expContractAddrs) == 0 {
		assert.ErrorIs(t, err, types.ErrNotFound)
		return
	}
	require.NoError(t, sdkerr)
	require.True(t, resp.IsOK())
	bz = resp.Value

	var rsp types.QueryContractsByCodeResponse
	require.NoError(t, marshaler.Unmarshal(bz, &rsp))

	hasAddrs := make([]string, len(rsp.Contracts))
	for i, r := range rsp.Contracts { //nolint:gosimple
		hasAddrs[i] = r
	}
	assert.Equal(t, expContractAddrs, hasAddrs)
}

func assertContractState(t *testing.T, q *baseapp.GRPCQueryRouter, ctx sdk.Context, contractBech32Addr string, expected state, marshaler codec.Codec) {
	t.Helper()
	bz, err := marshaler.Marshal(&types.QueryRawContractStateRequest{Address: contractBech32Addr, QueryData: []byte("config")})
	require.NoError(t, err)

	path := "/cosmwasm.wasm.v1.Query/RawContractState"
	resp, sdkerr := q.Route(path)(ctx, &abci.RequestQuery{Path: path, Data: bz})
	require.NoError(t, sdkerr)
	require.True(t, resp.IsOK())
	bz = resp.Value

	var rsp types.QueryRawContractStateResponse
	require.NoError(t, marshaler.Unmarshal(bz, &rsp))
	expectedBz, err := json.Marshal(expected)
	require.NoError(t, err)
	assert.Equal(t, expectedBz, rsp.Data)
}

func assertContractInfo(t *testing.T, q *baseapp.GRPCQueryRouter, ctx sdk.Context, contractBech32Addr string, codeID uint64, creator sdk.AccAddress, marshaler codec.Codec) { //nolint:unparam
	t.Helper()
	bz, err := marshaler.Marshal(&types.QueryContractInfoRequest{Address: contractBech32Addr})
	require.NoError(t, err)

	path := "/cosmwasm.wasm.v1.Query/ContractInfo"
	resp, sdkerr := q.Route(path)(ctx, &abci.RequestQuery{Path: path, Data: bz})
	require.NoError(t, sdkerr)
	require.True(t, resp.IsOK())
	bz = resp.Value

	var rsp types.QueryContractInfoResponse
	require.NoError(t, marshaler.Unmarshal(bz, &rsp))

<<<<<<< HEAD
	assert.Equal(t, codeID, rsp.CodeID)
	assert.Equal(t, creator.String(), rsp.Creator)
=======
	assert.Equal(t, codeID, res.CodeID)
	assert.Equal(t, creator.String(), res.Creator)
}

func TestOldVersion(t *testing.T) {
	data := setupTest(t)
	interfaceRegistry := codectypes.NewInterfaceRegistry()

	data.module.RegisterInterfaces(interfaceRegistry)

	msg, err := interfaceRegistry.Resolve("/cosmwasm.wasm.v1beta1.MsgExecuteContract")

	require.NoError(t, err)

	t.Logf("MsgExecuteContract %v", msg)
}

func TestProposalOldVersion(t *testing.T) {
	data := setupTest(t)
	interfaceRegistry := codectypes.NewInterfaceRegistry()

	data.module.RegisterInterfaces(interfaceRegistry)

	msg, err := interfaceRegistry.Resolve("/cosmwasm.wasm.v1beta1.UpdateAdminProposal")

	require.NoError(t, err)

	t.Logf("UpdateAdminProposal %v", msg)
>>>>>>> 60163da9
}<|MERGE_RESOLUTION|>--- conflicted
+++ resolved
@@ -658,12 +658,8 @@
 	var rsp types.QueryContractInfoResponse
 	require.NoError(t, marshaler.Unmarshal(bz, &rsp))
 
-<<<<<<< HEAD
 	assert.Equal(t, codeID, rsp.CodeID)
 	assert.Equal(t, creator.String(), rsp.Creator)
-=======
-	assert.Equal(t, codeID, res.CodeID)
-	assert.Equal(t, creator.String(), res.Creator)
 }
 
 func TestOldVersion(t *testing.T) {
@@ -690,5 +686,4 @@
 	require.NoError(t, err)
 
 	t.Logf("UpdateAdminProposal %v", msg)
->>>>>>> 60163da9
 }