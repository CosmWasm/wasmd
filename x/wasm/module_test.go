--- conflicted
+++ resolved
@@ -11,7 +11,6 @@
 	"github.com/spf13/viper"
 
 	abci "github.com/cometbft/cometbft/abci/types"
-	"github.com/cometbft/cometbft/crypto"
 	"github.com/cometbft/cometbft/crypto/ed25519"
 	"github.com/cosmos/cosmos-sdk/baseapp"
 	"github.com/cosmos/cosmos-sdk/codec"
@@ -23,11 +22,6 @@
 	stakingkeeper "github.com/cosmos/cosmos-sdk/x/staking/keeper"
 	"github.com/stretchr/testify/assert"
 	"github.com/stretchr/testify/require"
-<<<<<<< HEAD
-=======
-	abci "github.com/tendermint/tendermint/abci/types"
-	"github.com/tendermint/tendermint/crypto/ed25519"
->>>>>>> 1a91d7bd
 
 	"github.com/CosmWasm/wasmd/app/params"
 	"github.com/CosmWasm/wasmd/x/wasm/exported"
@@ -84,11 +78,7 @@
 	return data
 }
 
-<<<<<<< HEAD
-func keyPubAddr() (crypto.PrivKey, crypto.PubKey, sdk.AccAddress) { //nolint:unparam
-=======
 func keyPubAddr() sdk.AccAddress {
->>>>>>> 1a91d7bd
 	key := ed25519.GenPrivKey()
 	pub := key.PubKey()
 	addr := sdk.AccAddress(pub.Address())
@@ -155,14 +145,9 @@
 		t.Run(name, func(t *testing.T) {
 			data := setupTest(t)
 
-<<<<<<< HEAD
 			h := data.msgServiceRouter.Handler(tc.msg)
 			// q := data.grpcQueryRouter.Route(sdk.MsgTypeURL(tc.msg))
 			q := data.grpcQueryRouter
-=======
-			h := data.module.Route().Handler()         //nolint:staticcheck // we want to use this deprecated handler
-			q := data.module.LegacyQuerierHandler(nil) //nolint:staticcheck // we want to use this deprecated handler
->>>>>>> 1a91d7bd
 
 			res, err := h(data.ctx, tc.msg)
 			if !tc.isValid {
@@ -192,12 +177,6 @@
 	data := setupTest(t)
 	creator := data.faucet.NewFundedRandomAccount(data.ctx, sdk.NewInt64Coin("denom", 100000))
 
-<<<<<<< HEAD
-=======
-	h := data.module.Route().Handler()         //nolint:staticcheck // we want to use this deprecated handler
-	q := data.module.LegacyQuerierHandler(nil) //nolint:staticcheck // we want to use this deprecated handler
-
->>>>>>> 1a91d7bd
 	msg := &MsgStoreCode{
 		Sender:       creator.String(),
 		WASMByteCode: testContract,
@@ -261,12 +240,6 @@
 	creator := data.faucet.NewFundedRandomAccount(data.ctx, deposit.Add(deposit...)...)
 	fred := data.faucet.NewFundedRandomAccount(data.ctx, topUp...)
 
-<<<<<<< HEAD
-=======
-	h := data.module.Route().Handler()         //nolint:staticcheck // we want to use this deprecated handler
-	q := data.module.LegacyQuerierHandler(nil) //nolint:staticcheck // we want to use this deprecated handler
-
->>>>>>> 1a91d7bd
 	msg := &MsgStoreCode{
 		Sender:       creator.String(),
 		WASMByteCode: testContract,
@@ -401,20 +374,12 @@
 	data.faucet.Fund(data.ctx, creator, sdk.NewInt64Coin("denom", 100000))
 	fred := data.faucet.NewFundedRandomAccount(data.ctx, topUp...)
 
-<<<<<<< HEAD
-=======
-	h := data.module.Route().Handler() //nolint:staticcheck // we want to use this deprecated handler
-
->>>>>>> 1a91d7bd
 	msg := &MsgStoreCode{
 		Sender:       creator.String(),
 		WASMByteCode: testContract,
 	}
-<<<<<<< HEAD
 
 	h := data.msgServiceRouter.Handler(msg)
-=======
->>>>>>> 1a91d7bd
 	_, err := h(data.ctx, msg)
 	require.NoError(t, err)
 
@@ -433,10 +398,7 @@
 		Funds:  deposit,
 		Label:  "testing",
 	}
-<<<<<<< HEAD
 	h = data.msgServiceRouter.Handler(&initCmd)
-=======
->>>>>>> 1a91d7bd
 	res, err := h(data.ctx, &initCmd)
 	require.NoError(t, err)
 	contractBech32Addr := parseInitResponse(t, res.Data)
@@ -608,17 +570,10 @@
 	assert.Equal(t, expectedNum, len(res.CodeInfos))
 }
 
-<<<<<<< HEAD
 func assertCodeBytes(t *testing.T, q *baseapp.GRPCQueryRouter, ctx sdk.Context, codeID uint64, expectedBytes []byte, marshaler codec.Codec) { //nolint:unparam
 	t.Helper()
 	bz, err := marshaler.Marshal(&types.QueryCodeRequest{CodeId: codeID})
 	require.NoError(t, err)
-=======
-func assertCodeBytes(t *testing.T, q sdk.Querier, ctx sdk.Context, codeID uint64, expectedBytes []byte) { //nolint:unparam // codeID always receives 1
-	path := []string{QueryGetCode, fmt.Sprintf("%d", codeID)}
-	bz, sdkerr := q(ctx, path, abci.RequestQuery{})
-	require.NoError(t, sdkerr)
->>>>>>> 1a91d7bd
 
 	path := "/cosmwasm.wasm.v1.Query/Code"
 	resp, err := q.Route(path)(ctx, abci.RequestQuery{Path: path, Data: bz})
@@ -635,16 +590,10 @@
 	assert.Equal(t, expectedBytes, rsp.Data)
 }
 
-<<<<<<< HEAD
 func assertContractList(t *testing.T, q *baseapp.GRPCQueryRouter, ctx sdk.Context, codeID uint64, expContractAddrs []string, marshaler codec.Codec) { //nolint:unparam
 	t.Helper()
 	bz, err := marshaler.Marshal(&types.QueryContractsByCodeRequest{CodeId: codeID})
 	require.NoError(t, err)
-=======
-func assertContractList(t *testing.T, q sdk.Querier, ctx sdk.Context, codeID uint64, expContractAddrs []string) { //nolint:unparam // codeID always receives 1
-	bz, sdkerr := q(ctx, []string{QueryListContractByCode, fmt.Sprintf("%d", codeID)}, abci.RequestQuery{})
-	require.NoError(t, sdkerr)
->>>>>>> 1a91d7bd
 
 	path := "/cosmwasm.wasm.v1.Query/ContractsByCode"
 	resp, sdkerr := q.Route(path)(ctx, abci.RequestQuery{Path: path, Data: bz})
@@ -659,16 +608,10 @@
 	var rsp types.QueryContractsByCodeResponse
 	require.NoError(t, marshaler.Unmarshal(bz, &rsp))
 
-<<<<<<< HEAD
 	hasAddrs := make([]string, len(rsp.Contracts))
 	for i, r := range rsp.Contracts { //nolint:gosimple
 		hasAddrs[i] = r
 	}
-=======
-	hasAddrs := make([]string, len(res))
-	copy(hasAddrs, res)
-
->>>>>>> 1a91d7bd
 	assert.Equal(t, expContractAddrs, hasAddrs)
 }
 
@@ -690,11 +633,7 @@
 	assert.Equal(t, expectedBz, rsp.Data)
 }
 
-<<<<<<< HEAD
 func assertContractInfo(t *testing.T, q *baseapp.GRPCQueryRouter, ctx sdk.Context, contractBech32Addr string, codeID uint64, creator sdk.AccAddress, marshaler codec.Codec) { //nolint:unparam
-=======
-func assertContractInfo(t *testing.T, q sdk.Querier, ctx sdk.Context, contractBech32Addr string, codeID uint64, creator sdk.AccAddress) { //nolint:unparam // codeID always receives 1
->>>>>>> 1a91d7bd
 	t.Helper()
 	bz, err := marshaler.Marshal(&types.QueryContractInfoRequest{Address: contractBech32Addr})
 	require.NoError(t, err)
