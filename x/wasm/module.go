package wasm

import (
	"context"
	"encoding/json"
	"fmt"
	"runtime/debug"
	"strings"

	"cosmossdk.io/core/appmodule"

	"github.com/cosmos/cosmos-sdk/baseapp"

	wasmvm "github.com/CosmWasm/wasmvm"
	abci "github.com/cometbft/cometbft/abci/types"
	"github.com/cosmos/cosmos-sdk/client"
	"github.com/cosmos/cosmos-sdk/codec"
	cdctypes "github.com/cosmos/cosmos-sdk/codec/types"
	"github.com/cosmos/cosmos-sdk/server"
	servertypes "github.com/cosmos/cosmos-sdk/server/types"
	sdk "github.com/cosmos/cosmos-sdk/types"
	"github.com/cosmos/cosmos-sdk/types/module"
	simtypes "github.com/cosmos/cosmos-sdk/types/simulation"
	"github.com/grpc-ecosystem/grpc-gateway/runtime"
	"github.com/spf13/cast"
	"github.com/spf13/cobra"

	"github.com/CosmWasm/wasmd/x/wasm/client/cli"
	"github.com/CosmWasm/wasmd/x/wasm/exported"
	"github.com/CosmWasm/wasmd/x/wasm/keeper"
	"github.com/CosmWasm/wasmd/x/wasm/simulation"
	"github.com/CosmWasm/wasmd/x/wasm/types"
)

var (
	_ module.AppModuleBasic      = AppModuleBasic{}
	_ module.AppModuleSimulation = AppModule{}
)

// Module init related flags
const (
	flagWasmMemoryCacheSize    = "wasm.memory_cache_size"
	flagWasmQueryGasLimit      = "wasm.query_gas_limit"
	flagWasmSimulationGasLimit = "wasm.simulation_gas_limit"
)

// AppModuleBasic defines the basic application module used by the wasm module.
type AppModuleBasic struct{}

func (b AppModuleBasic) RegisterLegacyAminoCodec(amino *codec.LegacyAmino) {
	RegisterCodec(amino)
}

func (b AppModuleBasic) RegisterGRPCGatewayRoutes(clientCtx client.Context, serveMux *runtime.ServeMux) {
	err := types.RegisterQueryHandlerClient(context.Background(), serveMux, types.NewQueryClient(clientCtx))
	if err != nil {
		panic(err)
	}
}

// Name returns the wasm module's name.
func (AppModuleBasic) Name() string {
	return ModuleName
}

// DefaultGenesis returns default genesis state as raw bytes for the wasm
// module.
func (AppModuleBasic) DefaultGenesis(cdc codec.JSONCodec) json.RawMessage {
	return cdc.MustMarshalJSON(&GenesisState{
		Params: DefaultParams(),
	})
}

// ValidateGenesis performs genesis state validation for the wasm module.
func (b AppModuleBasic) ValidateGenesis(marshaler codec.JSONCodec, config client.TxEncodingConfig, message json.RawMessage) error {
	var data GenesisState
	err := marshaler.UnmarshalJSON(message, &data)
	if err != nil {
		return err
	}
	return ValidateGenesis(data)
}

// GetTxCmd returns the root tx command for the wasm module.
func (b AppModuleBasic) GetTxCmd() *cobra.Command {
	return cli.GetTxCmd()
}

// GetQueryCmd returns no root query command for the wasm module.
func (b AppModuleBasic) GetQueryCmd() *cobra.Command {
	return cli.GetQueryCmd()
}

// RegisterInterfaces implements InterfaceModule
func (b AppModuleBasic) RegisterInterfaces(registry cdctypes.InterfaceRegistry) {
	types.RegisterInterfaces(registry)
}

// ____________________________________________________________________________
var _ appmodule.AppModule = AppModule{}

// AppModule implements an application module for the wasm module.
type AppModule struct {
	AppModuleBasic
	cdc                codec.Codec
	keeper             *Keeper
	validatorSetSource keeper.ValidatorSetSource
	accountKeeper      types.AccountKeeper // for simulation
	bankKeeper         simulation.BankKeeper
	router             keeper.MessageRouter
	// legacySubspace is used solely for migration of x/params managed parameters
	legacySubspace exported.Subspace
}

// NewAppModule creates a new AppModule object
func NewAppModule(
	cdc codec.Codec,
	keeper *Keeper,
	validatorSetSource keeper.ValidatorSetSource,
	ak types.AccountKeeper,
	bk simulation.BankKeeper,
	router *baseapp.MsgServiceRouter,
	ss exported.Subspace,
) AppModule {
	return AppModule{
		AppModuleBasic:     AppModuleBasic{},
		cdc:                cdc,
		keeper:             keeper,
		validatorSetSource: validatorSetSource,
		accountKeeper:      ak,
		bankKeeper:         bk,
		router:             router,
		legacySubspace:     ss,
	}
}

// IsOnePerModuleType implements the depinject.OnePerModuleType interface.
func (am AppModule) IsOnePerModuleType() { // marker
}

// IsAppModule implements the appmodule.AppModule interface.
func (am AppModule) IsAppModule() { // marker
}

// ConsensusVersion is a sequence number for state-breaking change of the
// module. It should be incremented on each consensus-breaking change
// introduced by the module. To avoid wrong/empty versions, the initial version
// should be set to 1.
func (AppModule) ConsensusVersion() uint64 { return 3 }

func (am AppModule) RegisterServices(cfg module.Configurator) {
	types.RegisterMsgServer(cfg.MsgServer(), keeper.NewMsgServerImpl(am.keeper))
	types.RegisterQueryServer(cfg.QueryServer(), NewQuerier(am.keeper))

	m := keeper.NewMigrator(*am.keeper, am.legacySubspace)
	err := cfg.RegisterMigration(types.ModuleName, 1, m.Migrate1to2)
	if err != nil {
		panic(err)
	}
	err = cfg.RegisterMigration(types.ModuleName, 2, m.Migrate2to3)
	if err != nil {
		panic(err)
	}
}

// RegisterInvariants registers the wasm module invariants.
func (am AppModule) RegisterInvariants(ir sdk.InvariantRegistry) {}

// QuerierRoute returns the wasm module's querier route name.
func (AppModule) QuerierRoute() string {
	return QuerierRoute
}

// InitGenesis performs genesis initialization for the wasm module. It returns
// no validator updates.
func (am AppModule) InitGenesis(ctx sdk.Context, cdc codec.JSONCodec, data json.RawMessage) []abci.ValidatorUpdate {
	var genesisState GenesisState
	cdc.MustUnmarshalJSON(data, &genesisState)
	validators, err := InitGenesis(ctx, am.keeper, genesisState)
	if err != nil {
		panic(err)
	}
	return validators
}

// ExportGenesis returns the exported genesis state as raw bytes for the wasm
// module.
func (am AppModule) ExportGenesis(ctx sdk.Context, cdc codec.JSONCodec) json.RawMessage {
	gs := ExportGenesis(ctx, am.keeper)
	return cdc.MustMarshalJSON(gs)
}

// BeginBlock returns the begin blocker for the wasm module.
func (am AppModule) BeginBlock(_ sdk.Context, _ abci.RequestBeginBlock) {}

// EndBlock returns the end blocker for the wasm module. It returns no validator
// updates.
func (AppModule) EndBlock(_ sdk.Context, _ abci.RequestEndBlock) []abci.ValidatorUpdate {
	return []abci.ValidatorUpdate{}
}

// ____________________________________________________________________________

// AppModuleSimulation functions

// GenerateGenesisState creates a randomized GenState of the bank module.
func (AppModule) GenerateGenesisState(simState *module.SimulationState) {
	simulation.RandomizedGenState(simState)
}

// ProposalContents doesn't return any content functions for governance proposals.
//

func (am AppModule) ProposalContents(simState module.SimulationState) []simtypes.WeightedProposalContent {
	return simulation.ProposalContents(am.bankKeeper, am.keeper)
}

<<<<<<< HEAD
// RandomizedParams creates randomized bank param changes for the simulator.
func (am AppModule) RandomizedParams(r *rand.Rand) []simtypes.LegacyParamChange {
	return simulation.ParamChanges(r, am.cdc)
}

=======
>>>>>>> bb13192a
// RegisterStoreDecoder registers a decoder for supply module's types
func (am AppModule) RegisterStoreDecoder(sdr sdk.StoreDecoderRegistry) {
}

// WeightedOperations returns the all the gov module operations with their respective weights.
func (am AppModule) WeightedOperations(simState module.SimulationState) []simtypes.WeightedOperation {
	return simulation.WeightedOperations(&simState, am.accountKeeper, am.bankKeeper, am.keeper)
}

// ____________________________________________________________________________

// AddModuleInitFlags implements servertypes.ModuleInitFlags interface.
func AddModuleInitFlags(startCmd *cobra.Command) {
	defaults := DefaultWasmConfig()
	startCmd.Flags().Uint32(flagWasmMemoryCacheSize, defaults.MemoryCacheSize, "Sets the size in MiB (NOT bytes) of an in-memory cache for Wasm modules. Set to 0 to disable.")
	startCmd.Flags().Uint64(flagWasmQueryGasLimit, defaults.SmartQueryGasLimit, "Set the max gas that can be spent on executing a query with a Wasm contract")
	startCmd.Flags().String(flagWasmSimulationGasLimit, "", "Set the max gas that can be spent when executing a simulation TX")

	startCmd.PreRunE = chainPreRuns(checkLibwasmVersion, startCmd.PreRunE)
}

// ReadWasmConfig reads the wasm specifig configuration
func ReadWasmConfig(opts servertypes.AppOptions) (types.WasmConfig, error) {
	cfg := types.DefaultWasmConfig()
	var err error
	if v := opts.Get(flagWasmMemoryCacheSize); v != nil {
		if cfg.MemoryCacheSize, err = cast.ToUint32E(v); err != nil {
			return cfg, err
		}
	}
	if v := opts.Get(flagWasmQueryGasLimit); v != nil {
		if cfg.SmartQueryGasLimit, err = cast.ToUint64E(v); err != nil {
			return cfg, err
		}
	}
	if v := opts.Get(flagWasmSimulationGasLimit); v != nil {
		if raw, ok := v.(string); !ok || raw != "" {
			limit, err := cast.ToUint64E(v) // non empty string set
			if err != nil {
				return cfg, err
			}
			cfg.SimulationGasLimit = &limit
		}
	}
	// attach contract debugging to global "trace" flag
	if v := opts.Get(server.FlagTrace); v != nil {
		if cfg.ContractDebugMode, err = cast.ToBoolE(v); err != nil {
			return cfg, err
		}
	}
	return cfg, nil
}

func getExpectedLibwasmVersion() string {
	buildInfo, ok := debug.ReadBuildInfo()
	if !ok {
		panic("can't read build info")
	}
	for _, d := range buildInfo.Deps {
		if d.Path != "github.com/CosmWasm/wasmvm" {
			continue
		}
		if d.Replace != nil {
			return d.Replace.Version
		}
		return d.Version
	}
	return ""
}

func checkLibwasmVersion(cmd *cobra.Command, args []string) error {
	wasmVersion, err := wasmvm.LibwasmvmVersion()
	if err != nil {
		return fmt.Errorf("unable to retrieve libwasmversion %w", err)
	}
	wasmExpectedVersion := getExpectedLibwasmVersion()
	if wasmExpectedVersion == "" {
		return fmt.Errorf("wasmvm module not exist")
	}
	if !strings.Contains(wasmExpectedVersion, wasmVersion) {
		return fmt.Errorf("libwasmversion mismatch. got: %s; expected: %s", wasmVersion, wasmExpectedVersion)
	}
	return nil
}

type preRunFn func(cmd *cobra.Command, args []string) error

func chainPreRuns(pfns ...preRunFn) preRunFn {
	return func(cmd *cobra.Command, args []string) error {
		for _, pfn := range pfns {
			if pfn != nil {
				if err := pfn(cmd, args); err != nil {
					return err
				}
			}
		}
		return nil
	}
}<|MERGE_RESOLUTION|>--- conflicted
+++ resolved
@@ -215,14 +215,6 @@
 	return simulation.ProposalContents(am.bankKeeper, am.keeper)
 }
 
-<<<<<<< HEAD
-// RandomizedParams creates randomized bank param changes for the simulator.
-func (am AppModule) RandomizedParams(r *rand.Rand) []simtypes.LegacyParamChange {
-	return simulation.ParamChanges(r, am.cdc)
-}
-
-=======
->>>>>>> bb13192a
 // RegisterStoreDecoder registers a decoder for supply module's types
 func (am AppModule) RegisterStoreDecoder(sdr sdk.StoreDecoderRegistry) {
 }
