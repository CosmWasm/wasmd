--- conflicted
+++ resolved
@@ -132,19 +132,11 @@
 }
 
 // IsOnePerModuleType implements the depinject.OnePerModuleType interface.
-<<<<<<< HEAD
-func (am AppModule) IsOnePerModuleType() {
-}
-
-// IsAppModule implements the appmodule.AppModule interface.
-func (am AppModule) IsAppModule() {
-=======
 func (am AppModule) IsOnePerModuleType() { // marker
 }
 
 // IsAppModule implements the appmodule.AppModule interface.
 func (am AppModule) IsAppModule() { // marker
->>>>>>> 7747e55b
 }
 
 // ConsensusVersion is a sequence number for state-breaking change of the
