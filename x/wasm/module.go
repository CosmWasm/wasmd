--- conflicted
+++ resolved
@@ -157,17 +157,10 @@
 	if err != nil {
 		panic(err)
 	}
-<<<<<<< HEAD
 	err = cfg.RegisterMigration(types.ModuleName, 2, m.Migrate2to3)
 	if err != nil {
 		panic(err)
 	}
-=======
-}
-
-func (am AppModule) LegacyQuerierHandler(_ *codec.LegacyAmino) sdk.Querier {
-	return keeper.NewLegacyQuerier(am.keeper, am.keeper.QueryGasLimit())
->>>>>>> 1a91d7bd
 }
 
 // RegisterInvariants registers the wasm module invariants.
@@ -216,13 +209,7 @@
 }
 
 // ProposalContents doesn't return any content functions for governance proposals.
-<<<<<<< HEAD
-//
-
-func (am AppModule) ProposalContents(simState module.SimulationState) []simtypes.WeightedProposalContent {
-=======
 func (am AppModule) ProposalContents(_ module.SimulationState) []simtypes.WeightedProposalContent {
->>>>>>> 1a91d7bd
 	return simulation.ProposalContents(am.bankKeeper, am.keeper)
 }
 
