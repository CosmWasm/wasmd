package wasm

import (
	"context"
	"encoding/json"
	"fmt"
	"math/rand"
	"runtime/debug"
	"strings"

	"cosmossdk.io/core/appmodule"

	"github.com/cosmos/cosmos-sdk/baseapp"

	wasmvm "github.com/CosmWasm/wasmvm"
	"github.com/cosmos/cosmos-sdk/client"
	"github.com/cosmos/cosmos-sdk/codec"
	cdctypes "github.com/cosmos/cosmos-sdk/codec/types"
	"github.com/cosmos/cosmos-sdk/server"
	servertypes "github.com/cosmos/cosmos-sdk/server/types"
	sdk "github.com/cosmos/cosmos-sdk/types"
	"github.com/cosmos/cosmos-sdk/types/module"
	simtypes "github.com/cosmos/cosmos-sdk/types/simulation"
	"github.com/grpc-ecosystem/grpc-gateway/runtime"
	"github.com/spf13/cast"
	"github.com/spf13/cobra"
	abci "github.com/tendermint/tendermint/abci/types"

	"github.com/CosmWasm/wasmd/x/wasm/client/cli"
	//nolint:staticcheck
	"github.com/CosmWasm/wasmd/x/wasm/keeper"
	"github.com/CosmWasm/wasmd/x/wasm/simulation"
	"github.com/CosmWasm/wasmd/x/wasm/types"
)

var (
	_ module.AppModuleBasic      = AppModuleBasic{}
	_ module.AppModuleSimulation = AppModule{}
)

// Module init related flags
const (
	flagWasmMemoryCacheSize    = "wasm.memory_cache_size"
	flagWasmQueryGasLimit      = "wasm.query_gas_limit"
	flagWasmSimulationGasLimit = "wasm.simulation_gas_limit"
)

// AppModuleBasic defines the basic application module used by the wasm module.
type AppModuleBasic struct{}

func (b AppModuleBasic) RegisterLegacyAminoCodec(amino *codec.LegacyAmino) { //nolint:staticcheck
	RegisterCodec(amino)
}

func (b AppModuleBasic) RegisterGRPCGatewayRoutes(clientCtx client.Context, serveMux *runtime.ServeMux) {
	err := types.RegisterQueryHandlerClient(context.Background(), serveMux, types.NewQueryClient(clientCtx))
	if err != nil {
		panic(err)
	}
}

// Name returns the wasm module's name.
func (AppModuleBasic) Name() string {
	return ModuleName
}

// DefaultGenesis returns default genesis state as raw bytes for the wasm
// module.
func (AppModuleBasic) DefaultGenesis(cdc codec.JSONCodec) json.RawMessage {
	return cdc.MustMarshalJSON(&GenesisState{
		Params: DefaultParams(),
	})
}

// ValidateGenesis performs genesis state validation for the wasm module.
func (b AppModuleBasic) ValidateGenesis(marshaler codec.JSONCodec, config client.TxEncodingConfig, message json.RawMessage) error {
	var data GenesisState
	err := marshaler.UnmarshalJSON(message, &data)
	if err != nil {
		return err
	}
	return ValidateGenesis(data)
}

// GetTxCmd returns the root tx command for the wasm module.
func (b AppModuleBasic) GetTxCmd() *cobra.Command {
	return cli.GetTxCmd()
}

// GetQueryCmd returns no root query command for the wasm module.
func (b AppModuleBasic) GetQueryCmd() *cobra.Command {
	return cli.GetQueryCmd()
}

// RegisterInterfaces implements InterfaceModule
func (b AppModuleBasic) RegisterInterfaces(registry cdctypes.InterfaceRegistry) {
	types.RegisterInterfaces(registry)
}

// ____________________________________________________________________________
var _ appmodule.AppModule = AppModule{}

// AppModule implements an application module for the wasm module.
type AppModule struct {
	AppModuleBasic
	cdc                codec.Codec
	keeper             *Keeper
	validatorSetSource keeper.ValidatorSetSource
	accountKeeper      types.AccountKeeper // for simulation
	bankKeeper         simulation.BankKeeper
	router             keeper.MessageRouter
}

// NewAppModule creates a new AppModule object
func NewAppModule(
	cdc codec.Codec,
	keeper *Keeper,
	validatorSetSource keeper.ValidatorSetSource,
	ak types.AccountKeeper,
	bk simulation.BankKeeper,
	router *baseapp.MsgServiceRouter,
) AppModule {
	return AppModule{
		AppModuleBasic:     AppModuleBasic{},
		cdc:                cdc,
		keeper:             keeper,
		validatorSetSource: validatorSetSource,
		accountKeeper:      ak,
		bankKeeper:         bk,
		router:             router,
	}
}

// IsOnePerModuleType implements the depinject.OnePerModuleType interface.
func (am AppModule) IsOnePerModuleType() {
}

// IsAppModule implements the appmodule.AppModule interface.
func (am AppModule) IsAppModule() {
}

// ConsensusVersion is a sequence number for state-breaking change of the
// module. It should be incremented on each consensus-breaking change
// introduced by the module. To avoid wrong/empty versions, the initial version
// should be set to 1.
func (AppModule) ConsensusVersion() uint64 { return 2 }

func (am AppModule) RegisterServices(cfg module.Configurator) {
	types.RegisterMsgServer(cfg.MsgServer(), keeper.NewMsgServerImpl(keeper.NewDefaultPermissionKeeper(am.keeper)))
	types.RegisterQueryServer(cfg.QueryServer(), NewQuerier(am.keeper))

	m := keeper.NewMigrator(*am.keeper)
	err := cfg.RegisterMigration(types.ModuleName, 1, m.Migrate1to2)
	if err != nil {
		panic(err)
	}
}

// RegisterInvariants registers the wasm module invariants.
func (am AppModule) RegisterInvariants(ir sdk.InvariantRegistry) {}

// QuerierRoute returns the wasm module's querier route name.
func (AppModule) QuerierRoute() string {
	return QuerierRoute
}

// InitGenesis performs genesis initialization for the wasm module. It returns
// no validator updates.
func (am AppModule) InitGenesis(ctx sdk.Context, cdc codec.JSONCodec, data json.RawMessage) []abci.ValidatorUpdate {
	var genesisState GenesisState
	cdc.MustUnmarshalJSON(data, &genesisState)
<<<<<<< HEAD
	validators, err := InitGenesis(ctx, am.keeper, genesisState, am.validatorSetSource, am.router)
=======
	validators, err := InitGenesis(ctx, am.keeper, genesisState)
>>>>>>> 14c2daa6
	if err != nil {
		panic(err)
	}
	return validators
}

// ExportGenesis returns the exported genesis state as raw bytes for the wasm
// module.
func (am AppModule) ExportGenesis(ctx sdk.Context, cdc codec.JSONCodec) json.RawMessage {
	gs := ExportGenesis(ctx, am.keeper)
	return cdc.MustMarshalJSON(gs)
}

// BeginBlock returns the begin blocker for the wasm module.
func (am AppModule) BeginBlock(_ sdk.Context, _ abci.RequestBeginBlock) {}

// EndBlock returns the end blocker for the wasm module. It returns no validator
// updates.
func (AppModule) EndBlock(_ sdk.Context, _ abci.RequestEndBlock) []abci.ValidatorUpdate {
	return []abci.ValidatorUpdate{}
}

// ____________________________________________________________________________

// AppModuleSimulation functions

// GenerateGenesisState creates a randomized GenState of the bank module.
func (AppModule) GenerateGenesisState(simState *module.SimulationState) {
	simulation.RandomizedGenState(simState)
}

// ProposalContents doesn't return any content functions for governance proposals.
func (am AppModule) ProposalContents(simState module.SimulationState) []simtypes.WeightedProposalContent {
	return simulation.ProposalContents(am.bankKeeper, am.keeper)
}

// RandomizedParams creates randomized bank param changes for the simulator.
func (am AppModule) RandomizedParams(r *rand.Rand) []simtypes.ParamChange {
	return simulation.ParamChanges(r, am.cdc)
}

// RegisterStoreDecoder registers a decoder for supply module's types
func (am AppModule) RegisterStoreDecoder(sdr sdk.StoreDecoderRegistry) {
}

// WeightedOperations returns the all the gov module operations with their respective weights.
func (am AppModule) WeightedOperations(simState module.SimulationState) []simtypes.WeightedOperation {
	return simulation.WeightedOperations(&simState, am.accountKeeper, am.bankKeeper, am.keeper)
}

// ____________________________________________________________________________

// AddModuleInitFlags implements servertypes.ModuleInitFlags interface.
func AddModuleInitFlags(startCmd *cobra.Command) {
	defaults := DefaultWasmConfig()
	startCmd.Flags().Uint32(flagWasmMemoryCacheSize, defaults.MemoryCacheSize, "Sets the size in MiB (NOT bytes) of an in-memory cache for Wasm modules. Set to 0 to disable.")
	startCmd.Flags().Uint64(flagWasmQueryGasLimit, defaults.SmartQueryGasLimit, "Set the max gas that can be spent on executing a query with a Wasm contract")
	startCmd.Flags().String(flagWasmSimulationGasLimit, "", "Set the max gas that can be spent when executing a simulation TX")

	startCmd.PreRunE = chainPreRuns(checkLibwasmVersion, startCmd.PreRunE)
}

// ReadWasmConfig reads the wasm specifig configuration
func ReadWasmConfig(opts servertypes.AppOptions) (types.WasmConfig, error) {
	cfg := types.DefaultWasmConfig()
	var err error
	if v := opts.Get(flagWasmMemoryCacheSize); v != nil {
		if cfg.MemoryCacheSize, err = cast.ToUint32E(v); err != nil {
			return cfg, err
		}
	}
	if v := opts.Get(flagWasmQueryGasLimit); v != nil {
		if cfg.SmartQueryGasLimit, err = cast.ToUint64E(v); err != nil {
			return cfg, err
		}
	}
	if v := opts.Get(flagWasmSimulationGasLimit); v != nil {
		if raw, ok := v.(string); ok && raw != "" {
			limit, err := cast.ToUint64E(v) // non empty string set
			if err != nil {
				return cfg, err
			}
			cfg.SimulationGasLimit = &limit
		}
	}
	// attach contract debugging to global "trace" flag
	if v := opts.Get(server.FlagTrace); v != nil {
		if cfg.ContractDebugMode, err = cast.ToBoolE(v); err != nil {
			return cfg, err
		}
	}
	return cfg, nil
}

func getExpectedLibwasmVersion() string {
	buildInfo, ok := debug.ReadBuildInfo()
	if !ok {
		panic("can't read build info")
	}
	for _, d := range buildInfo.Deps {
		if d.Path != "github.com/CosmWasm/wasmvm" {
			continue
		}
		if d.Replace != nil {
			return d.Replace.Version
		}
		return d.Version
	}
	return ""
}

func checkLibwasmVersion(cmd *cobra.Command, args []string) error {
	wasmVersion, err := wasmvm.LibwasmvmVersion()
	if err != nil {
		return fmt.Errorf("unable to retrieve libwasmversion %w", err)
	}
	wasmExpectedVersion := getExpectedLibwasmVersion()
	if wasmExpectedVersion == "" {
		return fmt.Errorf("wasmvm module not exist")
	}
	if !strings.Contains(wasmExpectedVersion, wasmVersion) {
		return fmt.Errorf("libwasmversion mismatch. got: %s; expected: %s", wasmVersion, wasmExpectedVersion)
	}
	return nil
}

type preRunFn func(cmd *cobra.Command, args []string) error

func chainPreRuns(pfns ...preRunFn) preRunFn {
	return func(cmd *cobra.Command, args []string) error {
		for _, pfn := range pfns {
			if pfn != nil {
				if err := pfn(cmd, args); err != nil {
					return err
				}
			}
		}
		return nil
	}
}<|MERGE_RESOLUTION|>--- conflicted
+++ resolved
@@ -169,11 +169,7 @@
 func (am AppModule) InitGenesis(ctx sdk.Context, cdc codec.JSONCodec, data json.RawMessage) []abci.ValidatorUpdate {
 	var genesisState GenesisState
 	cdc.MustUnmarshalJSON(data, &genesisState)
-<<<<<<< HEAD
-	validators, err := InitGenesis(ctx, am.keeper, genesisState, am.validatorSetSource, am.router)
-=======
 	validators, err := InitGenesis(ctx, am.keeper, genesisState)
->>>>>>> 14c2daa6
 	if err != nil {
 		panic(err)
 	}
